--- conflicted
+++ resolved
@@ -89,13 +89,8 @@
         -jdkTargetRoot $(HOTSPOTJDKDIST) \
         -define ALIGN_STACK_FRAMES \
         -define VM_LITTLE_ENDIAN \
-<<<<<<< HEAD
-        -prelink  "" "Generating vm.def..." "cd %o	set HOTSPOTMKSHOME=$(HOTSPOTMKSHOME)	$(HOTSPOTMKSHOME)\sh $(HOTSPOTWORKSPACE)\make\windows\build_vm_def.sh $(LINK_VER)" \
-        -postbuild "" "Building hotspot.exe..." "cd %o	set HOTSPOTMKSHOME=$(HOTSPOTMKSHOME)	nmake -f $(HOTSPOTWORKSPACE)\make\windows\projectfiles\common\Makefile LOCAL_MAKE=$(HOTSPOTBUILDSPACE)\%f\local.make JAVA_HOME=$(HOTSPOTJDKDIST) launcher" \
-=======
         -prelink  "" "Generating vm.def..." "cd $(HOTSPOTBUILDSPACE)\%f\%b	set HOTSPOTMKSHOME=$(HOTSPOTMKSHOME)	set JAVA_HOME=$(HOTSPOTJDKDIST)	$(HOTSPOTMKSHOME)\sh $(HOTSPOTWORKSPACE)\make\windows\build_vm_def.sh $(LD_VER)" \
         -postbuild "" "Building hotspot.exe..." "cd $(HOTSPOTBUILDSPACE)\%f\%b	set HOTSPOTMKSHOME=$(HOTSPOTMKSHOME)	nmake -f $(HOTSPOTWORKSPACE)\make\windows\projectfiles\common\Makefile LOCAL_MAKE=$(HOTSPOTBUILDSPACE)\%f\local.make JAVA_HOME=$(HOTSPOTJDKDIST) launcher" \
->>>>>>> 489a62a3
         -ignoreFile jsig.c \
         -ignoreFile jvmtiEnvRecommended.cpp \
         -ignoreFile jvmtiEnvStub.cpp \
