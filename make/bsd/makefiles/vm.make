--- conflicted
+++ resolved
@@ -388,11 +388,7 @@
 install_jvm: $(LIBJVM)
 	@echo "Copying $(LIBJVM) to $(DEST_JVM)"
 ifeq ($(OS_VENDOR), Darwin)
-<<<<<<< HEAD
-	-$(QUIETLY) test -d $(LIBJVM_DEBUGINFO) && \
-=======
 	$(QUIETLY) test ! -d $(LIBJVM_DEBUGINFO) || \
->>>>>>> 4395c0af
 	    cp -f -r $(LIBJVM_DEBUGINFO) $(DEST_JVM_DEBUGINFO)
 else
 	$(QUIETLY) test ! -f $(LIBJVM_DEBUGINFO) || \
