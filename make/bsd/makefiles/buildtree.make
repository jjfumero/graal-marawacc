#
# Copyright (c) 2005, 2013, Oracle and/or its affiliates. All rights reserved.
# DO NOT ALTER OR REMOVE COPYRIGHT NOTICES OR THIS FILE HEADER.
#
# This code is free software; you can redistribute it and/or modify it
# under the terms of the GNU General Public License version 2 only, as
# published by the Free Software Foundation.
#
# This code is distributed in the hope that it will be useful, but WITHOUT
# ANY WARRANTY; without even the implied warranty of MERCHANTABILITY or
# FITNESS FOR A PARTICULAR PURPOSE.  See the GNU General Public License
# version 2 for more details (a copy is included in the LICENSE file that
# accompanied this code).
#
# You should have received a copy of the GNU General Public License version
# 2 along with this work; if not, write to the Free Software Foundation,
# Inc., 51 Franklin St, Fifth Floor, Boston, MA 02110-1301 USA.
#
# Please contact Oracle, 500 Oracle Parkway, Redwood Shores, CA 94065 USA
# or visit www.oracle.com if you need additional information or have any
# questions.
#
#

# Usage:
#
# $(MAKE) -f buildtree.make SRCARCH=srcarch BUILDARCH=buildarch LIBARCH=libarch
#         GAMMADIR=dir OS_FAMILY=os VARIANT=variant
#
# The macros ARCH, GAMMADIR, OS_FAMILY and VARIANT must be defined in the
# environment or on the command-line:
#
# ARCH		- sparc, i486, ... HotSpot cpu and os_cpu source directory
# BUILDARCH     - build directory
# LIBARCH       - the corresponding directory in JDK/JRE
# GAMMADIR	- top of workspace
# OS_FAMILY	- operating system
# VARIANT	- core, compiler1, compiler2, or tiered
# HOTSPOT_RELEASE_VERSION - <major>.<minor>-b<nn> (11.0-b07)
# HOTSPOT_BUILD_VERSION   - internal, internal-$(USER_RELEASE_SUFFIX) or empty
# JRE_RELEASE_VERSION     - <major>.<minor>.<micro> (1.7.0)
#
# Builds the directory trees with makefiles plus some convenience files in
# each directory:
#
# Makefile	- for "make foo"
# flags.make	- with macro settings
# vm.make	- to support making "$(MAKE) -v vm.make" in makefiles
# adlc.make	-
# trace.make	- generate tracing event and type definitions
# jvmti.make	- generate JVMTI bindings from the spec (JSR-163)
# sa.make	- generate SA jar file and natives
#
# The makefiles are split this way so that "make foo" will run faster by not
# having to read the dependency files for the vm.

# needs to be set here since this Makefile doesn't include defs.make
OS_VENDOR:=$(shell uname -s)

-include $(SPEC)
include $(GAMMADIR)/make/scm.make
include $(GAMMADIR)/make/defs.make
include $(GAMMADIR)/make/altsrc.make


# 'gmake MAKE_VERBOSE=y' or 'gmake QUIETLY=' gives all the gory details.
QUIETLY$(MAKE_VERBOSE)	= @

ifeq ($(findstring true, $(JVM_VARIANT_ZERO) $(JVM_VARIANT_ZEROSHARK)), true)
  PLATFORM_FILE = $(shell dirname $(shell dirname $(shell pwd)))/platform_zero
else
  ifdef USE_SUNCC
    PLATFORM_FILE = $(GAMMADIR)/make/$(OS_FAMILY)/platform_$(BUILDARCH).suncc
  else
    PLATFORM_FILE = $(GAMMADIR)/make/$(OS_FAMILY)/platform_$(BUILDARCH)
  endif
endif

# Allow overriding of the arch part of the directory but default
# to BUILDARCH if nothing is specified
ifeq ($(VARIANTARCH),)
  VARIANTARCH=$(BUILDARCH)
endif

ifdef FORCE_TIERED
ifeq		($(VARIANT),tiered)
PLATFORM_DIR	= $(OS_FAMILY)_$(VARIANTARCH)_compiler2
else
PLATFORM_DIR	= $(OS_FAMILY)_$(VARIANTARCH)_$(VARIANT)
endif
else
PLATFORM_DIR    = $(OS_FAMILY)_$(VARIANTARCH)_$(VARIANT)
endif

#
# We do two levels of exclusion in the shared directory.
# TOPLEVEL excludes are pruned, they are not recursively searched,
# but lower level directories can be named without fear of collision.
# ALWAYS excludes are excluded at any level in the directory tree.
#

ALWAYS_EXCLUDE_DIRS     = $(SCM_DIRS)

ifeq		($(VARIANT),tiered)
TOPLEVEL_EXCLUDE_DIRS	= $(ALWAYS_EXCLUDE_DIRS) -o -name adlc -o -name agent
else
ifeq		($(VARIANT),compiler2)
TOPLEVEL_EXCLUDE_DIRS	= $(ALWAYS_EXCLUDE_DIRS) -o -name adlc -o -name c1 -o -name agent
else
# compiler1 and core use the same exclude list
TOPLEVEL_EXCLUDE_DIRS	= $(ALWAYS_EXCLUDE_DIRS) -o -name adlc -o -name opto -o -name libadt -o -name agent
endif
endif

# Get things from the platform file.
COMPILER	= $(shell sed -n 's/^compiler[ 	]*=[ 	]*//p' $(PLATFORM_FILE))

# dtracefiles is used on BSD versions that implement Dtrace (like MacOS X)
SIMPLE_DIRS	= \
	$(PLATFORM_DIR)/generated/dependencies \
	$(PLATFORM_DIR)/generated/adfiles \
	$(PLATFORM_DIR)/generated/jvmtifiles \
	$(PLATFORM_DIR)/generated/tracefiles \
	$(PLATFORM_DIR)/generated/dtracefiles

TARGETS      = debug fastdebug optimized product
SUBMAKE_DIRS = $(addprefix $(PLATFORM_DIR)/,$(TARGETS))

# For dependencies and recursive makes.
BUILDTREE_MAKE	= $(GAMMADIR)/make/$(OS_FAMILY)/makefiles/buildtree.make

# dtrace.make is used on BSD versions that implement Dtrace (like MacOS X)
BUILDTREE_TARGETS = Makefile flags.make flags_vm.make vm.make adlc.make jvmti.make trace.make sa.make dtrace.make

BUILDTREE_VARS	= GAMMADIR=$(GAMMADIR) OS_FAMILY=$(OS_FAMILY) \
	SRCARCH=$(SRCARCH) BUILDARCH=$(BUILDARCH) LIBARCH=$(LIBARCH) VARIANT=$(VARIANT)

# Define variables to be set in flags.make.
# Default values are set in make/defs.make.
ifeq ($(HOTSPOT_BUILD_VERSION),)
  HS_BUILD_VER=$(HOTSPOT_RELEASE_VERSION)
else
  HS_BUILD_VER=$(HOTSPOT_RELEASE_VERSION)-$(HOTSPOT_BUILD_VERSION)
endif
# Set BUILD_USER from system-dependent hints:  $LOGNAME, $(whoami)
ifndef HOTSPOT_BUILD_USER
  HOTSPOT_BUILD_USER := $(shell echo $$LOGNAME)
endif
ifndef HOTSPOT_BUILD_USER
  HOTSPOT_BUILD_USER := $(shell whoami)
endif
# Define HOTSPOT_VM_DISTRO based on settings in make/openjdk_distro
# or make/hotspot_distro.
ifndef HOTSPOT_VM_DISTRO
  ifeq ($(call if-has-altsrc,$(HS_COMMON_SRC)/,true,false),true)
    include $(GAMMADIR)/make/hotspot_distro
  else
    include $(GAMMADIR)/make/openjdk_distro
  endif
endif

# if hotspot-only build and/or OPENJDK isn't passed down, need to set OPENJDK
ifndef OPENJDK
  ifneq ($(call if-has-altsrc,$(HS_COMMON_SRC)/,true,false),true)
    OPENJDK=true
  endif
endif

BUILDTREE_VARS += HOTSPOT_RELEASE_VERSION=$(HS_BUILD_VER) HOTSPOT_BUILD_VERSION=  JRE_RELEASE_VERSION=$(JRE_RELEASE_VERSION)

BUILDTREE	= \
	$(MAKE) -f $(BUILDTREE_MAKE) $(BUILDTREE_TARGETS) $(BUILDTREE_VARS)

BUILDTREE_COMMENT	= echo "\# Generated by $(BUILDTREE_MAKE)"

all:  $(SUBMAKE_DIRS)

# Run make in each subdirectory recursively.
$(SUBMAKE_DIRS): $(SIMPLE_DIRS) FORCE
	$(QUIETLY) [ -d $@ ] || { mkdir -p $@; }
	$(QUIETLY) cd $@ && $(BUILDTREE) TARGET=$(@F)
	$(QUIETLY) touch $@

$(SIMPLE_DIRS):
	$(QUIETLY) mkdir -p $@

# Convenience macro which takes a source relative path, applies $(1) to the
# absolute path, and then replaces $(GAMMADIR) in the result with a
# literal "$(GAMMADIR)/" suitable for inclusion in a Makefile.
gamma-path=$(subst $(GAMMADIR),\$$(GAMMADIR),$(call $(1),$(HS_COMMON_SRC)/$(2)))

# This bit is needed to enable local rebuilds.
# Unless the makefile itself sets LP64, any environmental
# setting of LP64 will interfere with the build.
LP64_SETTING/32 = LP64 = \#empty
LP64_SETTING/64 = LP64 = 1

DATA_MODE/i486 = 32
DATA_MODE/amd64 = 64

DATA_MODE = $(DATA_MODE/$(BUILDARCH))

flags.make: $(BUILDTREE_MAKE) ../shared_dirs.lst
	@echo Creating $@ ...
	$(QUIETLY) ( \
	$(BUILDTREE_COMMENT); \
	echo; \
	echo "Platform_file = $(PLATFORM_FILE)" | sed 's|$(GAMMADIR)|$$(GAMMADIR)|'; \
	sed -n '/=/s/^ */Platform_/p' < $(PLATFORM_FILE); \
	echo; \
	echo "GAMMADIR = $(GAMMADIR)"; \
	echo "HS_ALT_MAKE = $(HS_ALT_MAKE)"; \
	echo "OSNAME = $(OSNAME)"; \
	echo "SYSDEFS = \$$(Platform_sysdefs)"; \
	echo "SRCARCH = $(SRCARCH)"; \
	echo "BUILDARCH = $(BUILDARCH)"; \
	echo "LIBARCH = $(LIBARCH)"; \
	echo "TARGET = $(TARGET)"; \
	echo "HS_BUILD_VER = $(HS_BUILD_VER)"; \
	echo "JRE_RELEASE_VER = $(JRE_RELEASE_VERSION)"; \
	echo "SA_BUILD_VERSION = $(HS_BUILD_VER)"; \
	echo "HOTSPOT_BUILD_USER = $(HOTSPOT_BUILD_USER)"; \
	echo "HOTSPOT_VM_DISTRO = $(HOTSPOT_VM_DISTRO)"; \
	echo "OPENJDK = $(OPENJDK)"; \
	echo "$(LP64_SETTING/$(DATA_MODE))"; \
	echo; \
	echo "# Used for platform dispatching"; \
	echo "TARGET_DEFINES  = -DTARGET_OS_FAMILY_\$$(Platform_os_family)"; \
	echo "TARGET_DEFINES += -DTARGET_ARCH_\$$(Platform_arch)"; \
	echo "TARGET_DEFINES += -DTARGET_ARCH_MODEL_\$$(Platform_arch_model)"; \
	echo "TARGET_DEFINES += -DTARGET_OS_ARCH_\$$(Platform_os_arch)"; \
	echo "TARGET_DEFINES += -DTARGET_OS_ARCH_MODEL_\$$(Platform_os_arch_model)"; \
	echo "TARGET_DEFINES += -DTARGET_COMPILER_\$$(Platform_compiler)"; \
	echo "CFLAGS += \$$(TARGET_DEFINES)"; \
	echo; \
	echo "Src_Dirs_V = \\"; \
	sed 's/$$/ \\/;s|$(GAMMADIR)|$$(GAMMADIR)|' ../shared_dirs.lst; \
	echo "$(call gamma-path,altsrc,cpu/$(SRCARCH)/vm) \\"; \
	echo "$(call gamma-path,commonsrc,cpu/$(SRCARCH)/vm) \\"; \
	echo "$(call gamma-path,altsrc,os_cpu/$(OS_FAMILY)_$(SRCARCH)/vm) \\"; \
	echo "$(call gamma-path,commonsrc,os_cpu/$(OS_FAMILY)_$(SRCARCH)/vm) \\"; \
	echo "$(call gamma-path,altsrc,os/$(OS_FAMILY)/vm) \\"; \
	echo "$(call gamma-path,commonsrc,os/$(OS_FAMILY)/vm) \\"; \
	echo "$(call gamma-path,altsrc,os/posix/vm) \\"; \
	echo "$(call gamma-path,commonsrc,os/posix/vm) \\"; \
	echo "$(call gamma-path,altsrc,gpu/ptx) \\"; \
	echo "$(call gamma-path,commonsrc,gpu/ptx)"; \
	echo; \
	echo "Src_Dirs_I = \\"; \
	echo "$(call gamma-path,altsrc,share/vm/prims) \\"; \
	echo "$(call gamma-path,commonsrc,share/vm/prims) \\"; \
	echo "$(call gamma-path,altsrc,share/vm) \\"; \
	echo "$(call gamma-path,commonsrc,share/vm) \\"; \
	echo "$(call gamma-path,altsrc,share/vm/precompiled) \\"; \
	echo "$(call gamma-path,commonsrc,share/vm/precompiled) \\"; \
	echo "$(call gamma-path,altsrc,cpu/$(SRCARCH)/vm) \\"; \
	echo "$(call gamma-path,commonsrc,cpu/$(SRCARCH)/vm) \\"; \
	echo "$(call gamma-path,altsrc,os_cpu/$(OS_FAMILY)_$(SRCARCH)/vm) \\"; \
	echo "$(call gamma-path,commonsrc,os_cpu/$(OS_FAMILY)_$(SRCARCH)/vm) \\"; \
	echo "$(call gamma-path,altsrc,os/$(OS_FAMILY)/vm) \\"; \
	echo "$(call gamma-path,commonsrc,os/$(OS_FAMILY)/vm) \\"; \
	echo "$(call gamma-path,altsrc,os/posix/vm) \\"; \
	echo "$(call gamma-path,commonsrc,os/posix/vm) \\"; \
	echo "$(call gamma-path,altsrc,gpu) \\"; \
	echo "$(call gamma-path,commonsrc,gpu)"; \
	[ -n "$(CFLAGS_BROWSE)" ] && \
	    echo && echo "CFLAGS_BROWSE = $(CFLAGS_BROWSE)"; \
	[ -n "$(HOTSPOT_EXTRA_SYSDEFS)" ] && \
	    echo && \
	    echo "HOTSPOT_EXTRA_SYSDEFS\$$(HOTSPOT_EXTRA_SYSDEFS) = $(HOTSPOT_EXTRA_SYSDEFS)" && \
	    echo "SYSDEFS += \$$(HOTSPOT_EXTRA_SYSDEFS)"; \
	echo; \
	[ -n "$(SPEC)" ] && \
	    echo "include $(SPEC)"; \
	echo "include \$$(GAMMADIR)/make/$(OS_FAMILY)/makefiles/$(VARIANT).make"; \
	echo "include \$$(GAMMADIR)/make/excludeSrc.make"; \
	echo "include \$$(GAMMADIR)/make/$(OS_FAMILY)/makefiles/$(COMPILER).make"; \
	) > $@

flags_vm.make: $(BUILDTREE_MAKE) ../shared_dirs.lst
	@echo Creating $@ ...
	$(QUIETLY) ( \
	$(BUILDTREE_COMMENT); \
	echo; \
	echo "include \$$(GAMMADIR)/make/$(OS_FAMILY)/makefiles/$(TARGET).make"; \
	) > $@

../shared_dirs.lst:  $(BUILDTREE_MAKE) $(GAMMADIR)/src/share/vm
	@echo Creating directory list $@
	$(QUIETLY) if [ -d $(HS_ALT_SRC)/share/vm ]; then \
          find $(HS_ALT_SRC)/share/vm/* -prune \
	  -type d \! \( $(TOPLEVEL_EXCLUDE_DIRS) \) -exec find {} \
          \( $(ALWAYS_EXCLUDE_DIRS) \) -prune -o -type d -print \; > $@; \
        fi;
	$(QUIETLY) find $(HS_COMMON_SRC)/share/vm/* -prune \
	-type d \! \( $(TOPLEVEL_EXCLUDE_DIRS) \) -exec find {} \
        \( $(ALWAYS_EXCLUDE_DIRS) \) -prune -o -type d -print \; >> $@

Makefile: $(BUILDTREE_MAKE)
	@echo Creating $@ ...
	$(QUIETLY) ( \
	$(BUILDTREE_COMMENT); \
	echo; \
	echo include flags.make; \
	echo; \
	echo "include \$$(GAMMADIR)/make/$(OS_FAMILY)/makefiles/top.make"; \
	) > $@

vm.make: $(BUILDTREE_MAKE)
	@echo Creating $@ ...
	$(QUIETLY) ( \
	$(BUILDTREE_COMMENT); \
	echo; \
	echo include flags.make; \
	echo include flags_vm.make; \
	echo; \
	echo "include \$$(GAMMADIR)/make/$(OS_FAMILY)/makefiles/$(@F)"; \
	) > $@

adlc.make: $(BUILDTREE_MAKE)
	@echo Creating $@ ...
	$(QUIETLY) ( \
	$(BUILDTREE_COMMENT); \
	echo; \
	echo include flags.make; \
	echo; \
	echo "include \$$(GAMMADIR)/make/$(OS_FAMILY)/makefiles/$(@F)"; \
	) > $@

jvmti.make: $(BUILDTREE_MAKE)
	@echo Creating $@ ...
	$(QUIETLY) ( \
	$(BUILDTREE_COMMENT); \
	echo; \
	echo include flags.make; \
	echo; \
	echo "include \$$(GAMMADIR)/make/$(OS_FAMILY)/makefiles/$(@F)"; \
	) > $@

trace.make: $(BUILDTREE_MAKE)
	@echo Creating $@ ...
	$(QUIETLY) ( \
	$(BUILDTREE_COMMENT); \
	echo; \
	echo include flags.make; \
	echo; \
	echo "include \$$(GAMMADIR)/make/$(OS_FAMILY)/makefiles/$(@F)"; \
	) > $@

sa.make: $(BUILDTREE_MAKE)
	@echo Creating $@ ...
	$(QUIETLY) ( \
	$(BUILDTREE_COMMENT); \
	echo; \
	echo include flags.make; \
	echo; \
	echo "include \$$(GAMMADIR)/make/$(OS_FAMILY)/makefiles/$(@F)"; \
	) > $@

<<<<<<< HEAD
env.sh: $(BUILDTREE_MAKE)
	@echo Creating $@ ...
	$(QUIETLY) ( \
	$(BUILDTREE_COMMENT); \
	{ echo "JAVA_HOME=$(JDK_IMPORT_PATH)"; }; \
	{ \
	echo "CLASSPATH=$${CLASSPATH:+$$CLASSPATH:}.:\$${JAVA_HOME}/jre/lib/rt.jar:$(OUTPUTDIR)/shared/graal.jar:\$${JAVA_HOME}/jre/lib/i18n.jar"; \
	} | sed s:$${JAVA_HOME:--------}:\$${JAVA_HOME}:g; \
	echo "HOTSPOT_BUILD_USER=\"$${LOGNAME:-$$USER} in `basename $(GAMMADIR)`\""; \
	echo "export JAVA_HOME CLASSPATH HOTSPOT_BUILD_USER"; \
	) > $@

env.csh: env.sh
	@echo Creating $@ ...
	$(QUIETLY) ( \
	$(BUILDTREE_COMMENT); \
	{ echo "setenv JAVA_HOME \"$(JDK_IMPORT_PATH)\""; }; \
	sed -n 's/^\([A-Za-z_][A-Za-z0-9_]*\)=/setenv \1 /p' $?; \
	) > $@

jdkpath.sh: $(BUILDTREE_MAKE)
=======
dtrace.make: $(BUILDTREE_MAKE)
>>>>>>> f66912aa
	@echo Creating $@ ...
	$(QUIETLY) ( \
	$(BUILDTREE_COMMENT); \
	echo; \
	echo include flags.make; \
	echo; \
	echo "include \$$(GAMMADIR)/make/$(OS_FAMILY)/makefiles/$(@F)"; \
	) > $@

FORCE:

.PHONY:  all FORCE<|MERGE_RESOLUTION|>--- conflicted
+++ resolved
@@ -357,14 +357,13 @@
 	echo "include \$$(GAMMADIR)/make/$(OS_FAMILY)/makefiles/$(@F)"; \
 	) > $@
 
-<<<<<<< HEAD
-env.sh: $(BUILDTREE_MAKE)
+dtrace.make: $(BUILDTREE_MAKE)
 	@echo Creating $@ ...
 	$(QUIETLY) ( \
 	$(BUILDTREE_COMMENT); \
 	{ echo "JAVA_HOME=$(JDK_IMPORT_PATH)"; }; \
 	{ \
-	echo "CLASSPATH=$${CLASSPATH:+$$CLASSPATH:}.:\$${JAVA_HOME}/jre/lib/rt.jar:$(OUTPUTDIR)/shared/graal.jar:\$${JAVA_HOME}/jre/lib/i18n.jar"; \
+	echo "CLASSPATH=$${CLASSPATH:+$$CLASSPATH:}.:\$${JAVA_HOME}/jre/lib/rt.jar:\$${JAVA_HOME}/jre/lib/i18n.jar"; \
 	} | sed s:$${JAVA_HOME:--------}:\$${JAVA_HOME}:g; \
 	echo "HOTSPOT_BUILD_USER=\"$${LOGNAME:-$$USER} in `basename $(GAMMADIR)`\""; \
 	echo "export JAVA_HOME CLASSPATH HOTSPOT_BUILD_USER"; \
@@ -379,16 +378,10 @@
 	) > $@
 
 jdkpath.sh: $(BUILDTREE_MAKE)
-=======
-dtrace.make: $(BUILDTREE_MAKE)
->>>>>>> f66912aa
-	@echo Creating $@ ...
-	$(QUIETLY) ( \
-	$(BUILDTREE_COMMENT); \
-	echo; \
-	echo include flags.make; \
-	echo; \
-	echo "include \$$(GAMMADIR)/make/$(OS_FAMILY)/makefiles/$(@F)"; \
+	@echo Creating $@ ...
+	$(QUIETLY) ( \
+	$(BUILDTREE_COMMENT); \
+	echo "JDK=${JAVA_HOME}"; \
 	) > $@
 
 FORCE:
