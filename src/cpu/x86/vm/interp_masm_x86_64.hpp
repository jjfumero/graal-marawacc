/*
 * Copyright (c) 2003, 2013, Oracle and/or its affiliates. All rights reserved.
 * DO NOT ALTER OR REMOVE COPYRIGHT NOTICES OR THIS FILE HEADER.
 *
 * This code is free software; you can redistribute it and/or modify it
 * under the terms of the GNU General Public License version 2 only, as
 * published by the Free Software Foundation.
 *
 * This code is distributed in the hope that it will be useful, but WITHOUT
 * ANY WARRANTY; without even the implied warranty of MERCHANTABILITY or
 * FITNESS FOR A PARTICULAR PURPOSE.  See the GNU General Public License
 * version 2 for more details (a copy is included in the LICENSE file that
 * accompanied this code).
 *
 * You should have received a copy of the GNU General Public License version
 * 2 along with this work; if not, write to the Free Software Foundation,
 * Inc., 51 Franklin St, Fifth Floor, Boston, MA 02110-1301 USA.
 *
 * Please contact Oracle, 500 Oracle Parkway, Redwood Shores, CA 94065 USA
 * or visit www.oracle.com if you need additional information or have any
 * questions.
 *
 */

<<<<<<< HEAD
#ifndef CPU_X86_VM_INTERP_MASM_X86_64_HPP
#define CPU_X86_VM_INTERP_MASM_X86_64_HPP

#include "asm/macroAssembler.hpp"
#include "asm/macroAssembler.inline.hpp"
#include "interpreter/invocationCounter.hpp"
#include "runtime/frame.hpp"

// This file specializes the assember with interpreter-specific macros

typedef ByteSize (*OffsetFunction)(uint);

class InterpreterMacroAssembler: public MacroAssembler {
=======
>>>>>>> de6b446f
#ifndef CC_INTERP
 protected:
  // Interpreter specific version of call_VM_base
  virtual void call_VM_leaf_base(address entry_point,
                                 int number_of_arguments);

  virtual void call_VM_base(Register oop_result,
                            Register java_thread,
                            Register last_java_sp,
                            address  entry_point,
                            int number_of_arguments,
                            bool check_exceptions);

  virtual void check_and_handle_popframe(Register java_thread);
  virtual void check_and_handle_earlyret(Register java_thread);

  // base routine for all dispatches
  void dispatch_base(TosState state, address* table, bool verifyoop = true);
#endif // CC_INTERP

 public:
  InterpreterMacroAssembler(CodeBuffer* code) : MacroAssembler(code), _locals_register(r14), _bcp_register(r13) {}

  void load_earlyret_value(TosState state);

#ifdef CC_INTERP
  void save_bcp()                                          { /*  not needed in c++ interpreter and harmless */ }
  void restore_bcp()                                       { /*  not needed in c++ interpreter and harmless */ }

  // Helpers for runtime call arguments/results
  void get_method(Register reg);

#else

  // Interpreter-specific registers
  void save_bcp() {
    movptr(Address(rbp, frame::interpreter_frame_bcx_offset * wordSize), r13);
  }

  void restore_bcp() {
    movptr(r13, Address(rbp, frame::interpreter_frame_bcx_offset * wordSize));
  }

  void restore_locals() {
    movptr(r14, Address(rbp, frame::interpreter_frame_locals_offset * wordSize));
  }

  // Helpers for runtime call arguments/results
  void get_method(Register reg) {
    movptr(reg, Address(rbp, frame::interpreter_frame_method_offset * wordSize));
  }

  void get_const(Register reg) {
    get_method(reg);
    movptr(reg, Address(reg, Method::const_offset()));
  }

  void get_constant_pool(Register reg) {
    get_const(reg);
    movptr(reg, Address(reg, ConstMethod::constants_offset()));
  }

  void get_constant_pool_cache(Register reg) {
    get_constant_pool(reg);
    movptr(reg, Address(reg, ConstantPool::cache_offset_in_bytes()));
  }

  void get_cpool_and_tags(Register cpool, Register tags) {
    get_constant_pool(cpool);
    movptr(tags, Address(cpool, ConstantPool::tags_offset_in_bytes()));
  }

  void get_unsigned_2_byte_index_at_bcp(Register reg, int bcp_offset);
  void get_cache_and_index_at_bcp(Register cache, Register index, int bcp_offset, size_t index_size = sizeof(u2));
  void get_cache_and_index_and_bytecode_at_bcp(Register cache, Register index, Register bytecode, int byte_no, int bcp_offset, size_t index_size = sizeof(u2));
  void get_cache_entry_pointer_at_bcp(Register cache, Register tmp, int bcp_offset, size_t index_size = sizeof(u2));
  void get_cache_index_at_bcp(Register index, int bcp_offset, size_t index_size = sizeof(u2));
  void get_method_counters(Register method, Register mcs, Label& skip);

  // load cpool->resolved_references(index);
  void load_resolved_reference_at_index(Register result, Register index);

  void pop_ptr(Register r = rax);
  void pop_i(Register r = rax);
  void pop_l(Register r = rax);
  void pop_f(XMMRegister r = xmm0);
  void pop_d(XMMRegister r = xmm0);
  void push_ptr(Register r = rax);
  void push_i(Register r = rax);
  void push_l(Register r = rax);
  void push_f(XMMRegister r = xmm0);
  void push_d(XMMRegister r = xmm0);

  void pop(Register r ) { ((MacroAssembler*)this)->pop(r); }

  void push(Register r ) { ((MacroAssembler*)this)->push(r); }
  void push(int32_t imm ) { ((MacroAssembler*)this)->push(imm); }

  void pop(TosState state); // transition vtos -> state
  void push(TosState state); // transition state -> vtos

  void empty_expression_stack() {
    movptr(rsp, Address(rbp, frame::interpreter_frame_monitor_block_top_offset * wordSize));
    // NULL last_sp until next java call
    movptr(Address(rbp, frame::interpreter_frame_last_sp_offset * wordSize), (int32_t)NULL_WORD);
  }

  // Helpers for swap and dup
  void load_ptr(int n, Register val);
  void store_ptr(int n, Register val);

  // Generate a subtype check: branch to ok_is_subtype if sub_klass is
  // a subtype of super_klass.
  void gen_subtype_check( Register sub_klass, Label &ok_is_subtype );

  // Dispatching
  void dispatch_prolog(TosState state, int step = 0);
  void dispatch_epilog(TosState state, int step = 0);
  // dispatch via ebx (assume ebx is loaded already)
  void dispatch_only(TosState state);
  // dispatch normal table via ebx (assume ebx is loaded already)
  void dispatch_only_normal(TosState state);
  void dispatch_only_noverify(TosState state);
  // load ebx from [esi + step] and dispatch via ebx
  void dispatch_next(TosState state, int step = 0);
  // load ebx from [esi] and dispatch via ebx and table
  void dispatch_via (TosState state, address* table);

  // jump to an invoked target
  void prepare_to_jump_from_interpreted();
  void jump_from_interpreted(Register method, Register temp);


  // Returning from interpreted functions
  //
  // Removes the current activation (incl. unlocking of monitors)
  // and sets up the return address.  This code is also used for
  // exception unwindwing. In that case, we do not want to throw
  // IllegalMonitorStateExceptions, since that might get us into an
  // infinite rethrow exception loop.
  // Additionally this code is used for popFrame and earlyReturn.
  // In popFrame case we want to skip throwing an exception,
  // installing an exception, and notifying jvmdi.
  // In earlyReturn case we only want to skip throwing an exception
  // and installing an exception.
  void remove_activation(TosState state, Register ret_addr,
                         bool throw_monitor_exception = true,
                         bool install_monitor_exception = true,
                         bool notify_jvmdi = true);
#endif // CC_INTERP

  // Object locking
  void lock_object  (Register lock_reg);
  void unlock_object(Register lock_reg);

#ifndef CC_INTERP

  // Interpreter profiling operations
  void set_method_data_pointer_for_bcp();
  void test_method_data_pointer(Register mdp, Label& zero_continue);
  void verify_method_data_pointer();

  void set_mdp_data_at(Register mdp_in, int constant, Register value);
  void increment_mdp_data_at(Address data, bool decrement = false);
  void increment_mdp_data_at(Register mdp_in, int constant,
                             bool decrement = false);
  void increment_mdp_data_at(Register mdp_in, Register reg, int constant,
                             bool decrement = false);
  void increment_mask_and_jump(Address counter_addr,
                               int increment, int mask,
                               Register scratch, bool preloaded,
                               Condition cond, Label* where);
  void set_mdp_flag_at(Register mdp_in, int flag_constant);
  void test_mdp_data_at(Register mdp_in, int offset, Register value,
                        Register test_value_out,
                        Label& not_equal_continue);

  void record_klass_in_profile(Register receiver, Register mdp,
                               Register reg2, bool is_virtual_call);
  void record_klass_in_profile_helper(Register receiver, Register mdp,
                                      Register reg2, Label& done, bool is_virtual_call);
  void record_item_in_profile_helper(Register item, Register mdp,
                                        Register reg2, int start_row, Label& done, int total_rows,
                                        OffsetFunction item_offset_fn, OffsetFunction item_count_offset_fn,
                                        int non_profiled_offset);

  void update_mdp_by_offset(Register mdp_in, int offset_of_offset);
  void update_mdp_by_offset(Register mdp_in, Register reg, int offset_of_disp);
  void update_mdp_by_constant(Register mdp_in, int constant);
  void update_mdp_for_ret(Register return_bci);

  void profile_taken_branch(Register mdp, Register bumped_count);
  void profile_not_taken_branch(Register mdp);
  void profile_call(Register mdp);
  void profile_final_call(Register mdp);
  void profile_virtual_call(Register receiver, Register mdp,
                            Register scratch2,
                            bool receiver_can_be_null = false);
  void profile_called_method(Register method, Register mdp, Register reg2);
  void profile_ret(Register return_bci, Register mdp);
  void profile_null_seen(Register mdp);
  void profile_typecheck(Register mdp, Register klass, Register scratch);
  void profile_typecheck_failed(Register mdp);
  void profile_switch_default(Register mdp);
  void profile_switch_case(Register index_in_scratch, Register mdp,
                           Register scratch2);

  // Debugging
  // only if +VerifyOops && state == atos
  void verify_oop(Register reg, TosState state = atos);
  // only if +VerifyFPU  && (state == ftos || state == dtos)
  void verify_FPU(int stack_depth, TosState state = ftos);

#endif // !CC_INTERP

  typedef enum { NotifyJVMTI, SkipNotifyJVMTI } NotifyMethodExitMode;

  // support for jvmti/dtrace
  void notify_method_entry();
  void notify_method_exit(TosState state, NotifyMethodExitMode mode);<|MERGE_RESOLUTION|>--- conflicted
+++ resolved
@@ -22,22 +22,7 @@
  *
  */
 
-<<<<<<< HEAD
-#ifndef CPU_X86_VM_INTERP_MASM_X86_64_HPP
-#define CPU_X86_VM_INTERP_MASM_X86_64_HPP
-
-#include "asm/macroAssembler.hpp"
-#include "asm/macroAssembler.inline.hpp"
-#include "interpreter/invocationCounter.hpp"
-#include "runtime/frame.hpp"
-
-// This file specializes the assember with interpreter-specific macros
-
 typedef ByteSize (*OffsetFunction)(uint);
-
-class InterpreterMacroAssembler: public MacroAssembler {
-=======
->>>>>>> de6b446f
 #ifndef CC_INTERP
  protected:
   // Interpreter specific version of call_VM_base
