/*
 * Copyright (c) 2000, 2012, Oracle and/or its affiliates. All rights reserved.
 * DO NOT ALTER OR REMOVE COPYRIGHT NOTICES OR THIS FILE HEADER.
 *
 * This code is free software; you can redistribute it and/or modify it
 * under the terms of the GNU General Public License version 2 only, as
 * published by the Free Software Foundation.
 *
 * This code is distributed in the hope that it will be useful, but WITHOUT
 * ANY WARRANTY; without even the implied warranty of MERCHANTABILITY or
 * FITNESS FOR A PARTICULAR PURPOSE.  See the GNU General Public License
 * version 2 for more details (a copy is included in the LICENSE file that
 * accompanied this code).
 *
 * You should have received a copy of the GNU General Public License version
 * 2 along with this work; if not, write to the Free Software Foundation,
 * Inc., 51 Franklin St, Fifth Floor, Boston, MA 02110-1301 USA.
 *
 * Please contact Oracle, 500 Oracle Parkway, Redwood Shores, CA 94065 USA
 * or visit www.oracle.com if you need additional information or have any
 * questions.
 *
 */

#ifndef CPU_X86_VM_GRAALGLOBALS_X86_HPP
#define CPU_X86_VM_GRAALGLOBALS_X86_HPP

#include "utilities/globalDefinitions.hpp"
#include "utilities/macros.hpp"

// Sets the default values for platform dependent flags used by the Graal compiler.
// (see graalGlobals.hpp)

#ifndef COMPILER2
define_pd_global(intx, TypeProfileWidth,             8);
#endif

define_pd_global(intx, GraalSafepointPollOffset,     256  );

#if !defined(COMPILER1) && !defined(COMPILER2)
define_pd_global(bool, BackgroundCompilation,        true );
define_pd_global(bool, UseTLAB,                      true );
define_pd_global(bool, ResizeTLAB,                   true );
define_pd_global(bool, InlineIntrinsics,             true );
define_pd_global(bool, PreferInterpreterNativeStubs, false);
define_pd_global(bool, TieredCompilation,            false);
define_pd_global(intx, BackEdgeThreshold,            100000);

define_pd_global(intx, OnStackReplacePercentage,     933  );
define_pd_global(intx, FreqInlineSize,               325  );
define_pd_global(intx, NewSizeThreadIncrease,        4*K  );
define_pd_global(uintx,MetaspaceSize,                12*M );
<<<<<<< HEAD
define_pd_global(bool, NeverActAsServerClassMachine, true );
=======
define_pd_global(uintx,MaxPermSize,                  64*M );
define_pd_global(bool, NeverActAsServerClassMachine, false);
>>>>>>> a58c9454
define_pd_global(uint64_t,MaxRAM,                    1ULL*G);
define_pd_global(bool, CICompileOSR,                 true );
define_pd_global(bool, ProfileTraps,                 true );
define_pd_global(bool, UseOnStackReplacement,        true );
define_pd_global(intx, CompileThreshold,             10000);
define_pd_global(intx, InitialCodeCacheSize,         16*M );
define_pd_global(intx, ReservedCodeCacheSize,        64*M );
define_pd_global(bool, ProfileInterpreter,           true );
define_pd_global(intx, CodeCacheExpansionSize,       64*K );
define_pd_global(uintx,CodeCacheMinBlockLength,      4);
<<<<<<< HEAD
define_pd_global(intx, TypeProfileWidth,             8);

define_pd_global(intx, SafepointPollOffset,          256  );
=======
#endif
>>>>>>> a58c9454

#endif // CPU_X86_VM_GRAALGLOBALS_X86_HPP<|MERGE_RESOLUTION|>--- conflicted
+++ resolved
@@ -50,12 +50,7 @@
 define_pd_global(intx, FreqInlineSize,               325  );
 define_pd_global(intx, NewSizeThreadIncrease,        4*K  );
 define_pd_global(uintx,MetaspaceSize,                12*M );
-<<<<<<< HEAD
-define_pd_global(bool, NeverActAsServerClassMachine, true );
-=======
-define_pd_global(uintx,MaxPermSize,                  64*M );
 define_pd_global(bool, NeverActAsServerClassMachine, false);
->>>>>>> a58c9454
 define_pd_global(uint64_t,MaxRAM,                    1ULL*G);
 define_pd_global(bool, CICompileOSR,                 true );
 define_pd_global(bool, ProfileTraps,                 true );
@@ -66,12 +61,6 @@
 define_pd_global(bool, ProfileInterpreter,           true );
 define_pd_global(intx, CodeCacheExpansionSize,       64*K );
 define_pd_global(uintx,CodeCacheMinBlockLength,      4);
-<<<<<<< HEAD
-define_pd_global(intx, TypeProfileWidth,             8);
-
-define_pd_global(intx, SafepointPollOffset,          256  );
-=======
 #endif
->>>>>>> a58c9454
 
 #endif // CPU_X86_VM_GRAALGLOBALS_X86_HPP