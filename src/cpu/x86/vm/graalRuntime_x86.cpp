/*
 * Copyright (c) 1999, 2012, Oracle and/or its affiliates. All rights reserved.
 * DO NOT ALTER OR REMOVE COPYRIGHT NOTICES OR THIS FILE HEADER.
 *
 * This code is free software; you can redistribute it and/or modify it
 * under the terms of the GNU General Public License version 2 only, as
 * published by the Free Software Foundation.
 *
 * This code is distributed in the hope that it will be useful, but WITHOUT
 * ANY WARRANTY; without even the implied warranty of MERCHANTABILITY or
 * FITNESS FOR A PARTICULAR PURPOSE.  See the GNU General Public License
 * version 2 for more details (a copy is included in the LICENSE file that
 * accompanied this code).
 *
 * You should have received a copy of the GNU General Public License version
 * 2 along with this work; if not, write to the Free Software Foundation,
 * Inc., 51 Franklin St, Fifth Floor, Boston, MA 02110-1301 USA.
 *
 * Please contact Oracle, 500 Oracle Parkway, Redwood Shores, CA 94065 USA
 * or visit www.oracle.com if you need additional information or have any
 * questions.
 *
 */

#include "precompiled.hpp"
#include "asm/assembler.hpp"
#include "graal/graalRuntime.hpp"
#include "interpreter/interpreter.hpp"
#include "nativeInst_x86.hpp"
#include "oops/compiledICHolder.hpp"
#include "oops/oop.inline.hpp"
#include "prims/jvmtiExport.hpp"
#include "register_x86.hpp"
#include "runtime/sharedRuntime.hpp"
#include "runtime/signature.hpp"
#include "runtime/vframeArray.hpp"
#include "vmreg_x86.inline.hpp"

static void restore_live_registers(GraalStubAssembler* sasm, bool restore_fpu_registers = true);

// Implementation of GraalStubAssembler

int GraalStubAssembler::call_RT(Register oop_result1, Register metadata_result, address entry, int args_size) {
  // setup registers
  const Register thread = NOT_LP64(rdi) LP64_ONLY(r15_thread); // is callee-saved register (Visual C++ calling conventions)
  assert(!(oop_result1->is_valid() || metadata_result->is_valid()) || oop_result1 != metadata_result, "registers must be different");
  assert(oop_result1 != thread && metadata_result != thread, "registers must be different");
  assert(args_size >= 0, "illegal args_size");

#ifdef _LP64
  mov(c_rarg0, thread);
  set_num_rt_args(0); // Nothing on stack
#else
  set_num_rt_args(1 + args_size);

  // push java thread (becomes first argument of C function)
  get_thread(thread);
  push(thread);
#endif // _LP64

  int call_offset;
  set_last_Java_frame(thread, rsp, noreg, NULL);

  // do the call
  call(RuntimeAddress(entry));
  call_offset = offset();
  // verify callee-saved register
#ifdef ASSERT
  guarantee(thread != rax, "change this code");
  push(rax);
  { Label L;
    get_thread(rax);
    cmpptr(thread, rax);
    jcc(Assembler::equal, L);
    int3();
    stop("GraalStubAssembler::call_RT: rdi not callee saved?");
    bind(L);
  }
  pop(rax);
#endif
  reset_last_Java_frame(thread, true, false);

  // discard thread and arguments
  NOT_LP64(addptr(rsp, num_rt_args()*BytesPerWord));

  // check for pending exceptions
  { Label L;
    cmpptr(Address(thread, Thread::pending_exception_offset()), (int32_t)NULL_WORD);
    jcc(Assembler::equal, L);
    // exception pending => remove activation and forward to exception handler
    movptr(rax, Address(thread, Thread::pending_exception_offset()));
    // make sure that the vm_results are cleared
    if (oop_result1->is_valid()) {
      movptr(Address(thread, JavaThread::vm_result_offset()), NULL_WORD);
    }
    if (metadata_result->is_valid()) {
      movptr(Address(thread, JavaThread::vm_result_2_offset()), NULL_WORD);
    }
    // (thomaswue) Deoptimize in case of an exception.
    restore_live_registers(this, false);
    movptr(Address(thread, Thread::pending_exception_offset()), NULL_WORD);
    leave();
    movl(Address(thread, ThreadShadow::pending_deoptimization_offset()), Deoptimization::make_trap_request(Deoptimization::Reason_constraint, Deoptimization::Action_reinterpret));
    jump(RuntimeAddress(SharedRuntime::deopt_blob()->uncommon_trap()));
    bind(L);
  }
  // get oop results if there are any and reset the values in the thread
  if (oop_result1->is_valid()) {
    get_vm_result(oop_result1, thread);
  }
  if (metadata_result->is_valid()) {
    get_vm_result_2(metadata_result, thread);
  }
  return call_offset;
}


int GraalStubAssembler::call_RT(Register oop_result1, Register metadata_result, address entry, Register arg1) {
#ifdef _LP64
  mov(c_rarg1, arg1);
#else
  push(arg1);
#endif // _LP64
  return call_RT(oop_result1, metadata_result, entry, 1);
}


int GraalStubAssembler::call_RT(Register oop_result1, Register metadata_result, address entry, Register arg1, Register arg2) {
#ifdef _LP64
  if (c_rarg1 == arg2) {
    if (c_rarg2 == arg1) {
      xchgq(arg1, arg2);
    } else {
      mov(c_rarg2, arg2);
      mov(c_rarg1, arg1);
    }
  } else {
    mov(c_rarg1, arg1);
    mov(c_rarg2, arg2);
  }
#else
  push(arg2);
  push(arg1);
#endif // _LP64
  return call_RT(oop_result1, metadata_result, entry, 2);
}


int GraalStubAssembler::call_RT(Register oop_result1, Register metadata_result, address entry, Register arg1, Register arg2, Register arg3) {
#ifdef _LP64
  // if there is any conflict use the stack
  if (arg1 == c_rarg2 || arg1 == c_rarg3 ||
      arg2 == c_rarg1 || arg1 == c_rarg3 ||
      arg3 == c_rarg1 || arg1 == c_rarg2) {
    push(arg3);
    push(arg2);
    push(arg1);
    pop(c_rarg1);
    pop(c_rarg2);
    pop(c_rarg3);
  } else {
    mov(c_rarg1, arg1);
    mov(c_rarg2, arg2);
    mov(c_rarg3, arg3);
  }
#else
  push(arg3);
  push(arg2);
  push(arg1);
#endif // _LP64
  return call_RT(oop_result1, metadata_result, entry, 3);
}

int GraalStubAssembler::call_RT(Register oop_result1, Register metadata_result, address entry, Register arg1, Register arg2, Register arg3, Register arg4) {
#ifdef _LP64
  #ifdef _WIN64
    // on windows we only have the registers c_rarg0 to c_rarg3 for transferring parameters -> remaining parameters are on the stack
    if (arg1 == c_rarg2 || arg1 == c_rarg3 || 
        arg2 == c_rarg1 || arg2 == c_rarg3 || 
        arg3 == c_rarg1 || arg3 == c_rarg2 || 
        arg4 == c_rarg1 || arg4 == c_rarg2) {
      push(arg4);
      push(arg3);
      push(arg2);
      push(arg1);
      pop(c_rarg1);
      pop(c_rarg2);
      pop(c_rarg3);
    } else {
      mov(c_rarg1, arg1);
      mov(c_rarg2, arg2);
      mov(c_rarg3, arg3);
      push(arg4);
    }
  #else
    // if there is any conflict use the stack
    if (arg1 == c_rarg2 || arg1 == c_rarg3 || arg1 == c_rarg4 ||
        arg2 == c_rarg1 || arg2 == c_rarg3 || arg2 == c_rarg4 ||
        arg3 == c_rarg1 || arg3 == c_rarg2 || arg3 == c_rarg4 ||
        arg4 == c_rarg1 || arg4 == c_rarg2 || arg4 == c_rarg3) {
      push(arg4);
      push(arg3);
      push(arg2);
      push(arg1);
      pop(c_rarg1);
      pop(c_rarg2);
      pop(c_rarg3);
      pop(c_rarg4);
    } else {
      mov(c_rarg1, arg1);
      mov(c_rarg2, arg2);
      mov(c_rarg3, arg3);
      mov(c_rarg4, arg4);
    }
  #endif
#else
  push(arg4);
  push(arg3);
  push(arg2);
  push(arg1);
#endif // _LP64
  return call_RT(oop_result1, metadata_result, entry, 4);
}

// Implementation of GraalStubFrame

class GraalStubFrame: public StackObj {
 private:
  GraalStubAssembler* _sasm;

 public:
  GraalStubFrame(GraalStubAssembler* sasm, const char* name, bool must_gc_arguments);
  ~GraalStubFrame();
};


#define __ _sasm->

GraalStubFrame::GraalStubFrame(GraalStubAssembler* sasm, const char* name, bool must_gc_arguments) {
  _sasm = sasm;
  __ set_info(name, must_gc_arguments);
  __ enter();
}

GraalStubFrame::~GraalStubFrame() {
  __ leave();
  __ ret(0);
}

#undef __


// Implementation of GraalRuntime

const int float_regs_as_doubles_size_in_slots = FloatRegisterImpl::number_of_registers * 2;
const int xmm_regs_as_doubles_size_in_slots = XMMRegisterImpl::number_of_registers * 2;

// Stack layout for saving/restoring  all the registers needed during a runtime
// call (this includes deoptimization)
// Note: note that users of this frame may well have arguments to some runtime
// while these values are on the stack. These positions neglect those arguments
// but the code in save_live_registers will take the argument count into
// account.
//
#ifdef _LP64
  #define SLOT2(x) x,
  #define SLOT_PER_WORD 2
#else
  #define SLOT2(x)
  #define SLOT_PER_WORD 1
#endif // _LP64

enum reg_save_layout {
  // 64bit needs to keep stack 16 byte aligned. So we add some alignment dummies to make that
  // happen and will assert if the stack size we create is misaligned
#ifdef _LP64
  align_dummy_0, align_dummy_1,
#endif // _LP64
#ifdef _WIN64
  // Windows always allocates space for it's argument registers (see
  // frame::arg_reg_save_area_bytes).
  arg_reg_save_1, arg_reg_save_1H,                                                          // 0, 4
  arg_reg_save_2, arg_reg_save_2H,                                                          // 8, 12
  arg_reg_save_3, arg_reg_save_3H,                                                          // 16, 20
  arg_reg_save_4, arg_reg_save_4H,                                                          // 24, 28
#endif // _WIN64
  xmm_regs_as_doubles_off,                                                                  // 32
  float_regs_as_doubles_off = xmm_regs_as_doubles_off + xmm_regs_as_doubles_size_in_slots,  // 160
  fpu_state_off = float_regs_as_doubles_off + float_regs_as_doubles_size_in_slots,          // 224
  // fpu_state_end_off is exclusive
  fpu_state_end_off = fpu_state_off + (FPUStateSizeInWords / SLOT_PER_WORD),                // 352
  marker = fpu_state_end_off, SLOT2(markerH)                                                // 352, 356
  extra_space_offset,                                                                       // 360
#ifdef _LP64
  r15_off = extra_space_offset, r15H_off,                                                   // 360, 364
  r14_off, r14H_off,                                                                        // 368, 372
  r13_off, r13H_off,                                                                        // 376, 380
  r12_off, r12H_off,                                                                        // 384, 388
  r11_off, r11H_off,                                                                        // 392, 396
  r10_off, r10H_off,                                                                        // 400, 404
  r9_off, r9H_off,                                                                          // 408, 412
  r8_off, r8H_off,                                                                          // 416, 420
  rdi_off, rdiH_off,                                                                        // 424, 428
#else
  rdi_off = extra_space_offset,
#endif // _LP64
  rsi_off, SLOT2(rsiH_off)                                                                  // 432, 436
  rbp_off, SLOT2(rbpH_off)                                                                  // 440, 444
  rsp_off, SLOT2(rspH_off)                                                                  // 448, 452
  rbx_off, SLOT2(rbxH_off)                                                                  // 456, 460
  rdx_off, SLOT2(rdxH_off)                                                                  // 464, 468
  rcx_off, SLOT2(rcxH_off)                                                                  // 472, 476
  rax_off, SLOT2(raxH_off)                                                                  // 480, 484
  saved_rbp_off, SLOT2(saved_rbpH_off)                                                      // 488, 492
  return_off, SLOT2(returnH_off)                                                            // 496, 500
  reg_save_frame_size   // As noted: neglects any parameters to runtime                     // 504
};

// Save registers which might be killed by calls into the runtime.
// Tries to smart about FP registers.  In particular we separate
// saving and describing the FPU registers for deoptimization since we
// have to save the FPU registers twice if we describe them and on P4
// saving FPU registers which don't contain anything appears
// expensive.  The deopt blob is the only thing which needs to
// describe FPU registers.  In all other cases it should be sufficient
// to simply save their current value.

static OopMap* generate_oop_map(GraalStubAssembler* sasm, int num_rt_args,
                                bool save_fpu_registers = true) {

  // In 64bit all the args are in regs so there are no additional stack slots
  LP64_ONLY(num_rt_args = 0);
  LP64_ONLY(assert((reg_save_frame_size * VMRegImpl::stack_slot_size) % 16 == 0, "must be 16 byte aligned");)
  int frame_size_in_slots = reg_save_frame_size + num_rt_args; // args + thread
  sasm->set_frame_size(frame_size_in_slots / VMRegImpl::slots_per_word );

  // record saved value locations in an OopMap
  // locations are offsets from sp after runtime call; num_rt_args is number of arguments in call, including thread
  OopMap* map = new OopMap(frame_size_in_slots, 0);
  map->set_callee_saved(VMRegImpl::stack2reg(rax_off + num_rt_args), rax->as_VMReg());
  map->set_callee_saved(VMRegImpl::stack2reg(rcx_off + num_rt_args), rcx->as_VMReg());
  map->set_callee_saved(VMRegImpl::stack2reg(rdx_off + num_rt_args), rdx->as_VMReg());
  map->set_callee_saved(VMRegImpl::stack2reg(rbx_off + num_rt_args), rbx->as_VMReg());
  map->set_callee_saved(VMRegImpl::stack2reg(rbp_off + num_rt_args), rbp->as_VMReg());
  map->set_callee_saved(VMRegImpl::stack2reg(rsi_off + num_rt_args), rsi->as_VMReg());
  map->set_callee_saved(VMRegImpl::stack2reg(rdi_off + num_rt_args), rdi->as_VMReg());
#ifdef _LP64
  map->set_callee_saved(VMRegImpl::stack2reg(r8_off + num_rt_args),  r8->as_VMReg());
  map->set_callee_saved(VMRegImpl::stack2reg(r9_off + num_rt_args),  r9->as_VMReg());
  map->set_callee_saved(VMRegImpl::stack2reg(r10_off + num_rt_args), r10->as_VMReg());
  map->set_callee_saved(VMRegImpl::stack2reg(r11_off + num_rt_args), r11->as_VMReg());
  map->set_callee_saved(VMRegImpl::stack2reg(r12_off + num_rt_args), r12->as_VMReg());
  map->set_callee_saved(VMRegImpl::stack2reg(r13_off + num_rt_args), r13->as_VMReg());
  map->set_callee_saved(VMRegImpl::stack2reg(r14_off + num_rt_args), r14->as_VMReg());
  map->set_callee_saved(VMRegImpl::stack2reg(r15_off + num_rt_args), r15->as_VMReg());

  // This is stupid but needed.
  map->set_callee_saved(VMRegImpl::stack2reg(raxH_off + num_rt_args), rax->as_VMReg()->next());
  map->set_callee_saved(VMRegImpl::stack2reg(rcxH_off + num_rt_args), rcx->as_VMReg()->next());
  map->set_callee_saved(VMRegImpl::stack2reg(rdxH_off + num_rt_args), rdx->as_VMReg()->next());
  map->set_callee_saved(VMRegImpl::stack2reg(rbxH_off + num_rt_args), rbx->as_VMReg()->next());
  map->set_callee_saved(VMRegImpl::stack2reg(rbpH_off + num_rt_args), rbp->as_VMReg()->next());
  map->set_callee_saved(VMRegImpl::stack2reg(rsiH_off + num_rt_args), rsi->as_VMReg()->next());
  map->set_callee_saved(VMRegImpl::stack2reg(rdiH_off + num_rt_args), rdi->as_VMReg()->next());

  map->set_callee_saved(VMRegImpl::stack2reg(r8H_off + num_rt_args),  r8->as_VMReg()->next());
  map->set_callee_saved(VMRegImpl::stack2reg(r9H_off + num_rt_args),  r9->as_VMReg()->next());
  map->set_callee_saved(VMRegImpl::stack2reg(r10H_off + num_rt_args), r10->as_VMReg()->next());
  map->set_callee_saved(VMRegImpl::stack2reg(r11H_off + num_rt_args), r11->as_VMReg()->next());
  map->set_callee_saved(VMRegImpl::stack2reg(r12H_off + num_rt_args), r12->as_VMReg()->next());
  map->set_callee_saved(VMRegImpl::stack2reg(r13H_off + num_rt_args), r13->as_VMReg()->next());
  map->set_callee_saved(VMRegImpl::stack2reg(r14H_off + num_rt_args), r14->as_VMReg()->next());
  map->set_callee_saved(VMRegImpl::stack2reg(r15H_off + num_rt_args), r15->as_VMReg()->next());
#endif // _LP64

  if (save_fpu_registers) {
    if (UseSSE < 2) {
      int fpu_off = float_regs_as_doubles_off;
      for (int n = 0; n < FloatRegisterImpl::number_of_registers; n++) {
        VMReg fpu_name_0 = as_FloatRegister(n)->as_VMReg();
        map->set_callee_saved(VMRegImpl::stack2reg(fpu_off +     num_rt_args), fpu_name_0);
        // %%% This is really a waste but we'll keep things as they were for now
        if (true) {
          map->set_callee_saved(VMRegImpl::stack2reg(fpu_off + 1 + num_rt_args), fpu_name_0->next());
        }
        fpu_off += 2;
      }
      assert(fpu_off == fpu_state_off, "incorrect number of fpu stack slots");
    }

    if (UseSSE >= 2) {
      int xmm_off = xmm_regs_as_doubles_off;
      for (int n = 0; n < XMMRegisterImpl::number_of_registers; n++) {
        VMReg xmm_name_0 = as_XMMRegister(n)->as_VMReg();
        map->set_callee_saved(VMRegImpl::stack2reg(xmm_off +     num_rt_args), xmm_name_0);
        // %%% This is really a waste but we'll keep things as they were for now
        if (true) {
          map->set_callee_saved(VMRegImpl::stack2reg(xmm_off + 1 + num_rt_args), xmm_name_0->next());
        }
        xmm_off += 2;
      }
      assert(xmm_off == float_regs_as_doubles_off, "incorrect number of xmm registers");

    } else if (UseSSE == 1) {
      int xmm_off = xmm_regs_as_doubles_off;
      for (int n = 0; n < XMMRegisterImpl::number_of_registers; n++) {
        VMReg xmm_name_0 = as_XMMRegister(n)->as_VMReg();
        map->set_callee_saved(VMRegImpl::stack2reg(xmm_off +     num_rt_args), xmm_name_0);
        xmm_off += 2;
      }
      assert(xmm_off == float_regs_as_doubles_off, "incorrect number of xmm registers");
    }
  }

  return map;
}

#define __ sasm->

static OopMap* save_live_registers(GraalStubAssembler* sasm, int num_rt_args,
                                   bool save_fpu_registers = true) {
  __ block_comment("save_live_registers");

  __ pusha();         // integer registers

  // assert(float_regs_as_doubles_off % 2 == 0, "misaligned offset");
  // assert(xmm_regs_as_doubles_off % 2 == 0, "misaligned offset");

  __ subptr(rsp, extra_space_offset * VMRegImpl::stack_slot_size);

#ifdef ASSERT
  __ movptr(Address(rsp, marker * VMRegImpl::stack_slot_size), (int32_t)0xfeedbeef);
#endif

  if (save_fpu_registers) {
    if (UseSSE < 2) {
      // save FPU stack
      __ fnsave(Address(rsp, fpu_state_off * VMRegImpl::stack_slot_size));
      __ fwait();

#ifdef ASSERT
      Label ok;
      __ cmpw(Address(rsp, fpu_state_off * VMRegImpl::stack_slot_size), StubRoutines::fpu_cntrl_wrd_std());
      __ jccb(Assembler::equal, ok);
      __ stop("corrupted control word detected");
      __ bind(ok);
#endif

      // Reset the control word to guard against exceptions being unmasked
      // since fstp_d can cause FPU stack underflow exceptions.  Write it
      // into the on stack copy and then reload that to make sure that the
      // current and future values are correct.
      __ movw(Address(rsp, fpu_state_off * VMRegImpl::stack_slot_size), StubRoutines::fpu_cntrl_wrd_std());
      __ frstor(Address(rsp, fpu_state_off * VMRegImpl::stack_slot_size));

      // Save the FPU registers in de-opt-able form
      __ fstp_d(Address(rsp, float_regs_as_doubles_off * VMRegImpl::stack_slot_size +  0));
      __ fstp_d(Address(rsp, float_regs_as_doubles_off * VMRegImpl::stack_slot_size +  8));
      __ fstp_d(Address(rsp, float_regs_as_doubles_off * VMRegImpl::stack_slot_size + 16));
      __ fstp_d(Address(rsp, float_regs_as_doubles_off * VMRegImpl::stack_slot_size + 24));
      __ fstp_d(Address(rsp, float_regs_as_doubles_off * VMRegImpl::stack_slot_size + 32));
      __ fstp_d(Address(rsp, float_regs_as_doubles_off * VMRegImpl::stack_slot_size + 40));
      __ fstp_d(Address(rsp, float_regs_as_doubles_off * VMRegImpl::stack_slot_size + 48));
      __ fstp_d(Address(rsp, float_regs_as_doubles_off * VMRegImpl::stack_slot_size + 56));
    }

    if (UseSSE >= 2) {
      // save XMM registers
      // XMM registers can contain float or double values, but this is not known here,
      // so always save them as doubles.
      // note that float values are _not_ converted automatically, so for float values
      // the second word contains only garbage data.
      __ movdbl(Address(rsp, xmm_regs_as_doubles_off * VMRegImpl::stack_slot_size +  0), xmm0);
      __ movdbl(Address(rsp, xmm_regs_as_doubles_off * VMRegImpl::stack_slot_size +  8), xmm1);
      __ movdbl(Address(rsp, xmm_regs_as_doubles_off * VMRegImpl::stack_slot_size + 16), xmm2);
      __ movdbl(Address(rsp, xmm_regs_as_doubles_off * VMRegImpl::stack_slot_size + 24), xmm3);
      __ movdbl(Address(rsp, xmm_regs_as_doubles_off * VMRegImpl::stack_slot_size + 32), xmm4);
      __ movdbl(Address(rsp, xmm_regs_as_doubles_off * VMRegImpl::stack_slot_size + 40), xmm5);
      __ movdbl(Address(rsp, xmm_regs_as_doubles_off * VMRegImpl::stack_slot_size + 48), xmm6);
      __ movdbl(Address(rsp, xmm_regs_as_doubles_off * VMRegImpl::stack_slot_size + 56), xmm7);
#ifdef _LP64
      __ movdbl(Address(rsp, xmm_regs_as_doubles_off * VMRegImpl::stack_slot_size + 64), xmm8);
      __ movdbl(Address(rsp, xmm_regs_as_doubles_off * VMRegImpl::stack_slot_size + 72), xmm9);
      __ movdbl(Address(rsp, xmm_regs_as_doubles_off * VMRegImpl::stack_slot_size + 80), xmm10);
      __ movdbl(Address(rsp, xmm_regs_as_doubles_off * VMRegImpl::stack_slot_size + 88), xmm11);
      __ movdbl(Address(rsp, xmm_regs_as_doubles_off * VMRegImpl::stack_slot_size + 96), xmm12);
      __ movdbl(Address(rsp, xmm_regs_as_doubles_off * VMRegImpl::stack_slot_size + 104), xmm13);
      __ movdbl(Address(rsp, xmm_regs_as_doubles_off * VMRegImpl::stack_slot_size + 112), xmm14);
      __ movdbl(Address(rsp, xmm_regs_as_doubles_off * VMRegImpl::stack_slot_size + 120), xmm15);
#endif // _LP64
    } else if (UseSSE == 1) {
      // save XMM registers as float because double not supported without SSE2
      __ movflt(Address(rsp, xmm_regs_as_doubles_off * VMRegImpl::stack_slot_size +  0), xmm0);
      __ movflt(Address(rsp, xmm_regs_as_doubles_off * VMRegImpl::stack_slot_size +  8), xmm1);
      __ movflt(Address(rsp, xmm_regs_as_doubles_off * VMRegImpl::stack_slot_size + 16), xmm2);
      __ movflt(Address(rsp, xmm_regs_as_doubles_off * VMRegImpl::stack_slot_size + 24), xmm3);
      __ movflt(Address(rsp, xmm_regs_as_doubles_off * VMRegImpl::stack_slot_size + 32), xmm4);
      __ movflt(Address(rsp, xmm_regs_as_doubles_off * VMRegImpl::stack_slot_size + 40), xmm5);
      __ movflt(Address(rsp, xmm_regs_as_doubles_off * VMRegImpl::stack_slot_size + 48), xmm6);
      __ movflt(Address(rsp, xmm_regs_as_doubles_off * VMRegImpl::stack_slot_size + 56), xmm7);
    }
  }

  // FPU stack must be empty now
  __ verify_FPU(0, "save_live_registers");

  return generate_oop_map(sasm, num_rt_args, save_fpu_registers);
}


static void restore_fpu(GraalStubAssembler* sasm, bool restore_fpu_registers = true) {
  if (restore_fpu_registers) {
    if (UseSSE >= 2) {
      // restore XMM registers
      __ movdbl(xmm0, Address(rsp, xmm_regs_as_doubles_off * VMRegImpl::stack_slot_size +  0));
      __ movdbl(xmm1, Address(rsp, xmm_regs_as_doubles_off * VMRegImpl::stack_slot_size +  8));
      __ movdbl(xmm2, Address(rsp, xmm_regs_as_doubles_off * VMRegImpl::stack_slot_size + 16));
      __ movdbl(xmm3, Address(rsp, xmm_regs_as_doubles_off * VMRegImpl::stack_slot_size + 24));
      __ movdbl(xmm4, Address(rsp, xmm_regs_as_doubles_off * VMRegImpl::stack_slot_size + 32));
      __ movdbl(xmm5, Address(rsp, xmm_regs_as_doubles_off * VMRegImpl::stack_slot_size + 40));
      __ movdbl(xmm6, Address(rsp, xmm_regs_as_doubles_off * VMRegImpl::stack_slot_size + 48));
      __ movdbl(xmm7, Address(rsp, xmm_regs_as_doubles_off * VMRegImpl::stack_slot_size + 56));
#ifdef _LP64
      __ movdbl(xmm8, Address(rsp, xmm_regs_as_doubles_off * VMRegImpl::stack_slot_size + 64));
      __ movdbl(xmm9, Address(rsp, xmm_regs_as_doubles_off * VMRegImpl::stack_slot_size + 72));
      __ movdbl(xmm10, Address(rsp, xmm_regs_as_doubles_off * VMRegImpl::stack_slot_size + 80));
      __ movdbl(xmm11, Address(rsp, xmm_regs_as_doubles_off * VMRegImpl::stack_slot_size + 88));
      __ movdbl(xmm12, Address(rsp, xmm_regs_as_doubles_off * VMRegImpl::stack_slot_size + 96));
      __ movdbl(xmm13, Address(rsp, xmm_regs_as_doubles_off * VMRegImpl::stack_slot_size + 104));
      __ movdbl(xmm14, Address(rsp, xmm_regs_as_doubles_off * VMRegImpl::stack_slot_size + 112));
      __ movdbl(xmm15, Address(rsp, xmm_regs_as_doubles_off * VMRegImpl::stack_slot_size + 120));
#endif // _LP64
    } else if (UseSSE == 1) {
      // restore XMM registers
      __ movflt(xmm0, Address(rsp, xmm_regs_as_doubles_off * VMRegImpl::stack_slot_size +  0));
      __ movflt(xmm1, Address(rsp, xmm_regs_as_doubles_off * VMRegImpl::stack_slot_size +  8));
      __ movflt(xmm2, Address(rsp, xmm_regs_as_doubles_off * VMRegImpl::stack_slot_size + 16));
      __ movflt(xmm3, Address(rsp, xmm_regs_as_doubles_off * VMRegImpl::stack_slot_size + 24));
      __ movflt(xmm4, Address(rsp, xmm_regs_as_doubles_off * VMRegImpl::stack_slot_size + 32));
      __ movflt(xmm5, Address(rsp, xmm_regs_as_doubles_off * VMRegImpl::stack_slot_size + 40));
      __ movflt(xmm6, Address(rsp, xmm_regs_as_doubles_off * VMRegImpl::stack_slot_size + 48));
      __ movflt(xmm7, Address(rsp, xmm_regs_as_doubles_off * VMRegImpl::stack_slot_size + 56));
    }

    if (UseSSE < 2) {
      __ frstor(Address(rsp, fpu_state_off * VMRegImpl::stack_slot_size));
    } else {
      // check that FPU stack is really empty
      __ verify_FPU(0, "restore_live_registers");
    }

  } else {
    // check that FPU stack is really empty
    __ verify_FPU(0, "restore_live_registers");
  }

#ifdef ASSERT
  {
    Label ok;
    __ cmpptr(Address(rsp, marker * VMRegImpl::stack_slot_size), (int32_t)0xfeedbeef);
    __ jcc(Assembler::equal, ok);
    __ stop("bad offsets in frame");
    __ bind(ok);
  }
#endif // ASSERT

  __ addptr(rsp, extra_space_offset * VMRegImpl::stack_slot_size);
}


static void restore_live_registers(GraalStubAssembler* sasm, bool restore_fpu_registers/* = true*/) {
  __ block_comment("restore_live_registers");

  restore_fpu(sasm, restore_fpu_registers);
  __ popa();
}


static void restore_live_registers_except_rax(GraalStubAssembler* sasm, bool restore_fpu_registers = true) {
  __ block_comment("restore_live_registers_except_rax");

  restore_fpu(sasm, restore_fpu_registers);

#ifdef _LP64
  __ movptr(r15, Address(rsp, 0));
  __ movptr(r14, Address(rsp, wordSize));
  __ movptr(r13, Address(rsp, 2 * wordSize));
  __ movptr(r12, Address(rsp, 3 * wordSize));
  __ movptr(r11, Address(rsp, 4 * wordSize));
  __ movptr(r10, Address(rsp, 5 * wordSize));
  __ movptr(r9,  Address(rsp, 6 * wordSize));
  __ movptr(r8,  Address(rsp, 7 * wordSize));
  __ movptr(rdi, Address(rsp, 8 * wordSize));
  __ movptr(rsi, Address(rsp, 9 * wordSize));
  __ movptr(rbp, Address(rsp, 10 * wordSize));
  // skip rsp
  __ movptr(rbx, Address(rsp, 12 * wordSize));
  __ movptr(rdx, Address(rsp, 13 * wordSize));
  __ movptr(rcx, Address(rsp, 14 * wordSize));

  __ addptr(rsp, 16 * wordSize);
#else

  __ pop(rdi);
  __ pop(rsi);
  __ pop(rbp);
  __ pop(rbx); // skip this value
  __ pop(rbx);
  __ pop(rdx);
  __ pop(rcx);
  __ addptr(rsp, BytesPerWord);
#endif // _LP64
}

OopMapSet* GraalRuntime::generate_handle_exception(StubID id, GraalStubAssembler *sasm) {
  __ block_comment("generate_handle_exception");

  // incoming parameters
  const Register exception_oop = rax;
  const Register exception_pc  = rdx;
  // other registers used in this stub
  const Register thread = NOT_LP64(rdi) LP64_ONLY(r15_thread);

  // Save registers, if required.
  OopMapSet* oop_maps = new OopMapSet();
  OopMap* oop_map = NULL;
  switch (id) {
    case handle_exception_nofpu_id:
      // At this point all registers MAY be live.
      oop_map = save_live_registers(sasm, 1 /*thread*/, id == handle_exception_nofpu_id);
      break;
    default:  ShouldNotReachHere();
  }

#ifdef TIERED
  // C2 can leave the fpu stack dirty
  if (UseSSE < 2) {
    __ empty_FPU_stack();
  }
#endif // TIERED

  // verify that only rax, and rdx is valid at this time
#ifdef ASSERT
  __ movptr(rbx, 0xDEAD);
  __ movptr(rcx, 0xDEAD);
  __ movptr(rsi, 0xDEAD);
  __ movptr(rdi, 0xDEAD);
#endif

  // verify that rax, contains a valid exception
  __ verify_not_null_oop(exception_oop);

  // load address of JavaThread object for thread-local data
  NOT_LP64(__ get_thread(thread);)

#ifdef ASSERT
  // check that fields in JavaThread for exception oop and issuing pc are
  // empty before writing to them
  Label oop_empty;
  __ cmpptr(Address(thread, JavaThread::exception_oop_offset()), (int32_t) NULL_WORD);
  __ jcc(Assembler::equal, oop_empty);
  __ stop("exception oop already set");
  __ bind(oop_empty);

  Label pc_empty;
  __ cmpptr(Address(thread, JavaThread::exception_pc_offset()), 0);
  __ jcc(Assembler::equal, pc_empty);
  __ stop("exception pc already set");
  __ bind(pc_empty);
#endif

  // save exception oop and issuing pc into JavaThread
  // (exception handler will load it from here)
  __ movptr(Address(thread, JavaThread::exception_oop_offset()), exception_oop);
  __ movptr(Address(thread, JavaThread::exception_pc_offset()),  exception_pc);

  // patch throwing pc into return address (has bci & oop map)
  __ movptr(Address(rbp, 1*BytesPerWord), exception_pc);

  // compute the exception handler.
  // the exception oop and the throwing pc are read from the fields in JavaThread
  int call_offset = __ call_RT(noreg, noreg, CAST_FROM_FN_PTR(address, exception_handler_for_pc));
  oop_maps->add_gc_map(call_offset, oop_map);

  // rax: handler address
  //      will be the deopt blob if nmethod was deoptimized while we looked up
  //      handler regardless of whether handler existed in the nmethod.

  // only rax, is valid at this time, all other registers have been destroyed by the runtime call
#ifdef ASSERT
  __ movptr(rbx, 0xDEAD);
  __ movptr(rcx, 0xDEAD);
  __ movptr(rdx, 0xDEAD);
  __ movptr(rsi, 0xDEAD);
  __ movptr(rdi, 0xDEAD);
#endif

  // patch the return address, this stub will directly return to the exception handler
  __ movptr(Address(rbp, 1*BytesPerWord), rax);

  switch (id) {
    case handle_exception_nofpu_id:
      // Restore the registers that were saved at the beginning.
      restore_live_registers(sasm, id == handle_exception_nofpu_id);
      break;
    default:  ShouldNotReachHere();
  }

  return oop_maps;
}

void GraalRuntime::generate_unwind_exception(GraalStubAssembler *sasm) {
  // incoming parameters
  const Register exception_oop = rax;
  // callee-saved copy of exception_oop during runtime call
  const Register exception_oop_callee_saved = NOT_LP64(rsi) LP64_ONLY(r14);
  // other registers used in this stub
  const Register exception_pc = rdx;
  const Register handler_addr = rbx;
  const Register thread = NOT_LP64(rdi) LP64_ONLY(r15_thread);

  // verify that only rax is valid at this time
#ifdef ASSERT
  __ movptr(rbx, 0xDEAD);
  __ movptr(rcx, 0xDEAD);
  __ movptr(rdx, 0xDEAD);
  __ movptr(rsi, 0xDEAD);
  __ movptr(rdi, 0xDEAD);
#endif

#ifdef ASSERT
  // check that fields in JavaThread for exception oop and issuing pc are empty
  NOT_LP64(__ get_thread(thread);)
  Label oop_empty;
  __ cmpptr(Address(thread, JavaThread::exception_oop_offset()), 0);
  __ jcc(Assembler::equal, oop_empty);
  __ stop("exception oop must be empty");
  __ bind(oop_empty);

  Label pc_empty;
  __ cmpptr(Address(thread, JavaThread::exception_pc_offset()), 0);
  __ jcc(Assembler::equal, pc_empty);
  __ stop("exception pc must be empty");
  __ bind(pc_empty);
#endif

  // clear the FPU stack in case any FPU results are left behind
  __ empty_FPU_stack();

  // save exception_oop in callee-saved register to preserve it during runtime calls
  __ verify_not_null_oop(exception_oop);
  __ movptr(exception_oop_callee_saved, exception_oop);

  NOT_LP64(__ get_thread(thread);)
  // Get return address (is on top of stack after leave).
  __ movptr(exception_pc, Address(rsp, 0));

  // search the exception handler address of the caller (using the return address)
  __ call_VM_leaf(CAST_FROM_FN_PTR(address, SharedRuntime::exception_handler_for_return_address), thread, exception_pc);
  // rax: exception handler address of the caller

  // Only RAX and RSI are valid at this time, all other registers have been destroyed by the call.
#ifdef ASSERT
  __ movptr(rbx, 0xDEAD);
  __ movptr(rcx, 0xDEAD);
  __ movptr(rdx, 0xDEAD);
  __ movptr(rdi, 0xDEAD);
#endif

  // move result of call into correct register
  __ movptr(handler_addr, rax);

  // Restore exception oop to RAX (required convention of exception handler).
  __ movptr(exception_oop, exception_oop_callee_saved);

  // verify that there is really a valid exception in rax
  __ verify_not_null_oop(exception_oop);

  // get throwing pc (= return address).
  // rdx has been destroyed by the call, so it must be set again
  // the pop is also necessary to simulate the effect of a ret(0)
  __ pop(exception_pc);

  // Restore SP from BP if the exception PC is a method handle call site.
  NOT_LP64(__ get_thread(thread);)
  __ cmpl(Address(thread, JavaThread::is_method_handle_return_offset()), 0);
  __ cmovptr(Assembler::notEqual, rsp, rbp_mh_SP_save);

  // continue at exception handler (return address removed)
  // note: do *not* remove arguments when unwinding the
  //       activation since the caller assumes having
  //       all arguments on the stack when entering the
  //       runtime to determine the exception handler
  //       (GC happens at call site with arguments!)
  // rax: exception oop
  // rdx: throwing pc
  // rbx: exception handler
  __ jmp(handler_addr);
}

OopMapSet* GraalRuntime::generate_code_for(StubID id, GraalStubAssembler* sasm) {

  // for better readability
  const bool must_gc_arguments = true;
  const bool dont_gc_arguments = false;

  // default value; overwritten for some optimized stubs that are called from methods that do not use the fpu
  bool save_fpu_registers = true;

  // stub code & info for the different stubs
  OopMapSet* oop_maps = NULL;
  switch (id) {

    case new_instance_id:
      {
        Register klass = rdx; // Incoming
        Register obj   = rax; // Result
        __ set_info("new_instance", dont_gc_arguments);
        __ enter();
        OopMap* map = save_live_registers(sasm, 2);
        int call_offset = __ call_RT(obj, noreg, CAST_FROM_FN_PTR(address, new_instance), klass);
        oop_maps = new OopMapSet();
        oop_maps->add_gc_map(call_offset, map);
        restore_live_registers_except_rax(sasm);
        __ verify_oop(obj);
        __ leave();
        __ ret(0);

        // rax,: new instance
      }

      break;

    case new_array_id:
      {
        Register length   = rbx; // Incoming
        Register klass    = rdx; // Incoming
        Register obj      = rax; // Result

        __ set_info("new_array", dont_gc_arguments);

        __ enter();
        OopMap* map = save_live_registers(sasm, 3);
        int call_offset;
        call_offset = __ call_RT(obj, noreg, CAST_FROM_FN_PTR(address, new_array), klass, length);

        oop_maps = new OopMapSet();
        oop_maps->add_gc_map(call_offset, map);
        restore_live_registers_except_rax(sasm);

        __ verify_oop(obj);
        __ leave();
        __ ret(0);

        // rax,: new array
      }
      break;

    case new_multi_array_id:
      { GraalStubFrame f(sasm, "new_multi_array", dont_gc_arguments);
        // rax,: klass
        // rbx,: rank
        // rcx: address of 1st dimension
        OopMap* map = save_live_registers(sasm, 4);
        int call_offset = __ call_RT(rax, noreg, CAST_FROM_FN_PTR(address, new_multi_array), rax, rbx, rcx);

        oop_maps = new OopMapSet();
        oop_maps->add_gc_map(call_offset, map);
        restore_live_registers_except_rax(sasm);

        // rax,: new multi array
        __ verify_oop(rax);
      }
      break;

    case register_finalizer_id:
      {
        __ set_info("register_finalizer", dont_gc_arguments);

        // This is called via call_runtime so the arguments
        // will be place in C abi locations

#ifdef _LP64
        __ verify_oop(j_rarg0);
        __ mov(rax, j_rarg0);
#else
        // The object is passed on the stack and we haven't pushed a
        // frame yet so it's one work away from top of stack.
        __ movptr(rax, Address(rsp, 1 * BytesPerWord));
        __ verify_oop(rax);
#endif // _LP64

        // load the klass and check the has finalizer flag
        Label register_finalizer;
        Register t = rsi;
        __ load_klass(t, rax);
        __ movl(t, Address(t, Klass::access_flags_offset()));
        __ testl(t, JVM_ACC_HAS_FINALIZER);
        __ jcc(Assembler::notZero, register_finalizer);
        __ ret(0);

        __ bind(register_finalizer);
        __ enter();
        OopMap* oop_map = save_live_registers(sasm, 2 /*num_rt_args */);
        int call_offset = __ call_RT(noreg, noreg, CAST_FROM_FN_PTR(address, SharedRuntime::register_finalizer), rax);
        oop_maps = new OopMapSet();
        oop_maps->add_gc_map(call_offset, oop_map);

        // Now restore all the live registers
        restore_live_registers(sasm);

        __ leave();
        __ ret(0);
      }
      break;

    case handle_exception_nofpu_id:
      { GraalStubFrame f(sasm, "handle_exception", dont_gc_arguments);
        oop_maps = generate_handle_exception(id, sasm);
      }
      break;

    case unwind_exception_call_id: {
      // remove the frame from the stack
      __ movptr(rsp, rbp);
      __ pop(rbp);

      __ set_info("unwind_exception", dont_gc_arguments);
      // note: no stubframe since we are about to leave the current
      //       activation and we are calling a leaf VM function only.
      generate_unwind_exception(sasm);
      __ should_not_reach_here();
      break;
    }

    case OSR_migration_end_id: {
    __ enter();
    save_live_registers(sasm, 0);
    __ movptr(c_rarg0, j_rarg0);
    __ call(RuntimeAddress(CAST_FROM_FN_PTR(address, SharedRuntime::OSR_migration_end)));
    restore_live_registers(sasm);
    __ leave();
    __ ret(0);
      break;
    }

    case create_null_pointer_exception_id: {
		__ enter();
		oop_maps = new OopMapSet();
		OopMap* oop_map = save_live_registers(sasm, 0);
		int call_offset = __ call_RT(rax, noreg, (address)create_null_exception, 0);
		oop_maps->add_gc_map(call_offset, oop_map);
		__ leave();
		__ ret(0);
      break;
    }

    case create_out_of_bounds_exception_id: {
		__ enter();
		oop_maps = new OopMapSet();
		OopMap* oop_map = save_live_registers(sasm, 0);
		int call_offset = __ call_RT(rax, noreg, (address)create_out_of_bounds_exception, j_rarg0);
		oop_maps->add_gc_map(call_offset, oop_map);
		__ leave();
		__ ret(0);
      break;
    }

    case vm_error_id: {
      __ enter();
      oop_maps = new OopMapSet();
      OopMap* oop_map = save_live_registers(sasm, 0);
      int call_offset = __ call_RT(noreg, noreg, (address)vm_error, j_rarg0, j_rarg1, j_rarg2);
      oop_maps->add_gc_map(call_offset, oop_map);
      restore_live_registers(sasm);
      __ leave();
      __ ret(0);
      break;
    }

    case log_printf_id: {
      __ enter();
      oop_maps = new OopMapSet();
      OopMap* oop_map = save_live_registers(sasm, 0);
      int call_offset = __ call_RT(noreg, noreg, (address)log_printf, j_rarg0, j_rarg1, j_rarg2, j_rarg3);
      oop_maps->add_gc_map(call_offset, oop_map);
      restore_live_registers(sasm);
      __ leave();
      __ ret(0);
      break;
    }

    case log_primitive_id: {
      __ enter();
      oop_maps = new OopMapSet();
      OopMap* oop_map = save_live_registers(sasm, 0);
      int call_offset = __ call_RT(noreg, noreg, (address)log_primitive, j_rarg0, j_rarg1, j_rarg2);
      oop_maps->add_gc_map(call_offset, oop_map);
      restore_live_registers(sasm);
      __ leave();
      __ ret(0);
      break;
    }

    case log_object_id: {
      __ enter();
      oop_maps = new OopMapSet();
      OopMap* oop_map = save_live_registers(sasm, 0);
      int call_offset = __ call_RT(noreg, noreg, (address)log_object, j_rarg0, j_rarg1);
      oop_maps->add_gc_map(call_offset, oop_map);
      restore_live_registers(sasm);
      __ leave();
      __ ret(0);
      break;
    }

    case verify_oop_id: {
      // We use enter & leave so that a better stack trace is produced in the hs_err file
      __ enter();
      __ verify_oop(r13, "Graal verify oop");
      __ leave();
      __ ret(0);
      break;
    }

    case arithmetic_frem_id: {
      __ subptr(rsp, 8);
      __ movflt(Address(rsp, 0), xmm1);
      __ fld_s(Address(rsp, 0));
      __ movflt(Address(rsp, 0), xmm0);
      __ fld_s(Address(rsp, 0));
      Label L;
      __ bind(L);
      __ fprem();
      __ fwait();
      __ fnstsw_ax();
      __ testl(rax, 0x400);
      __ jcc(Assembler::notZero, L);
      __ fxch(1);
      __ fpop();
      __ fstp_s(Address(rsp, 0));
      __ movflt(xmm0, Address(rsp, 0));
      __ addptr(rsp, 8);
      __ ret(0);
      break;
    }
    case arithmetic_drem_id: {
      __ subptr(rsp, 8);
      __ movdbl(Address(rsp, 0), xmm1);
      __ fld_d(Address(rsp, 0));
      __ movdbl(Address(rsp, 0), xmm0);
      __ fld_d(Address(rsp, 0));
      Label L;
      __ bind(L);
      __ fprem();
      __ fwait();
      __ fnstsw_ax();
      __ testl(rax, 0x400);
      __ jcc(Assembler::notZero, L);
      __ fxch(1);
      __ fpop();
      __ fstp_d(Address(rsp, 0));
      __ movdbl(xmm0, Address(rsp, 0));
      __ addptr(rsp, 8);
      __ ret(0);
      break;
    }
    case monitorenter_id: {
      Register obj = j_rarg0;
      Register lock = j_rarg1;
      {
        GraalStubFrame f(sasm, "monitorenter", dont_gc_arguments);
        OopMap* map = save_live_registers(sasm, 2, save_fpu_registers);

        // Called with store_parameter and not C abi
        int call_offset = __ call_RT(noreg, noreg, CAST_FROM_FN_PTR(address, monitorenter), obj, lock);

        oop_maps = new OopMapSet();
        oop_maps->add_gc_map(call_offset, map);
        restore_live_registers(sasm, save_fpu_registers);
      }
      __ ret(0);
      break;
    }
    case monitorexit_id: {
      Register obj = j_rarg0;
      Register lock = j_rarg1;
      {
        GraalStubFrame f(sasm, "monitorexit", dont_gc_arguments);
        OopMap* map = save_live_registers(sasm, 2, save_fpu_registers);

        // note: really a leaf routine but must setup last java sp
        //       => use call_RT for now (speed can be improved by
        //       doing last java sp setup manually)
        int call_offset = __ call_RT(noreg, noreg, CAST_FROM_FN_PTR(address, monitorexit), obj, lock);

        oop_maps = new OopMapSet();
        oop_maps->add_gc_map(call_offset, map);
        restore_live_registers(sasm, save_fpu_registers);
      }
      __ ret(0);
      break;
   }
   case graal_wb_pre_call_id: {
      Register obj = j_rarg0;
      {
        GraalStubFrame f(sasm, "graal_wb_pre_call", dont_gc_arguments);
        OopMap* map = save_live_registers(sasm, 2, save_fpu_registers);

        // note: really a leaf routine but must setup last java sp
        //       => use call_RT for now (speed can be improved by
        //       doing last java sp setup manually)
        int call_offset = __ call_RT(noreg, noreg, CAST_FROM_FN_PTR(address, graal_wb_pre_call), obj);

        oop_maps = new OopMapSet();
        oop_maps->add_gc_map(call_offset, map);
        restore_live_registers(sasm);
      }
      __ ret(0);
      break;
   }
   case graal_wb_post_call_id: {
      Register obj = j_rarg0;
      Register caddr = j_rarg1;
      {
        GraalStubFrame f(sasm, "graal_wb_post_call", dont_gc_arguments);
        OopMap* map = save_live_registers(sasm, 2, save_fpu_registers);

        // note: really a leaf routine but must setup last java sp
        //       => use call_RT for now (speed can be improved by
        //       doing last java sp setup manually)
        int call_offset = __ call_RT(noreg, noreg, CAST_FROM_FN_PTR(address, graal_wb_post_call), obj, caddr);

        oop_maps = new OopMapSet();
        oop_maps->add_gc_map(call_offset, map);
        restore_live_registers(sasm);
      }
      __ ret(0);
      break;
   }

<<<<<<< HEAD
   case graal_identity_hash_code_id: {
=======
    case identity_hash_code_id: {
>>>>>>> 8bd69e53
      Register obj = j_rarg0; // Incoming
      __ set_info("identity_hash_code", dont_gc_arguments);
      __ enter();
      OopMap* map = save_live_registers(sasm, 1);
      int call_offset = __ call_RT(noreg, noreg, CAST_FROM_FN_PTR(address, identity_hash_code), obj);
      oop_maps = new OopMapSet();
      oop_maps->add_gc_map(call_offset, map);
      restore_live_registers_except_rax(sasm);
      __ leave();
      __ ret(0);
      break;
    }
    case thread_is_interrupted_id: {
      Register thread = j_rarg0;
      Register clear_interrupted = j_rarg1;

      __ set_info("identity_hash_code", dont_gc_arguments);
      __ enter();
      OopMap* map = save_live_registers(sasm, 1);
      int call_offset = __ call_RT(noreg, noreg, CAST_FROM_FN_PTR(address, thread_is_interrupted), thread, clear_interrupted);
      oop_maps = new OopMapSet();
      oop_maps->add_gc_map(call_offset, map);
      restore_live_registers_except_rax(sasm);
      __ leave();
      __ ret(0);
      break;
    }

    default:
      { GraalStubFrame f(sasm, "unimplemented entry", dont_gc_arguments);
        __ movptr(rax, (int)id);
        __ call_RT(noreg, noreg, CAST_FROM_FN_PTR(address, unimplemented_entry), rax);
        __ should_not_reach_here();
      }
      break;
  }
  return oop_maps;
}

#undef __<|MERGE_RESOLUTION|>--- conflicted
+++ resolved
@@ -1101,7 +1101,7 @@
       __ ret(0);
       break;
    }
-   case graal_wb_pre_call_id: {
+   case wb_pre_call_id: {
       Register obj = j_rarg0;
       {
         GraalStubFrame f(sasm, "graal_wb_pre_call", dont_gc_arguments);
@@ -1110,7 +1110,7 @@
         // note: really a leaf routine but must setup last java sp
         //       => use call_RT for now (speed can be improved by
         //       doing last java sp setup manually)
-        int call_offset = __ call_RT(noreg, noreg, CAST_FROM_FN_PTR(address, graal_wb_pre_call), obj);
+        int call_offset = __ call_RT(noreg, noreg, CAST_FROM_FN_PTR(address, wb_pre_call), obj);
 
         oop_maps = new OopMapSet();
         oop_maps->add_gc_map(call_offset, map);
@@ -1119,7 +1119,7 @@
       __ ret(0);
       break;
    }
-   case graal_wb_post_call_id: {
+   case wb_post_call_id: {
       Register obj = j_rarg0;
       Register caddr = j_rarg1;
       {
@@ -1129,7 +1129,7 @@
         // note: really a leaf routine but must setup last java sp
         //       => use call_RT for now (speed can be improved by
         //       doing last java sp setup manually)
-        int call_offset = __ call_RT(noreg, noreg, CAST_FROM_FN_PTR(address, graal_wb_post_call), obj, caddr);
+        int call_offset = __ call_RT(noreg, noreg, CAST_FROM_FN_PTR(address, wb_post_call), obj, caddr);
 
         oop_maps = new OopMapSet();
         oop_maps->add_gc_map(call_offset, map);
@@ -1139,11 +1139,8 @@
       break;
    }
 
-<<<<<<< HEAD
-   case graal_identity_hash_code_id: {
-=======
+
     case identity_hash_code_id: {
->>>>>>> 8bd69e53
       Register obj = j_rarg0; // Incoming
       __ set_info("identity_hash_code", dont_gc_arguments);
       __ enter();
