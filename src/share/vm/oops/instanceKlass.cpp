/*
 * Copyright (c) 1997, 2013, Oracle and/or its affiliates. All rights reserved.
 * DO NOT ALTER OR REMOVE COPYRIGHT NOTICES OR THIS FILE HEADER.
 *
 * This code is free software; you can redistribute it and/or modify it
 * under the terms of the GNU General Public License version 2 only, as
 * published by the Free Software Foundation.
 *
 * This code is distributed in the hope that it will be useful, but WITHOUT
 * ANY WARRANTY; without even the implied warranty of MERCHANTABILITY or
 * FITNESS FOR A PARTICULAR PURPOSE.  See the GNU General Public License
 * version 2 for more details (a copy is included in the LICENSE file that
 * accompanied this code).
 *
 * You should have received a copy of the GNU General Public License version
 * 2 along with this work; if not, write to the Free Software Foundation,
 * Inc., 51 Franklin St, Fifth Floor, Boston, MA 02110-1301 USA.
 *
 * Please contact Oracle, 500 Oracle Parkway, Redwood Shores, CA 94065 USA
 * or visit www.oracle.com if you need additional information or have any
 * questions.
 *
 */

#include "precompiled.hpp"
#include "classfile/javaClasses.hpp"
#include "classfile/systemDictionary.hpp"
#include "classfile/verifier.hpp"
#include "classfile/vmSymbols.hpp"
#include "compiler/compileBroker.hpp"
#include "gc_implementation/shared/markSweep.inline.hpp"
#include "gc_interface/collectedHeap.inline.hpp"
#include "interpreter/oopMapCache.hpp"
#include "interpreter/rewriter.hpp"
#include "jvmtifiles/jvmti.h"
#include "memory/genOopClosures.inline.hpp"
#include "memory/heapInspection.hpp"
#include "memory/metadataFactory.hpp"
#include "memory/oopFactory.hpp"
#include "oops/fieldStreams.hpp"
#include "oops/instanceClassLoaderKlass.hpp"
#include "oops/instanceKlass.hpp"
#include "oops/instanceMirrorKlass.hpp"
#include "oops/instanceOop.hpp"
#include "oops/klass.inline.hpp"
#include "oops/method.hpp"
#include "oops/oop.inline.hpp"
#include "oops/symbol.hpp"
#include "prims/jvmtiExport.hpp"
#include "prims/jvmtiRedefineClassesTrace.hpp"
#include "prims/methodComparator.hpp"
#include "runtime/fieldDescriptor.hpp"
#include "runtime/handles.inline.hpp"
#include "runtime/javaCalls.hpp"
#include "runtime/mutexLocker.hpp"
#include "runtime/thread.inline.hpp"
#include "services/threadService.hpp"
#include "utilities/dtrace.hpp"
#include "utilities/macros.hpp"
#if INCLUDE_ALL_GCS
#include "gc_implementation/concurrentMarkSweep/cmsOopClosures.inline.hpp"
#include "gc_implementation/g1/g1CollectedHeap.inline.hpp"
#include "gc_implementation/g1/g1OopClosures.inline.hpp"
#include "gc_implementation/g1/g1RemSet.inline.hpp"
#include "gc_implementation/g1/heapRegionSeq.inline.hpp"
#include "gc_implementation/parNew/parOopClosures.inline.hpp"
#include "gc_implementation/parallelScavenge/parallelScavengeHeap.inline.hpp"
#include "gc_implementation/parallelScavenge/psPromotionManager.inline.hpp"
#include "gc_implementation/parallelScavenge/psScavenge.inline.hpp"
#include "oops/oop.pcgc.inline.hpp"
#endif // INCLUDE_ALL_GCS
#ifdef COMPILER1
#include "c1/c1_Compiler.hpp"
#endif

#ifdef DTRACE_ENABLED

#ifndef USDT2

HS_DTRACE_PROBE_DECL4(hotspot, class__initialization__required,
  char*, intptr_t, oop, intptr_t);
HS_DTRACE_PROBE_DECL5(hotspot, class__initialization__recursive,
  char*, intptr_t, oop, intptr_t, int);
HS_DTRACE_PROBE_DECL5(hotspot, class__initialization__concurrent,
  char*, intptr_t, oop, intptr_t, int);
HS_DTRACE_PROBE_DECL5(hotspot, class__initialization__erroneous,
  char*, intptr_t, oop, intptr_t, int);
HS_DTRACE_PROBE_DECL5(hotspot, class__initialization__super__failed,
  char*, intptr_t, oop, intptr_t, int);
HS_DTRACE_PROBE_DECL5(hotspot, class__initialization__clinit,
  char*, intptr_t, oop, intptr_t, int);
HS_DTRACE_PROBE_DECL5(hotspot, class__initialization__error,
  char*, intptr_t, oop, intptr_t, int);
HS_DTRACE_PROBE_DECL5(hotspot, class__initialization__end,
  char*, intptr_t, oop, intptr_t, int);

#define DTRACE_CLASSINIT_PROBE(type, clss, thread_type)          \
  {                                                              \
    char* data = NULL;                                           \
    int len = 0;                                                 \
    Symbol* name = (clss)->name();                               \
    if (name != NULL) {                                          \
      data = (char*)name->bytes();                               \
      len = name->utf8_length();                                 \
    }                                                            \
    HS_DTRACE_PROBE4(hotspot, class__initialization__##type,     \
      data, len, (clss)->class_loader(), thread_type);           \
  }

#define DTRACE_CLASSINIT_PROBE_WAIT(type, clss, thread_type, wait) \
  {                                                              \
    char* data = NULL;                                           \
    int len = 0;                                                 \
    Symbol* name = (clss)->name();                               \
    if (name != NULL) {                                          \
      data = (char*)name->bytes();                               \
      len = name->utf8_length();                                 \
    }                                                            \
    HS_DTRACE_PROBE5(hotspot, class__initialization__##type,     \
      data, len, (clss)->class_loader(), thread_type, wait);     \
  }
#else /* USDT2 */

#define HOTSPOT_CLASS_INITIALIZATION_required HOTSPOT_CLASS_INITIALIZATION_REQUIRED
#define HOTSPOT_CLASS_INITIALIZATION_recursive HOTSPOT_CLASS_INITIALIZATION_RECURSIVE
#define HOTSPOT_CLASS_INITIALIZATION_concurrent HOTSPOT_CLASS_INITIALIZATION_CONCURRENT
#define HOTSPOT_CLASS_INITIALIZATION_erroneous HOTSPOT_CLASS_INITIALIZATION_ERRONEOUS
#define HOTSPOT_CLASS_INITIALIZATION_super__failed HOTSPOT_CLASS_INITIALIZATION_SUPER_FAILED
#define HOTSPOT_CLASS_INITIALIZATION_clinit HOTSPOT_CLASS_INITIALIZATION_CLINIT
#define HOTSPOT_CLASS_INITIALIZATION_error HOTSPOT_CLASS_INITIALIZATION_ERROR
#define HOTSPOT_CLASS_INITIALIZATION_end HOTSPOT_CLASS_INITIALIZATION_END
#define DTRACE_CLASSINIT_PROBE(type, clss, thread_type)          \
  {                                                              \
    char* data = NULL;                                           \
    int len = 0;                                                 \
    Symbol* name = (clss)->name();                               \
    if (name != NULL) {                                          \
      data = (char*)name->bytes();                               \
      len = name->utf8_length();                                 \
    }                                                            \
    HOTSPOT_CLASS_INITIALIZATION_##type(                         \
      data, len, (clss)->class_loader(), thread_type);           \
  }

#define DTRACE_CLASSINIT_PROBE_WAIT(type, clss, thread_type, wait) \
  {                                                              \
    char* data = NULL;                                           \
    int len = 0;                                                 \
    Symbol* name = (clss)->name();                               \
    if (name != NULL) {                                          \
      data = (char*)name->bytes();                               \
      len = name->utf8_length();                                 \
    }                                                            \
    HOTSPOT_CLASS_INITIALIZATION_##type(                         \
      data, len, (clss)->class_loader(), thread_type, wait);     \
  }
#endif /* USDT2 */

#else //  ndef DTRACE_ENABLED

#define DTRACE_CLASSINIT_PROBE(type, clss, thread_type)
#define DTRACE_CLASSINIT_PROBE_WAIT(type, clss, thread_type, wait)

#endif //  ndef DTRACE_ENABLED

volatile int InstanceKlass::_total_instanceKlass_count = 0;

InstanceKlass* InstanceKlass::allocate_instance_klass(
                                              ClassLoaderData* loader_data,
                                              int vtable_len,
                                              int itable_len,
                                              int static_field_size,
                                              int nonstatic_oop_map_size,
                                              ReferenceType rt,
                                              AccessFlags access_flags,
                                              Symbol* name,
                                              Klass* super_klass,
                                              bool is_anonymous,
                                              TRAPS) {

  int size = InstanceKlass::size(vtable_len, itable_len, nonstatic_oop_map_size,
                                 access_flags.is_interface(), is_anonymous);

  // Allocation
  InstanceKlass* ik;
  if (rt == REF_NONE) {
    if (name == vmSymbols::java_lang_Class()) {
      ik = new (loader_data, size, THREAD) InstanceMirrorKlass(
        vtable_len, itable_len, static_field_size, nonstatic_oop_map_size, rt,
        access_flags, is_anonymous);
    } else if (name == vmSymbols::java_lang_ClassLoader() ||
          (SystemDictionary::ClassLoader_klass_loaded() &&
          super_klass != NULL &&
          super_klass->is_subtype_of(SystemDictionary::ClassLoader_klass()))) {
      ik = new (loader_data, size, THREAD) InstanceClassLoaderKlass(
        vtable_len, itable_len, static_field_size, nonstatic_oop_map_size, rt,
        access_flags, is_anonymous);
    } else {
      // normal class
      ik = new (loader_data, size, THREAD) InstanceKlass(
        vtable_len, itable_len, static_field_size, nonstatic_oop_map_size, rt,
        access_flags, is_anonymous);
    }
  } else {
    // reference klass
    ik = new (loader_data, size, THREAD) InstanceRefKlass(
        vtable_len, itable_len, static_field_size, nonstatic_oop_map_size, rt,
        access_flags, is_anonymous);
  }

  // Check for pending exception before adding to the loader data and incrementing
  // class count.  Can get OOM here.
  if (HAS_PENDING_EXCEPTION) {
    return NULL;
  }

  // Add all classes to our internal class loader list here,
  // including classes in the bootstrap (NULL) class loader.
  loader_data->add_class(ik);

  Atomic::inc(&_total_instanceKlass_count);
  return ik;
}


// copy method ordering from resource area to Metaspace
void InstanceKlass::copy_method_ordering(intArray* m, TRAPS) {
  if (m != NULL) {
    // allocate a new array and copy contents (memcpy?)
    _method_ordering = MetadataFactory::new_array<int>(class_loader_data(), m->length(), CHECK);
    for (int i = 0; i < m->length(); i++) {
      _method_ordering->at_put(i, m->at(i));
    }
  } else {
    _method_ordering = Universe::the_empty_int_array();
  }
}


InstanceKlass::InstanceKlass(int vtable_len,
                             int itable_len,
                             int static_field_size,
                             int nonstatic_oop_map_size,
                             ReferenceType rt,
                             AccessFlags access_flags,
                             bool is_anonymous) {
  No_Safepoint_Verifier no_safepoint; // until k becomes parsable

  int iksize = InstanceKlass::size(vtable_len, itable_len, nonstatic_oop_map_size,
                                   access_flags.is_interface(), is_anonymous);

  set_vtable_length(vtable_len);
  set_itable_length(itable_len);
  set_static_field_size(static_field_size);
  set_nonstatic_oop_map_size(nonstatic_oop_map_size);
  set_access_flags(access_flags);
  _misc_flags = 0;  // initialize to zero
  set_is_anonymous(is_anonymous);
  assert(size() == iksize, "wrong size for object");

  set_array_klasses(NULL);
  set_methods(NULL);
  set_method_ordering(NULL);
  set_local_interfaces(NULL);
  set_transitive_interfaces(NULL);
  init_implementor();
  set_fields(NULL, 0);
  set_constants(NULL);
  set_class_loader_data(NULL);
  set_protection_domain(NULL);
  set_signers(NULL);
  set_source_file_name(NULL);
  set_source_debug_extension(NULL, 0);
  set_array_name(NULL);
  set_inner_classes(NULL);
  set_static_oop_field_count(0);
  set_nonstatic_field_size(0);
  set_is_marked_dependent(false);
  set_init_state(InstanceKlass::allocated);
  set_init_thread(NULL);
  set_init_lock(NULL);
  set_reference_type(rt);
  set_oop_map_cache(NULL);
  set_jni_ids(NULL);
  set_osr_nmethods_head(NULL);
  set_breakpoints(NULL);
  init_previous_versions();
  set_generic_signature(NULL);
  release_set_methods_jmethod_ids(NULL);
  release_set_methods_cached_itable_indices(NULL);
  set_annotations(NULL);
  set_jvmti_cached_class_field_map(NULL);
  set_initial_method_idnum(0);
  _dependencies = NULL;
  set_jvmti_cached_class_field_map(NULL);
  set_cached_class_file(NULL, 0);
  set_initial_method_idnum(0);
  set_minor_version(0);
  set_major_version(0);
  NOT_PRODUCT(_verify_count = 0;)

  // initialize the non-header words to zero
  intptr_t* p = (intptr_t*)this;
  for (int index = InstanceKlass::header_size(); index < iksize; index++) {
    p[index] = NULL_WORD;
  }

  // Set temporary value until parseClassFile updates it with the real instance
  // size.
  set_layout_helper(Klass::instance_layout_helper(0, true));
}


void InstanceKlass::deallocate_methods(ClassLoaderData* loader_data,
                                       Array<Method*>* methods) {
  if (methods != NULL && methods != Universe::the_empty_method_array()) {
    for (int i = 0; i < methods->length(); i++) {
      Method* method = methods->at(i);
      if (method == NULL) continue;  // maybe null if error processing
      // Only want to delete methods that are not executing for RedefineClasses.
      // The previous version will point to them so they're not totally dangling
      assert (!method->on_stack(), "shouldn't be called with methods on stack");
      MetadataFactory::free_metadata(loader_data, method);
    }
    MetadataFactory::free_array<Method*>(loader_data, methods);
  }
}

void InstanceKlass::deallocate_interfaces(ClassLoaderData* loader_data,
                                          Klass* super_klass,
                                          Array<Klass*>* local_interfaces,
                                          Array<Klass*>* transitive_interfaces) {
  // Only deallocate transitive interfaces if not empty, same as super class
  // or same as local interfaces.  See code in parseClassFile.
  Array<Klass*>* ti = transitive_interfaces;
  if (ti != Universe::the_empty_klass_array() && ti != local_interfaces) {
    // check that the interfaces don't come from super class
    Array<Klass*>* sti = (super_klass == NULL) ? NULL :
                    InstanceKlass::cast(super_klass)->transitive_interfaces();
    if (ti != sti) {
      MetadataFactory::free_array<Klass*>(loader_data, ti);
    }
  }

  // local interfaces can be empty
  if (local_interfaces != Universe::the_empty_klass_array()) {
    MetadataFactory::free_array<Klass*>(loader_data, local_interfaces);
  }
}

// This function deallocates the metadata and C heap pointers that the
// InstanceKlass points to.
void InstanceKlass::deallocate_contents(ClassLoaderData* loader_data) {

  // Orphan the mirror first, CMS thinks it's still live.
  if (java_mirror() != NULL) {
    java_lang_Class::set_klass(java_mirror(), NULL);
  }

  // Need to take this class off the class loader data list.
  loader_data->remove_class(this);

  // The array_klass for this class is created later, after error handling.
  // For class redefinition, we keep the original class so this scratch class
  // doesn't have an array class.  Either way, assert that there is nothing
  // to deallocate.
  assert(array_klasses() == NULL, "array classes shouldn't be created for this class yet");

  // Release C heap allocated data that this might point to, which includes
  // reference counting symbol names.
  release_C_heap_structures();

  deallocate_methods(loader_data, methods());
  set_methods(NULL);

  if (method_ordering() != Universe::the_empty_int_array()) {
    MetadataFactory::free_array<int>(loader_data, method_ordering());
  }
  set_method_ordering(NULL);

  // This array is in Klass, but remove it with the InstanceKlass since
  // this place would be the only caller and it can share memory with transitive
  // interfaces.
  if (secondary_supers() != Universe::the_empty_klass_array() &&
      secondary_supers() != transitive_interfaces()) {
    MetadataFactory::free_array<Klass*>(loader_data, secondary_supers());
  }
  set_secondary_supers(NULL);

  deallocate_interfaces(loader_data, super(), local_interfaces(), transitive_interfaces());
  set_transitive_interfaces(NULL);
  set_local_interfaces(NULL);

  MetadataFactory::free_array<jushort>(loader_data, fields());
  set_fields(NULL, 0);

  // If a method from a redefined class is using this constant pool, don't
  // delete it, yet.  The new class's previous version will point to this.
  if (constants() != NULL) {
    assert (!constants()->on_stack(), "shouldn't be called if anything is onstack");
    MetadataFactory::free_metadata(loader_data, constants());
    set_constants(NULL);
  }

  if (inner_classes() != Universe::the_empty_short_array()) {
    MetadataFactory::free_array<jushort>(loader_data, inner_classes());
  }
  set_inner_classes(NULL);

  // Null out Java heap objects, although these won't be walked to keep
  // alive once this InstanceKlass is deallocated.
  set_protection_domain(NULL);
  set_signers(NULL);
  set_init_lock(NULL);

  // We should deallocate the Annotations instance
  MetadataFactory::free_metadata(loader_data, annotations());
  set_annotations(NULL);
}

volatile oop InstanceKlass::init_lock() const {
  volatile oop lock = _init_lock;  // read once
  assert((oop)lock != NULL || !is_not_initialized(), // initialized or in_error state
         "only fully initialized state can have a null lock");
  return lock;
}

// Set the initialization lock to null so the object can be GC'ed.  Any racing
// threads to get this lock will see a null lock and will not lock.
// That's okay because they all check for initialized state after getting
// the lock and return.
void InstanceKlass::fence_and_clear_init_lock() {
  // make sure previous stores are all done, notably the init_state.
  OrderAccess::storestore();
  klass_oop_store(&_init_lock, NULL);
  assert(!is_not_initialized(), "class must be initialized now");
}


bool InstanceKlass::should_be_initialized() const {
  return !is_initialized();
}

klassVtable* InstanceKlass::vtable() const {
  return new klassVtable(this, start_of_vtable(), vtable_length() / vtableEntry::size());
}

klassItable* InstanceKlass::itable() const {
  return new klassItable(instanceKlassHandle(this));
}

void InstanceKlass::eager_initialize(Thread *thread) {
  if (!EagerInitialization) return;

  if (this->is_not_initialized()) {
    // abort if the the class has a class initializer
    if (this->class_initializer() != NULL) return;

    // abort if it is java.lang.Object (initialization is handled in genesis)
    Klass* super = this->super();
    if (super == NULL) return;

    // abort if the super class should be initialized
    if (!InstanceKlass::cast(super)->is_initialized()) return;

    // call body to expose the this pointer
    instanceKlassHandle this_oop(thread, this);
    eager_initialize_impl(this_oop);
  }
}


void InstanceKlass::eager_initialize_impl(instanceKlassHandle this_oop) {
  EXCEPTION_MARK;
  volatile oop init_lock = this_oop->init_lock();
  ObjectLocker ol(init_lock, THREAD, init_lock != NULL);

  // abort if someone beat us to the initialization
  if (!this_oop->is_not_initialized()) return;  // note: not equivalent to is_initialized()

  ClassState old_state = this_oop->init_state();
  link_class_impl(this_oop, true, THREAD);
  if (HAS_PENDING_EXCEPTION) {
    CLEAR_PENDING_EXCEPTION;
    // Abort if linking the class throws an exception.

    // Use a test to avoid redundantly resetting the state if there's
    // no change.  Set_init_state() asserts that state changes make
    // progress, whereas here we might just be spinning in place.
    if( old_state != this_oop->_init_state )
      this_oop->set_init_state (old_state);
  } else {
    // linking successfull, mark class as initialized
    this_oop->set_init_state (fully_initialized);
    this_oop->fence_and_clear_init_lock();
    // trace
    if (TraceClassInitialization) {
      ResourceMark rm(THREAD);
      tty->print_cr("[Initialized %s without side effects]", this_oop->external_name());
    }
  }
}


// See "The Virtual Machine Specification" section 2.16.5 for a detailed explanation of the class initialization
// process. The step comments refers to the procedure described in that section.
// Note: implementation moved to static method to expose the this pointer.
void InstanceKlass::initialize(TRAPS) {
  if (this->should_be_initialized()) {
    HandleMark hm(THREAD);
    instanceKlassHandle this_oop(THREAD, this);
    initialize_impl(this_oop, CHECK);
    // Note: at this point the class may be initialized
    //       OR it may be in the state of being initialized
    //       in case of recursive initialization!
  } else {
    assert(is_initialized(), "sanity check");
  }
}


bool InstanceKlass::verify_code(
    instanceKlassHandle this_oop, bool throw_verifyerror, TRAPS) {
  // 1) Verify the bytecodes
  Verifier::Mode mode =
    throw_verifyerror ? Verifier::ThrowException : Verifier::NoException;
  return Verifier::verify(this_oop, mode, this_oop->should_verify_class(), CHECK_false);
}


// Used exclusively by the shared spaces dump mechanism to prevent
// classes mapped into the shared regions in new VMs from appearing linked.

void InstanceKlass::unlink_class() {
  assert(is_linked(), "must be linked");
  _init_state = loaded;
}

void InstanceKlass::link_class(TRAPS) {
  assert(is_loaded(), "must be loaded");
  if (!is_linked()) {
    HandleMark hm(THREAD);
    instanceKlassHandle this_oop(THREAD, this);
    link_class_impl(this_oop, true, CHECK);
  }
}

// Called to verify that a class can link during initialization, without
// throwing a VerifyError.
bool InstanceKlass::link_class_or_fail(TRAPS) {
  assert(is_loaded(), "must be loaded");
  if (!is_linked()) {
    HandleMark hm(THREAD);
    instanceKlassHandle this_oop(THREAD, this);
    link_class_impl(this_oop, false, CHECK_false);
  }
  return is_linked();
}

bool InstanceKlass::link_class_impl(
    instanceKlassHandle this_oop, bool throw_verifyerror, TRAPS) {
  // check for error state
  if (this_oop->is_in_error_state()) {
    ResourceMark rm(THREAD);
    THROW_MSG_(vmSymbols::java_lang_NoClassDefFoundError(),
               this_oop->external_name(), false);
  }
  // return if already verified
  if (this_oop->is_linked()) {
    return true;
  }

  // Timing
  // timer handles recursion
  assert(THREAD->is_Java_thread(), "non-JavaThread in link_class_impl");
  JavaThread* jt = (JavaThread*)THREAD;

  // link super class before linking this class
  instanceKlassHandle super(THREAD, this_oop->super());
  if (super.not_null()) {
    if (super->is_interface()) {  // check if super class is an interface
      ResourceMark rm(THREAD);
      Exceptions::fthrow(
        THREAD_AND_LOCATION,
        vmSymbols::java_lang_IncompatibleClassChangeError(),
        "class %s has interface %s as super class",
        this_oop->external_name(),
        super->external_name()
      );
      return false;
    }

    link_class_impl(super, throw_verifyerror, CHECK_false);
  }

  // link all interfaces implemented by this class before linking this class
  Array<Klass*>* interfaces = this_oop->local_interfaces();
  int num_interfaces = interfaces->length();
  for (int index = 0; index < num_interfaces; index++) {
    HandleMark hm(THREAD);
    instanceKlassHandle ih(THREAD, interfaces->at(index));
    link_class_impl(ih, throw_verifyerror, CHECK_false);
  }

  // in case the class is linked in the process of linking its superclasses
  if (this_oop->is_linked()) {
    return true;
  }

  // trace only the link time for this klass that includes
  // the verification time
  PerfClassTraceTime vmtimer(ClassLoader::perf_class_link_time(),
                             ClassLoader::perf_class_link_selftime(),
                             ClassLoader::perf_classes_linked(),
                             jt->get_thread_stat()->perf_recursion_counts_addr(),
                             jt->get_thread_stat()->perf_timers_addr(),
                             PerfClassTraceTime::CLASS_LINK);

  // verification & rewriting
  {
    volatile oop init_lock = this_oop->init_lock();
    ObjectLocker ol(init_lock, THREAD, init_lock != NULL);
    // rewritten will have been set if loader constraint error found
    // on an earlier link attempt
    // don't verify or rewrite if already rewritten

    if (!this_oop->is_linked()) {
      if (!this_oop->is_rewritten()) {
        {
          // Timer includes any side effects of class verification (resolution,
          // etc), but not recursive entry into verify_code().
          PerfClassTraceTime timer(ClassLoader::perf_class_verify_time(),
                                   ClassLoader::perf_class_verify_selftime(),
                                   ClassLoader::perf_classes_verified(),
                                   jt->get_thread_stat()->perf_recursion_counts_addr(),
                                   jt->get_thread_stat()->perf_timers_addr(),
                                   PerfClassTraceTime::CLASS_VERIFY);
          bool verify_ok = verify_code(this_oop, throw_verifyerror, THREAD);
          if (!verify_ok) {
            return false;
          }
        }

        // Just in case a side-effect of verify linked this class already
        // (which can sometimes happen since the verifier loads classes
        // using custom class loaders, which are free to initialize things)
        if (this_oop->is_linked()) {
          return true;
        }

        // also sets rewritten
        this_oop->rewrite_class(CHECK_false);
      }

      // relocate jsrs and link methods after they are all rewritten
      this_oop->link_methods(CHECK_false);

      // Initialize the vtable and interface table after
      // methods have been rewritten since rewrite may
      // fabricate new Method*s.
      // also does loader constraint checking
      if (!this_oop()->is_shared()) {
        ResourceMark rm(THREAD);
        this_oop->vtable()->initialize_vtable(true, CHECK_false);
        this_oop->itable()->initialize_itable(true, CHECK_false);
      }
#ifdef ASSERT
      else {
        ResourceMark rm(THREAD);
        this_oop->vtable()->verify(tty, true);
        // In case itable verification is ever added.
        // this_oop->itable()->verify(tty, true);
      }
#endif
      this_oop->set_init_state(linked);
      if (JvmtiExport::should_post_class_prepare()) {
        Thread *thread = THREAD;
        assert(thread->is_Java_thread(), "thread->is_Java_thread()");
        JvmtiExport::post_class_prepare((JavaThread *) thread, this_oop());
      }
    }
  }
  return true;
}


// Rewrite the byte codes of all of the methods of a class.
// The rewriter must be called exactly once. Rewriting must happen after
// verification but before the first method of the class is executed.
void InstanceKlass::rewrite_class(TRAPS) {
  assert(is_loaded(), "must be loaded");
  instanceKlassHandle this_oop(THREAD, this);
  if (this_oop->is_rewritten()) {
    assert(this_oop()->is_shared(), "rewriting an unshared class?");
    return;
  }
  Rewriter::rewrite(this_oop, CHECK);
  this_oop->set_rewritten();
}

// Now relocate and link method entry points after class is rewritten.
// This is outside is_rewritten flag. In case of an exception, it can be
// executed more than once.
void InstanceKlass::link_methods(TRAPS) {
  int len = methods()->length();
  for (int i = len-1; i >= 0; i--) {
    methodHandle m(THREAD, methods()->at(i));

    // Set up method entry points for compiler and interpreter    .
    m->link_method(m, CHECK);

    // This is for JVMTI and unrelated to relocator but the last thing we do
#ifdef ASSERT
    if (StressMethodComparator) {
      ResourceMark rm(THREAD);
      static int nmc = 0;
      for (int j = i; j >= 0 && j >= i-4; j--) {
        if ((++nmc % 1000) == 0)  tty->print_cr("Have run MethodComparator %d times...", nmc);
        bool z = MethodComparator::methods_EMCP(m(),
                   methods()->at(j));
        if (j == i && !z) {
          tty->print("MethodComparator FAIL: "); m->print(); m->print_codes();
          assert(z, "method must compare equal to itself");
        }
      }
    }
#endif //ASSERT
  }
}


void InstanceKlass::initialize_impl(instanceKlassHandle this_oop, TRAPS) {
  // Make sure klass is linked (verified) before initialization
  // A class could already be verified, since it has been reflected upon.
  this_oop->link_class(CHECK);

  DTRACE_CLASSINIT_PROBE(required, InstanceKlass::cast(this_oop()), -1);

  bool wait = false;

  // refer to the JVM book page 47 for description of steps
  // Step 1
  {
    volatile oop init_lock = this_oop->init_lock();
    ObjectLocker ol(init_lock, THREAD, init_lock != NULL);

    Thread *self = THREAD; // it's passed the current thread

    // Step 2
    // If we were to use wait() instead of waitInterruptibly() then
    // we might end up throwing IE from link/symbol resolution sites
    // that aren't expected to throw.  This would wreak havoc.  See 6320309.
    while(this_oop->is_being_initialized() && !this_oop->is_reentrant_initialization(self)) {
        wait = true;
      ol.waitUninterruptibly(CHECK);
    }

    // Step 3
    if (this_oop->is_being_initialized() && this_oop->is_reentrant_initialization(self)) {
      DTRACE_CLASSINIT_PROBE_WAIT(recursive, InstanceKlass::cast(this_oop()), -1,wait);
      return;
    }

    // Step 4
    if (this_oop->is_initialized()) {
      DTRACE_CLASSINIT_PROBE_WAIT(concurrent, InstanceKlass::cast(this_oop()), -1,wait);
      return;
    }

    // Step 5
    if (this_oop->is_in_error_state()) {
      DTRACE_CLASSINIT_PROBE_WAIT(erroneous, InstanceKlass::cast(this_oop()), -1,wait);
      ResourceMark rm(THREAD);
      const char* desc = "Could not initialize class ";
      const char* className = this_oop->external_name();
      size_t msglen = strlen(desc) + strlen(className) + 1;
      char* message = NEW_RESOURCE_ARRAY(char, msglen);
      if (NULL == message) {
        // Out of memory: can't create detailed error message
        THROW_MSG(vmSymbols::java_lang_NoClassDefFoundError(), className);
      } else {
        jio_snprintf(message, msglen, "%s%s", desc, className);
        THROW_MSG(vmSymbols::java_lang_NoClassDefFoundError(), message);
      }
    }

    // Step 6
    this_oop->set_init_state(being_initialized);
    this_oop->set_init_thread(self);
  }

  // Step 7
  Klass* super_klass = this_oop->super();
  if (super_klass != NULL && !this_oop->is_interface() && super_klass->should_be_initialized()) {
    super_klass->initialize(THREAD);

    if (HAS_PENDING_EXCEPTION) {
      Handle e(THREAD, PENDING_EXCEPTION);
      CLEAR_PENDING_EXCEPTION;
      {
        EXCEPTION_MARK;
        this_oop->set_initialization_state_and_notify(initialization_error, THREAD); // Locks object, set state, and notify all waiting threads
        CLEAR_PENDING_EXCEPTION;   // ignore any exception thrown, superclass initialization error is thrown below
      }
      DTRACE_CLASSINIT_PROBE_WAIT(super__failed, InstanceKlass::cast(this_oop()), -1,wait);
      THROW_OOP(e());
    }
  }

  if (this_oop->has_default_methods()) {
    // Step 7.5: initialize any interfaces which have default methods
    for (int i = 0; i < this_oop->local_interfaces()->length(); ++i) {
      Klass* iface = this_oop->local_interfaces()->at(i);
      InstanceKlass* ik = InstanceKlass::cast(iface);
      if (ik->has_default_methods() && ik->should_be_initialized()) {
        ik->initialize(THREAD);

        if (HAS_PENDING_EXCEPTION) {
          Handle e(THREAD, PENDING_EXCEPTION);
          CLEAR_PENDING_EXCEPTION;
          {
            EXCEPTION_MARK;
            // Locks object, set state, and notify all waiting threads
            this_oop->set_initialization_state_and_notify(
                initialization_error, THREAD);

            // ignore any exception thrown, superclass initialization error is
            // thrown below
            CLEAR_PENDING_EXCEPTION;
          }
          DTRACE_CLASSINIT_PROBE_WAIT(
              super__failed, InstanceKlass::cast(this_oop()), -1, wait);
          THROW_OOP(e());
        }
      }
    }
  }

  // Step 8
  {
    assert(THREAD->is_Java_thread(), "non-JavaThread in initialize_impl");
    JavaThread* jt = (JavaThread*)THREAD;
    DTRACE_CLASSINIT_PROBE_WAIT(clinit, InstanceKlass::cast(this_oop()), -1,wait);
    // Timer includes any side effects of class initialization (resolution,
    // etc), but not recursive entry into call_class_initializer().
    PerfClassTraceTime timer(ClassLoader::perf_class_init_time(),
                             ClassLoader::perf_class_init_selftime(),
                             ClassLoader::perf_classes_inited(),
                             jt->get_thread_stat()->perf_recursion_counts_addr(),
                             jt->get_thread_stat()->perf_timers_addr(),
                             PerfClassTraceTime::CLASS_CLINIT);
    this_oop->call_class_initializer(THREAD);
  }

  // Step 9
  if (!HAS_PENDING_EXCEPTION) {
    this_oop->set_initialization_state_and_notify(fully_initialized, CHECK);
    { ResourceMark rm(THREAD);
      debug_only(this_oop->vtable()->verify(tty, true);)
    }
  }
  else {
    // Step 10 and 11
    Handle e(THREAD, PENDING_EXCEPTION);
    CLEAR_PENDING_EXCEPTION;
    {
      EXCEPTION_MARK;
      this_oop->set_initialization_state_and_notify(initialization_error, THREAD);
      CLEAR_PENDING_EXCEPTION;   // ignore any exception thrown, class initialization error is thrown below
    }
    DTRACE_CLASSINIT_PROBE_WAIT(error, InstanceKlass::cast(this_oop()), -1,wait);
    if (e->is_a(SystemDictionary::Error_klass())) {
      THROW_OOP(e());
    } else {
      JavaCallArguments args(e);
      THROW_ARG(vmSymbols::java_lang_ExceptionInInitializerError(),
                vmSymbols::throwable_void_signature(),
                &args);
    }
  }
  DTRACE_CLASSINIT_PROBE_WAIT(end, InstanceKlass::cast(this_oop()), -1,wait);
}


// Note: implementation moved to static method to expose the this pointer.
void InstanceKlass::set_initialization_state_and_notify(ClassState state, TRAPS) {
  instanceKlassHandle kh(THREAD, this);
  set_initialization_state_and_notify_impl(kh, state, CHECK);
}

void InstanceKlass::set_initialization_state_and_notify_impl(instanceKlassHandle this_oop, ClassState state, TRAPS) {
  volatile oop init_lock = this_oop->init_lock();
  ObjectLocker ol(init_lock, THREAD, init_lock != NULL);
  this_oop->set_init_state(state);
  this_oop->fence_and_clear_init_lock();
  ol.notify_all(CHECK);
}

// The embedded _implementor field can only record one implementor.
// When there are more than one implementors, the _implementor field
// is set to the interface Klass* itself. Following are the possible
// values for the _implementor field:
//   NULL                  - no implementor
//   implementor Klass*    - one implementor
//   self                  - more than one implementor
//
// The _implementor field only exists for interfaces.
void InstanceKlass::add_implementor(Klass* k) {
  assert(Compile_lock->owned_by_self(), "");
  assert(is_interface(), "not interface");
  // Filter out my subinterfaces.
  // (Note: Interfaces are never on the subklass list.)
  if (InstanceKlass::cast(k)->is_interface()) return;

  // Filter out subclasses whose supers already implement me.
  // (Note: CHA must walk subclasses of direct implementors
  // in order to locate indirect implementors.)
  Klass* sk = InstanceKlass::cast(k)->super();
  if (sk != NULL && InstanceKlass::cast(sk)->implements_interface(this))
    // We only need to check one immediate superclass, since the
    // implements_interface query looks at transitive_interfaces.
    // Any supers of the super have the same (or fewer) transitive_interfaces.
    return;

  Klass* ik = implementor();
  if (ik == NULL) {
    set_implementor(k);
  } else if (ik != this) {
    // There is already an implementor. Use itself as an indicator of
    // more than one implementors.
    set_implementor(this);
  }

  // The implementor also implements the transitive_interfaces
  for (int index = 0; index < local_interfaces()->length(); index++) {
    InstanceKlass::cast(local_interfaces()->at(index))->add_implementor(k);
  }
}

void InstanceKlass::init_implementor() {
  if (is_interface()) {
    set_implementor(NULL);
  }
}


void InstanceKlass::process_interfaces(Thread *thread) {
  // link this class into the implementors list of every interface it implements
  Klass* this_as_klass_oop = this;
  for (int i = local_interfaces()->length() - 1; i >= 0; i--) {
    assert(local_interfaces()->at(i)->is_klass(), "must be a klass");
    InstanceKlass* interf = InstanceKlass::cast(local_interfaces()->at(i));
    assert(interf->is_interface(), "expected interface");
    interf->add_implementor(this_as_klass_oop);
  }
}

bool InstanceKlass::can_be_primary_super_slow() const {
  if (is_interface())
    return false;
  else
    return Klass::can_be_primary_super_slow();
}

GrowableArray<Klass*>* InstanceKlass::compute_secondary_supers(int num_extra_slots) {
  // The secondaries are the implemented interfaces.
  InstanceKlass* ik = InstanceKlass::cast(this);
  Array<Klass*>* interfaces = ik->transitive_interfaces();
  int num_secondaries = num_extra_slots + interfaces->length();
  if (num_secondaries == 0) {
    // Must share this for correct bootstrapping!
    set_secondary_supers(Universe::the_empty_klass_array());
    return NULL;
  } else if (num_extra_slots == 0) {
    // The secondary super list is exactly the same as the transitive interfaces.
    // Redefine classes has to be careful not to delete this!
    set_secondary_supers(interfaces);
    return NULL;
  } else {
    // Copy transitive interfaces to a temporary growable array to be constructed
    // into the secondary super list with extra slots.
    GrowableArray<Klass*>* secondaries = new GrowableArray<Klass*>(interfaces->length());
    for (int i = 0; i < interfaces->length(); i++) {
      secondaries->push(interfaces->at(i));
    }
    return secondaries;
  }
}

bool InstanceKlass::compute_is_subtype_of(Klass* k) {
  if (k->is_interface()) {
    return implements_interface(k);
  } else {
    return Klass::compute_is_subtype_of(k);
  }
}

bool InstanceKlass::implements_interface(Klass* k) const {
  if (this == k) return true;
  assert(k->is_interface(), "should be an interface class");
  for (int i = 0; i < transitive_interfaces()->length(); i++) {
    if (transitive_interfaces()->at(i) == k) {
      return true;
    }
  }
  return false;
}

objArrayOop InstanceKlass::allocate_objArray(int n, int length, TRAPS) {
  if (length < 0) THROW_0(vmSymbols::java_lang_NegativeArraySizeException());
  if (length > arrayOopDesc::max_array_length(T_OBJECT)) {
    report_java_out_of_memory("Requested array size exceeds VM limit");
    JvmtiExport::post_array_size_exhausted();
    THROW_OOP_0(Universe::out_of_memory_error_array_size());
  }
  int size = objArrayOopDesc::object_size(length);
  Klass* ak = array_klass(n, CHECK_NULL);
  KlassHandle h_ak (THREAD, ak);
  objArrayOop o =
    (objArrayOop)CollectedHeap::array_allocate(h_ak, size, length, CHECK_NULL);
  return o;
}

instanceOop InstanceKlass::register_finalizer(instanceOop i, TRAPS) {
  if (TraceFinalizerRegistration) {
    tty->print("Registered ");
    i->print_value_on(tty);
    tty->print_cr(" (" INTPTR_FORMAT ") as finalizable", (address)i);
  }
  instanceHandle h_i(THREAD, i);
  // Pass the handle as argument, JavaCalls::call expects oop as jobjects
  JavaValue result(T_VOID);
  JavaCallArguments args(h_i);
  methodHandle mh (THREAD, Universe::finalizer_register_method());
  JavaCalls::call(&result, mh, &args, CHECK_NULL);
  return h_i();
}

instanceOop InstanceKlass::allocate_instance(TRAPS) {
  bool has_finalizer_flag = has_finalizer(); // Query before possible GC
  int size = size_helper();  // Query before forming handle.

  KlassHandle h_k(THREAD, this);

  instanceOop i;

  i = (instanceOop)CollectedHeap::obj_allocate(h_k, size, CHECK_NULL);
  if (has_finalizer_flag && !RegisterFinalizersAtInit) {
    i = register_finalizer(i, CHECK_NULL);
  }
  return i;
}

void InstanceKlass::check_valid_for_instantiation(bool throwError, TRAPS) {
  if (is_interface() || is_abstract()) {
    ResourceMark rm(THREAD);
    THROW_MSG(throwError ? vmSymbols::java_lang_InstantiationError()
              : vmSymbols::java_lang_InstantiationException(), external_name());
  }
  if (this == SystemDictionary::Class_klass()) {
    ResourceMark rm(THREAD);
    THROW_MSG(throwError ? vmSymbols::java_lang_IllegalAccessError()
              : vmSymbols::java_lang_IllegalAccessException(), external_name());
  }
}

Klass* InstanceKlass::array_klass_impl(bool or_null, int n, TRAPS) {
  instanceKlassHandle this_oop(THREAD, this);
  return array_klass_impl(this_oop, or_null, n, THREAD);
}

Klass* InstanceKlass::array_klass_impl(instanceKlassHandle this_oop, bool or_null, int n, TRAPS) {
  if (this_oop->array_klasses() == NULL) {
    if (or_null) return NULL;

    ResourceMark rm;
    JavaThread *jt = (JavaThread *)THREAD;
    {
      // Atomic creation of array_klasses
      MutexLocker mc(Compile_lock, THREAD);   // for vtables
      MutexLocker ma(MultiArray_lock, THREAD);

      // Check if update has already taken place
      if (this_oop->array_klasses() == NULL) {
        Klass*    k = ObjArrayKlass::allocate_objArray_klass(this_oop->class_loader_data(), 1, this_oop, CHECK_NULL);
        this_oop->set_array_klasses(k);
      }
    }
  }
  // _this will always be set at this point
  ObjArrayKlass* oak = (ObjArrayKlass*)this_oop->array_klasses();
  if (or_null) {
    return oak->array_klass_or_null(n);
  }
  return oak->array_klass(n, CHECK_NULL);
}

Klass* InstanceKlass::array_klass_impl(bool or_null, TRAPS) {
  return array_klass_impl(or_null, 1, THREAD);
}

void InstanceKlass::call_class_initializer(TRAPS) {
  instanceKlassHandle ik (THREAD, this);
  call_class_initializer_impl(ik, THREAD);
}

static int call_class_initializer_impl_counter = 0;   // for debugging

Method* InstanceKlass::class_initializer() {
  Method* clinit = find_method(
      vmSymbols::class_initializer_name(), vmSymbols::void_method_signature());
  if (clinit != NULL && clinit->has_valid_initializer_flags()) {
    return clinit;
  }
  return NULL;
}

void InstanceKlass::call_class_initializer_impl(instanceKlassHandle this_oop, TRAPS) {
  if (ReplayCompiles &&
      (ReplaySuppressInitializers == 1 ||
       ReplaySuppressInitializers >= 2 && this_oop->class_loader() != NULL)) {
    // Hide the existence of the initializer for the purpose of replaying the compile
    return;
  }

  methodHandle h_method(THREAD, this_oop->class_initializer());
  assert(!this_oop->is_initialized(), "we cannot initialize twice");
  if (TraceClassInitialization) {
    tty->print("%d Initializing ", call_class_initializer_impl_counter++);
    this_oop->name()->print_value();
    tty->print_cr("%s (" INTPTR_FORMAT ")", h_method() == NULL ? "(no method)" : "", (address)this_oop());
  }
  if (h_method() != NULL) {
    JavaCallArguments args; // No arguments
    JavaValue result(T_VOID);
    JavaCalls::call(&result, h_method, &args, CHECK); // Static call (no args)
  }
}


void InstanceKlass::mask_for(methodHandle method, int bci,
  InterpreterOopMap* entry_for) {
  // Dirty read, then double-check under a lock.
  if (_oop_map_cache == NULL) {
    // Otherwise, allocate a new one.
    MutexLocker x(OopMapCacheAlloc_lock);
    // First time use. Allocate a cache in C heap
    if (_oop_map_cache == NULL) {
      _oop_map_cache = new OopMapCache();
    }
  }
  // _oop_map_cache is constant after init; lookup below does is own locking.
  _oop_map_cache->lookup(method, bci, entry_for);
}


bool InstanceKlass::find_local_field(Symbol* name, Symbol* sig, fieldDescriptor* fd) const {
  for (JavaFieldStream fs(this); !fs.done(); fs.next()) {
    Symbol* f_name = fs.name();
    Symbol* f_sig  = fs.signature();
    if (f_name == name && f_sig == sig) {
      fd->initialize(const_cast<InstanceKlass*>(this), fs.index());
      return true;
    }
  }
  return false;
}


Klass* InstanceKlass::find_interface_field(Symbol* name, Symbol* sig, fieldDescriptor* fd) const {
  const int n = local_interfaces()->length();
  for (int i = 0; i < n; i++) {
    Klass* intf1 = local_interfaces()->at(i);
    assert(intf1->is_interface(), "just checking type");
    // search for field in current interface
    if (InstanceKlass::cast(intf1)->find_local_field(name, sig, fd)) {
      assert(fd->is_static(), "interface field must be static");
      return intf1;
    }
    // search for field in direct superinterfaces
    Klass* intf2 = InstanceKlass::cast(intf1)->find_interface_field(name, sig, fd);
    if (intf2 != NULL) return intf2;
  }
  // otherwise field lookup fails
  return NULL;
}


Klass* InstanceKlass::find_field(Symbol* name, Symbol* sig, fieldDescriptor* fd) const {
  // search order according to newest JVM spec (5.4.3.2, p.167).
  // 1) search for field in current klass
  if (find_local_field(name, sig, fd)) {
    return const_cast<InstanceKlass*>(this);
  }
  // 2) search for field recursively in direct superinterfaces
  { Klass* intf = find_interface_field(name, sig, fd);
    if (intf != NULL) return intf;
  }
  // 3) apply field lookup recursively if superclass exists
  { Klass* supr = super();
    if (supr != NULL) return InstanceKlass::cast(supr)->find_field(name, sig, fd);
  }
  // 4) otherwise field lookup fails
  return NULL;
}


Klass* InstanceKlass::find_field(Symbol* name, Symbol* sig, bool is_static, fieldDescriptor* fd) const {
  // search order according to newest JVM spec (5.4.3.2, p.167).
  // 1) search for field in current klass
  if (find_local_field(name, sig, fd)) {
    if (fd->is_static() == is_static) return const_cast<InstanceKlass*>(this);
  }
  // 2) search for field recursively in direct superinterfaces
  if (is_static) {
    Klass* intf = find_interface_field(name, sig, fd);
    if (intf != NULL) return intf;
  }
  // 3) apply field lookup recursively if superclass exists
  { Klass* supr = super();
    if (supr != NULL) return InstanceKlass::cast(supr)->find_field(name, sig, is_static, fd);
  }
  // 4) otherwise field lookup fails
  return NULL;
}


bool InstanceKlass::find_local_field_from_offset(int offset, bool is_static, fieldDescriptor* fd) const {
  for (JavaFieldStream fs(this); !fs.done(); fs.next()) {
    if (fs.offset() == offset) {
      fd->initialize(const_cast<InstanceKlass*>(this), fs.index());
      if (fd->is_static() == is_static) return true;
    }
  }
  return false;
}


bool InstanceKlass::find_field_from_offset(int offset, bool is_static, fieldDescriptor* fd) const {
  Klass* klass = const_cast<InstanceKlass*>(this);
  while (klass != NULL) {
    if (InstanceKlass::cast(klass)->find_local_field_from_offset(offset, is_static, fd)) {
      return true;
    }
    klass = klass->super();
  }
  return false;
}


void InstanceKlass::methods_do(void f(Method* method)) {
  int len = methods()->length();
  for (int index = 0; index < len; index++) {
    Method* m = methods()->at(index);
    assert(m->is_method(), "must be method");
    f(m);
  }
}


void InstanceKlass::do_local_static_fields(FieldClosure* cl) {
  for (JavaFieldStream fs(this); !fs.done(); fs.next()) {
    if (fs.access_flags().is_static()) {
      fieldDescriptor fd;
      fd.initialize(this, fs.index());
      cl->do_field(&fd);
    }
  }
}


void InstanceKlass::do_local_static_fields(void f(fieldDescriptor*, TRAPS), TRAPS) {
  instanceKlassHandle h_this(THREAD, this);
  do_local_static_fields_impl(h_this, f, CHECK);
}


void InstanceKlass::do_local_static_fields_impl(instanceKlassHandle this_oop, void f(fieldDescriptor* fd, TRAPS), TRAPS) {
  for (JavaFieldStream fs(this_oop()); !fs.done(); fs.next()) {
    if (fs.access_flags().is_static()) {
      fieldDescriptor fd;
      fd.initialize(this_oop(), fs.index());
      f(&fd, CHECK);
    }
  }
}


static int compare_fields_by_offset(int* a, int* b) {
  return a[0] - b[0];
}

void InstanceKlass::do_nonstatic_fields(FieldClosure* cl) {
  InstanceKlass* super = superklass();
  if (super != NULL) {
    super->do_nonstatic_fields(cl);
  }
  fieldDescriptor fd;
  int length = java_fields_count();
  // In DebugInfo nonstatic fields are sorted by offset.
  int* fields_sorted = NEW_C_HEAP_ARRAY(int, 2*(length+1), mtClass);
  int j = 0;
  for (int i = 0; i < length; i += 1) {
    fd.initialize(this, i);
    if (!fd.is_static()) {
      fields_sorted[j + 0] = fd.offset();
      fields_sorted[j + 1] = i;
      j += 2;
    }
  }
  if (j > 0) {
    length = j;
    // _sort_Fn is defined in growableArray.hpp.
    qsort(fields_sorted, length/2, 2*sizeof(int), (_sort_Fn)compare_fields_by_offset);
    for (int i = 0; i < length; i += 2) {
      fd.initialize(this, fields_sorted[i + 1]);
      assert(!fd.is_static() && fd.offset() == fields_sorted[i], "only nonstatic fields");
      cl->do_field(&fd);
    }
  }
  FREE_C_HEAP_ARRAY(int, fields_sorted, mtClass);
}


void InstanceKlass::array_klasses_do(void f(Klass* k, TRAPS), TRAPS) {
  if (array_klasses() != NULL)
    ArrayKlass::cast(array_klasses())->array_klasses_do(f, THREAD);
}

void InstanceKlass::array_klasses_do(void f(Klass* k)) {
  if (array_klasses() != NULL)
    ArrayKlass::cast(array_klasses())->array_klasses_do(f);
}


void InstanceKlass::with_array_klasses_do(void f(Klass* k)) {
  f(this);
  array_klasses_do(f);
}

#ifdef ASSERT
static int linear_search(Array<Method*>* methods, Symbol* name, Symbol* signature) {
  int len = methods->length();
  for (int index = 0; index < len; index++) {
    Method* m = methods->at(index);
    assert(m->is_method(), "must be method");
    if (m->signature() == signature && m->name() == name) {
       return index;
    }
  }
  return -1;
}
#endif

static int binary_search(Array<Method*>* methods, Symbol* name) {
  int len = methods->length();
  // methods are sorted, so do binary search
  int l = 0;
  int h = len - 1;
  while (l <= h) {
    int mid = (l + h) >> 1;
    Method* m = methods->at(mid);
    assert(m->is_method(), "must be method");
    int res = m->name()->fast_compare(name);
    if (res == 0) {
      return mid;
    } else if (res < 0) {
      l = mid + 1;
    } else {
      h = mid - 1;
    }
  }
  return -1;
}

Method* InstanceKlass::find_method(Symbol* name, Symbol* signature) const {
  return InstanceKlass::find_method(methods(), name, signature);
}

Method* InstanceKlass::find_method(
    Array<Method*>* methods, Symbol* name, Symbol* signature) {
  int hit = binary_search(methods, name);
  if (hit != -1) {
    Method* m = methods->at(hit);
    // Do linear search to find matching signature.  First, quick check
    // for common case
    if (m->signature() == signature) return m;
    // search downwards through overloaded methods
    int i;
    for (i = hit - 1; i >= 0; --i) {
        Method* m = methods->at(i);
        assert(m->is_method(), "must be method");
        if (m->name() != name) break;
        if (m->signature() == signature) return m;
    }
    // search upwards
    for (i = hit + 1; i < methods->length(); ++i) {
        Method* m = methods->at(i);
        assert(m->is_method(), "must be method");
        if (m->name() != name) break;
        if (m->signature() == signature) return m;
    }
    // not found
#ifdef ASSERT
    int index = linear_search(methods, name, signature);
    assert(index == -1, err_msg("binary search should have found entry %d", index));
#endif
  }
  return NULL;
}

int InstanceKlass::find_method_by_name(Symbol* name, int* end) {
  return find_method_by_name(methods(), name, end);
}

int InstanceKlass::find_method_by_name(
    Array<Method*>* methods, Symbol* name, int* end_ptr) {
  assert(end_ptr != NULL, "just checking");
  int start = binary_search(methods, name);
  int end = start + 1;
  if (start != -1) {
    while (start - 1 >= 0 && (methods->at(start - 1))->name() == name) --start;
    while (end < methods->length() && (methods->at(end))->name() == name) ++end;
    *end_ptr = end;
    return start;
  }
  return -1;
}

Method* InstanceKlass::uncached_lookup_method(Symbol* name, Symbol* signature) const {
  Klass* klass = const_cast<InstanceKlass*>(this);
  while (klass != NULL) {
    Method* method = InstanceKlass::cast(klass)->find_method(name, signature);
    if (method != NULL) return method;
    klass = InstanceKlass::cast(klass)->super();
  }
  return NULL;
}

// lookup a method in all the interfaces that this class implements
Method* InstanceKlass::lookup_method_in_all_interfaces(Symbol* name,
                                                         Symbol* signature) const {
  Array<Klass*>* all_ifs = transitive_interfaces();
  int num_ifs = all_ifs->length();
  InstanceKlass *ik = NULL;
  for (int i = 0; i < num_ifs; i++) {
    ik = InstanceKlass::cast(all_ifs->at(i));
    Method* m = ik->lookup_method(name, signature);
    if (m != NULL) {
      return m;
    }
  }
  return NULL;
}

/* jni_id_for_impl for jfieldIds only */
JNIid* InstanceKlass::jni_id_for_impl(instanceKlassHandle this_oop, int offset) {
  MutexLocker ml(JfieldIdCreation_lock);
  // Retry lookup after we got the lock
  JNIid* probe = this_oop->jni_ids() == NULL ? NULL : this_oop->jni_ids()->find(offset);
  if (probe == NULL) {
    // Slow case, allocate new static field identifier
    probe = new JNIid(this_oop(), offset, this_oop->jni_ids());
    this_oop->set_jni_ids(probe);
  }
  return probe;
}


/* jni_id_for for jfieldIds only */
JNIid* InstanceKlass::jni_id_for(int offset) {
  JNIid* probe = jni_ids() == NULL ? NULL : jni_ids()->find(offset);
  if (probe == NULL) {
    probe = jni_id_for_impl(this, offset);
  }
  return probe;
}

u2 InstanceKlass::enclosing_method_data(int offset) {
  Array<jushort>* inner_class_list = inner_classes();
  if (inner_class_list == NULL) {
    return 0;
  }
  int length = inner_class_list->length();
  if (length % inner_class_next_offset == 0) {
    return 0;
  } else {
    int index = length - enclosing_method_attribute_size;
    assert(offset < enclosing_method_attribute_size, "invalid offset");
    return inner_class_list->at(index + offset);
  }
}

void InstanceKlass::set_enclosing_method_indices(u2 class_index,
                                                 u2 method_index) {
  Array<jushort>* inner_class_list = inner_classes();
  assert (inner_class_list != NULL, "_inner_classes list is not set up");
  int length = inner_class_list->length();
  if (length % inner_class_next_offset == enclosing_method_attribute_size) {
    int index = length - enclosing_method_attribute_size;
    inner_class_list->at_put(
      index + enclosing_method_class_index_offset, class_index);
    inner_class_list->at_put(
      index + enclosing_method_method_index_offset, method_index);
  }
}

// Lookup or create a jmethodID.
// This code is called by the VMThread and JavaThreads so the
// locking has to be done very carefully to avoid deadlocks
// and/or other cache consistency problems.
//
jmethodID InstanceKlass::get_jmethod_id(instanceKlassHandle ik_h, methodHandle method_h) {
  size_t idnum = (size_t)method_h->method_idnum();
  jmethodID* jmeths = ik_h->methods_jmethod_ids_acquire();
  size_t length = 0;
  jmethodID id = NULL;

  // We use a double-check locking idiom here because this cache is
  // performance sensitive. In the normal system, this cache only
  // transitions from NULL to non-NULL which is safe because we use
  // release_set_methods_jmethod_ids() to advertise the new cache.
  // A partially constructed cache should never be seen by a racing
  // thread. We also use release_store_ptr() to save a new jmethodID
  // in the cache so a partially constructed jmethodID should never be
  // seen either. Cache reads of existing jmethodIDs proceed without a
  // lock, but cache writes of a new jmethodID requires uniqueness and
  // creation of the cache itself requires no leaks so a lock is
  // generally acquired in those two cases.
  //
  // If the RedefineClasses() API has been used, then this cache can
  // grow and we'll have transitions from non-NULL to bigger non-NULL.
  // Cache creation requires no leaks and we require safety between all
  // cache accesses and freeing of the old cache so a lock is generally
  // acquired when the RedefineClasses() API has been used.

  if (jmeths != NULL) {
    // the cache already exists
    if (!ik_h->idnum_can_increment()) {
      // the cache can't grow so we can just get the current values
      get_jmethod_id_length_value(jmeths, idnum, &length, &id);
    } else {
      // cache can grow so we have to be more careful
      if (Threads::number_of_threads() == 0 ||
          SafepointSynchronize::is_at_safepoint()) {
        // we're single threaded or at a safepoint - no locking needed
        get_jmethod_id_length_value(jmeths, idnum, &length, &id);
      } else {
        MutexLocker ml(JmethodIdCreation_lock);
        get_jmethod_id_length_value(jmeths, idnum, &length, &id);
      }
    }
  }
  // implied else:
  // we need to allocate a cache so default length and id values are good

  if (jmeths == NULL ||   // no cache yet
      length <= idnum ||  // cache is too short
      id == NULL) {       // cache doesn't contain entry

    // This function can be called by the VMThread so we have to do all
    // things that might block on a safepoint before grabbing the lock.
    // Otherwise, we can deadlock with the VMThread or have a cache
    // consistency issue. These vars keep track of what we might have
    // to free after the lock is dropped.
    jmethodID  to_dealloc_id     = NULL;
    jmethodID* to_dealloc_jmeths = NULL;

    // may not allocate new_jmeths or use it if we allocate it
    jmethodID* new_jmeths = NULL;
    if (length <= idnum) {
      // allocate a new cache that might be used
      size_t size = MAX2(idnum+1, (size_t)ik_h->idnum_allocated_count());
      new_jmeths = NEW_C_HEAP_ARRAY(jmethodID, size+1, mtClass);
      memset(new_jmeths, 0, (size+1)*sizeof(jmethodID));
      // cache size is stored in element[0], other elements offset by one
      new_jmeths[0] = (jmethodID)size;
    }

    // allocate a new jmethodID that might be used
    jmethodID new_id = NULL;
    if (method_h->is_old() && !method_h->is_obsolete()) {
      // The method passed in is old (but not obsolete), we need to use the current version
      Method* current_method = ik_h->method_with_idnum((int)idnum);
      assert(current_method != NULL, "old and but not obsolete, so should exist");
      new_id = Method::make_jmethod_id(ik_h->class_loader_data(), current_method);
    } else {
      // It is the current version of the method or an obsolete method,
      // use the version passed in
      new_id = Method::make_jmethod_id(ik_h->class_loader_data(), method_h());
    }

    if (Threads::number_of_threads() == 0 ||
        SafepointSynchronize::is_at_safepoint()) {
      // we're single threaded or at a safepoint - no locking needed
      id = get_jmethod_id_fetch_or_update(ik_h, idnum, new_id, new_jmeths,
                                          &to_dealloc_id, &to_dealloc_jmeths);
    } else {
      MutexLocker ml(JmethodIdCreation_lock);
      id = get_jmethod_id_fetch_or_update(ik_h, idnum, new_id, new_jmeths,
                                          &to_dealloc_id, &to_dealloc_jmeths);
    }

    // The lock has been dropped so we can free resources.
    // Free up either the old cache or the new cache if we allocated one.
    if (to_dealloc_jmeths != NULL) {
      FreeHeap(to_dealloc_jmeths);
    }
    // free up the new ID since it wasn't needed
    if (to_dealloc_id != NULL) {
      Method::destroy_jmethod_id(ik_h->class_loader_data(), to_dealloc_id);
    }
  }
  return id;
}


// Common code to fetch the jmethodID from the cache or update the
// cache with the new jmethodID. This function should never do anything
// that causes the caller to go to a safepoint or we can deadlock with
// the VMThread or have cache consistency issues.
//
jmethodID InstanceKlass::get_jmethod_id_fetch_or_update(
            instanceKlassHandle ik_h, size_t idnum, jmethodID new_id,
            jmethodID* new_jmeths, jmethodID* to_dealloc_id_p,
            jmethodID** to_dealloc_jmeths_p) {
  assert(new_id != NULL, "sanity check");
  assert(to_dealloc_id_p != NULL, "sanity check");
  assert(to_dealloc_jmeths_p != NULL, "sanity check");
  assert(Threads::number_of_threads() == 0 ||
         SafepointSynchronize::is_at_safepoint() ||
         JmethodIdCreation_lock->owned_by_self(), "sanity check");

  // reacquire the cache - we are locked, single threaded or at a safepoint
  jmethodID* jmeths = ik_h->methods_jmethod_ids_acquire();
  jmethodID  id     = NULL;
  size_t     length = 0;

  if (jmeths == NULL ||                         // no cache yet
      (length = (size_t)jmeths[0]) <= idnum) {  // cache is too short
    if (jmeths != NULL) {
      // copy any existing entries from the old cache
      for (size_t index = 0; index < length; index++) {
        new_jmeths[index+1] = jmeths[index+1];
      }
      *to_dealloc_jmeths_p = jmeths;  // save old cache for later delete
    }
    ik_h->release_set_methods_jmethod_ids(jmeths = new_jmeths);
  } else {
    // fetch jmethodID (if any) from the existing cache
    id = jmeths[idnum+1];
    *to_dealloc_jmeths_p = new_jmeths;  // save new cache for later delete
  }
  if (id == NULL) {
    // No matching jmethodID in the existing cache or we have a new
    // cache or we just grew the cache. This cache write is done here
    // by the first thread to win the foot race because a jmethodID
    // needs to be unique once it is generally available.
    id = new_id;

    // The jmethodID cache can be read while unlocked so we have to
    // make sure the new jmethodID is complete before installing it
    // in the cache.
    OrderAccess::release_store_ptr(&jmeths[idnum+1], id);
  } else {
    *to_dealloc_id_p = new_id; // save new id for later delete
  }
  return id;
}


// Common code to get the jmethodID cache length and the jmethodID
// value at index idnum if there is one.
//
void InstanceKlass::get_jmethod_id_length_value(jmethodID* cache,
       size_t idnum, size_t *length_p, jmethodID* id_p) {
  assert(cache != NULL, "sanity check");
  assert(length_p != NULL, "sanity check");
  assert(id_p != NULL, "sanity check");

  // cache size is stored in element[0], other elements offset by one
  *length_p = (size_t)cache[0];
  if (*length_p <= idnum) {  // cache is too short
    *id_p = NULL;
  } else {
    *id_p = cache[idnum+1];  // fetch jmethodID (if any)
  }
}


// Lookup a jmethodID, NULL if not found.  Do no blocking, no allocations, no handles
jmethodID InstanceKlass::jmethod_id_or_null(Method* method) {
  size_t idnum = (size_t)method->method_idnum();
  jmethodID* jmeths = methods_jmethod_ids_acquire();
  size_t length;                                // length assigned as debugging crumb
  jmethodID id = NULL;
  if (jmeths != NULL &&                         // If there is a cache
      (length = (size_t)jmeths[0]) > idnum) {   // and if it is long enough,
    id = jmeths[idnum+1];                       // Look up the id (may be NULL)
  }
  return id;
}


// Cache an itable index
void InstanceKlass::set_cached_itable_index(size_t idnum, int index) {
  int* indices = methods_cached_itable_indices_acquire();
  int* to_dealloc_indices = NULL;

  // We use a double-check locking idiom here because this cache is
  // performance sensitive. In the normal system, this cache only
  // transitions from NULL to non-NULL which is safe because we use
  // release_set_methods_cached_itable_indices() to advertise the
  // new cache. A partially constructed cache should never be seen
  // by a racing thread. Cache reads and writes proceed without a
  // lock, but creation of the cache itself requires no leaks so a
  // lock is generally acquired in that case.
  //
  // If the RedefineClasses() API has been used, then this cache can
  // grow and we'll have transitions from non-NULL to bigger non-NULL.
  // Cache creation requires no leaks and we require safety between all
  // cache accesses and freeing of the old cache so a lock is generally
  // acquired when the RedefineClasses() API has been used.

  if (indices == NULL || idnum_can_increment()) {
    // we need a cache or the cache can grow
    MutexLocker ml(JNICachedItableIndex_lock);
    // reacquire the cache to see if another thread already did the work
    indices = methods_cached_itable_indices_acquire();
    size_t length = 0;
    // cache size is stored in element[0], other elements offset by one
    if (indices == NULL || (length = (size_t)indices[0]) <= idnum) {
      size_t size = MAX2(idnum+1, (size_t)idnum_allocated_count());
      int* new_indices = NEW_C_HEAP_ARRAY(int, size+1, mtClass);
      new_indices[0] = (int)size;
      // copy any existing entries
      size_t i;
      for (i = 0; i < length; i++) {
        new_indices[i+1] = indices[i+1];
      }
      // Set all the rest to -1
      for (i = length; i < size; i++) {
        new_indices[i+1] = -1;
      }
      if (indices != NULL) {
        // We have an old cache to delete so save it for after we
        // drop the lock.
        to_dealloc_indices = indices;
      }
      release_set_methods_cached_itable_indices(indices = new_indices);
    }

    if (idnum_can_increment()) {
      // this cache can grow so we have to write to it safely
      indices[idnum+1] = index;
    }
  } else {
    CHECK_UNHANDLED_OOPS_ONLY(Thread::current()->clear_unhandled_oops());
  }

  if (!idnum_can_increment()) {
    // The cache cannot grow and this JNI itable index value does not
    // have to be unique like a jmethodID. If there is a race to set it,
    // it doesn't matter.
    indices[idnum+1] = index;
  }

  if (to_dealloc_indices != NULL) {
    // we allocated a new cache so free the old one
    FreeHeap(to_dealloc_indices);
  }
}


// Retrieve a cached itable index
int InstanceKlass::cached_itable_index(size_t idnum) {
  int* indices = methods_cached_itable_indices_acquire();
  if (indices != NULL && ((size_t)indices[0]) > idnum) {
     // indices exist and are long enough, retrieve possible cached
    return indices[idnum+1];
  }
  return -1;
}


//
// Walk the list of dependent nmethods searching for nmethods which
// are dependent on the changes that were passed in and mark them for
// deoptimization.  Returns the number of nmethods found.
//
int InstanceKlass::mark_dependent_nmethods(DepChange& changes) {
  assert_locked_or_safepoint(CodeCache_lock);
  int found = 0;
  nmethodBucket* b = _dependencies;
  while (b != NULL) {
    nmethod* nm = b->get_nmethod();
    // since dependencies aren't removed until an nmethod becomes a zombie,
    // the dependency list may contain nmethods which aren't alive.
    if (nm->is_alive() && !nm->is_marked_for_deoptimization() && nm->check_dependency_on(changes)) {
      if (TraceDependencies) {
        ResourceMark rm;
        tty->print_cr("Marked for deoptimization");
        tty->print_cr("  context = %s", this->external_name());
        changes.print();
        nm->print();
        nm->print_dependencies();
      }
      nm->mark_for_deoptimization();
      found++;
    }
    b = b->next();
  }
  return found;
}


//
// Add an nmethodBucket to the list of dependencies for this nmethod.
// It's possible that an nmethod has multiple dependencies on this klass
// so a count is kept for each bucket to guarantee that creation and
// deletion of dependencies is consistent.
//
void InstanceKlass::add_dependent_nmethod(nmethod* nm) {
  assert_locked_or_safepoint(CodeCache_lock);
  nmethodBucket* b = _dependencies;
  nmethodBucket* last = NULL;
  while (b != NULL) {
    if (nm == b->get_nmethod()) {
      b->increment();
      return;
    }
    b = b->next();
  }
  _dependencies = new nmethodBucket(nm, _dependencies);
}


//
// Decrement count of the nmethod in the dependency list and remove
// the bucket competely when the count goes to 0.  This method must
// find a corresponding bucket otherwise there's a bug in the
// recording of dependecies.
//
void InstanceKlass::remove_dependent_nmethod(nmethod* nm) {
  assert_locked_or_safepoint(CodeCache_lock);
  nmethodBucket* b = _dependencies;
  nmethodBucket* last = NULL;
  while (b != NULL) {
    if (nm == b->get_nmethod()) {
      if (b->decrement() == 0) {
        if (last == NULL) {
          _dependencies = b->next();
        } else {
          last->set_next(b->next());
        }
        delete b;
      }
      return;
    }
    last = b;
    b = b->next();
  }
#ifdef ASSERT
  tty->print_cr("### %s can't find dependent nmethod:", this->external_name());
  nm->print();
#endif // ASSERT
  ShouldNotReachHere();
}


#ifndef PRODUCT
void InstanceKlass::print_dependent_nmethods(bool verbose) {
  nmethodBucket* b = _dependencies;
  int idx = 0;
  while (b != NULL) {
    nmethod* nm = b->get_nmethod();
    tty->print("[%d] count=%d { ", idx++, b->count());
    if (!verbose) {
      nm->print_on(tty, "nmethod");
      tty->print_cr(" } ");
    } else {
      nm->print();
      nm->print_dependencies();
      tty->print_cr("--- } ");
    }
    b = b->next();
  }
}


bool InstanceKlass::is_dependent_nmethod(nmethod* nm) {
  nmethodBucket* b = _dependencies;
  while (b != NULL) {
    if (nm == b->get_nmethod()) {
      return true;
    }
    b = b->next();
  }
  return false;
}
#endif //PRODUCT


// Garbage collection

void InstanceKlass::oops_do(OopClosure* cl) {
  Klass::oops_do(cl);

  cl->do_oop(adr_protection_domain());
  cl->do_oop(adr_signers());
  cl->do_oop(adr_init_lock());

  // Don't walk the arrays since they are walked from the ClassLoaderData objects.
}

#ifdef ASSERT
template <class T> void assert_is_in(T *p) {
  T heap_oop = oopDesc::load_heap_oop(p);
  if (!oopDesc::is_null(heap_oop)) {
    oop o = oopDesc::decode_heap_oop_not_null(heap_oop);
    assert(Universe::heap()->is_in(o), "should be in heap");
  }
}
template <class T> void assert_is_in_closed_subset(T *p) {
  T heap_oop = oopDesc::load_heap_oop(p);
  if (!oopDesc::is_null(heap_oop)) {
    oop o = oopDesc::decode_heap_oop_not_null(heap_oop);
    assert(Universe::heap()->is_in_closed_subset(o),
           err_msg("should be in closed *p " INTPTR_FORMAT " " INTPTR_FORMAT, (address)p, (address)o));
  }
}
template <class T> void assert_is_in_reserved(T *p) {
  T heap_oop = oopDesc::load_heap_oop(p);
  if (!oopDesc::is_null(heap_oop)) {
    oop o = oopDesc::decode_heap_oop_not_null(heap_oop);
    assert(Universe::heap()->is_in_reserved(o), "should be in reserved");
  }
}
template <class T> void assert_nothing(T *p) {}

#else
template <class T> void assert_is_in(T *p) {}
template <class T> void assert_is_in_closed_subset(T *p) {}
template <class T> void assert_is_in_reserved(T *p) {}
template <class T> void assert_nothing(T *p) {}
#endif // ASSERT

//
// Macros that iterate over areas of oops which are specialized on type of
// oop pointer either narrow or wide, depending on UseCompressedOops
//
// Parameters are:
//   T         - type of oop to point to (either oop or narrowOop)
//   start_p   - starting pointer for region to iterate over
//   count     - number of oops or narrowOops to iterate over
//   do_oop    - action to perform on each oop (it's arbitrary C code which
//               makes it more efficient to put in a macro rather than making
//               it a template function)
//   assert_fn - assert function which is template function because performance
//               doesn't matter when enabled.
#define InstanceKlass_SPECIALIZED_OOP_ITERATE( \
  T, start_p, count, do_oop,                \
  assert_fn)                                \
{                                           \
  T* p         = (T*)(start_p);             \
  T* const end = p + (count);               \
  while (p < end) {                         \
    (assert_fn)(p);                         \
    do_oop;                                 \
    ++p;                                    \
  }                                         \
}

#define InstanceKlass_SPECIALIZED_OOP_REVERSE_ITERATE( \
  T, start_p, count, do_oop,                \
  assert_fn)                                \
{                                           \
  T* const start = (T*)(start_p);           \
  T*       p     = start + (count);         \
  while (start < p) {                       \
    --p;                                    \
    (assert_fn)(p);                         \
    do_oop;                                 \
  }                                         \
}

#define InstanceKlass_SPECIALIZED_BOUNDED_OOP_ITERATE( \
  T, start_p, count, low, high,             \
  do_oop, assert_fn)                        \
{                                           \
  T* const l = (T*)(low);                   \
  T* const h = (T*)(high);                  \
  assert(mask_bits((intptr_t)l, sizeof(T)-1) == 0 && \
         mask_bits((intptr_t)h, sizeof(T)-1) == 0,   \
         "bounded region must be properly aligned"); \
  T* p       = (T*)(start_p);               \
  T* end     = p + (count);                 \
  if (p < l) p = l;                         \
  if (end > h) end = h;                     \
  while (p < end) {                         \
    (assert_fn)(p);                         \
    do_oop;                                 \
    ++p;                                    \
  }                                         \
}


// The following macros call specialized macros, passing either oop or
// narrowOop as the specialization type.  These test the UseCompressedOops
// flag.
#define InstanceKlass_OOP_MAP_ITERATE(obj, do_oop, assert_fn)            \
{                                                                        \
  /* Compute oopmap block range. The common case                         \
     is nonstatic_oop_map_size == 1. */                                  \
  OopMapBlock* map           = start_of_nonstatic_oop_maps();            \
  OopMapBlock* const end_map = map + nonstatic_oop_map_count();          \
  if (UseCompressedOops) {                                               \
    while (map < end_map) {                                              \
      InstanceKlass_SPECIALIZED_OOP_ITERATE(narrowOop,                   \
        obj->obj_field_addr<narrowOop>(map->offset()), map->count(),     \
        do_oop, assert_fn)                                               \
      ++map;                                                             \
    }                                                                    \
  } else {                                                               \
    while (map < end_map) {                                              \
      InstanceKlass_SPECIALIZED_OOP_ITERATE(oop,                         \
        obj->obj_field_addr<oop>(map->offset()), map->count(),           \
        do_oop, assert_fn)                                               \
      ++map;                                                             \
    }                                                                    \
  }                                                                      \
}

#define InstanceKlass_OOP_MAP_REVERSE_ITERATE(obj, do_oop, assert_fn)    \
{                                                                        \
  OopMapBlock* const start_map = start_of_nonstatic_oop_maps();          \
  OopMapBlock* map             = start_map + nonstatic_oop_map_count();  \
  if (UseCompressedOops) {                                               \
    while (start_map < map) {                                            \
      --map;                                                             \
      InstanceKlass_SPECIALIZED_OOP_REVERSE_ITERATE(narrowOop,           \
        obj->obj_field_addr<narrowOop>(map->offset()), map->count(),     \
        do_oop, assert_fn)                                               \
    }                                                                    \
  } else {                                                               \
    while (start_map < map) {                                            \
      --map;                                                             \
      InstanceKlass_SPECIALIZED_OOP_REVERSE_ITERATE(oop,                 \
        obj->obj_field_addr<oop>(map->offset()), map->count(),           \
        do_oop, assert_fn)                                               \
    }                                                                    \
  }                                                                      \
}

#define InstanceKlass_BOUNDED_OOP_MAP_ITERATE(obj, low, high, do_oop,    \
                                              assert_fn)                 \
{                                                                        \
  /* Compute oopmap block range. The common case is                      \
     nonstatic_oop_map_size == 1, so we accept the                       \
     usually non-existent extra overhead of examining                    \
     all the maps. */                                                    \
  OopMapBlock* map           = start_of_nonstatic_oop_maps();            \
  OopMapBlock* const end_map = map + nonstatic_oop_map_count();          \
  if (UseCompressedOops) {                                               \
    while (map < end_map) {                                              \
      InstanceKlass_SPECIALIZED_BOUNDED_OOP_ITERATE(narrowOop,           \
        obj->obj_field_addr<narrowOop>(map->offset()), map->count(),     \
        low, high,                                                       \
        do_oop, assert_fn)                                               \
      ++map;                                                             \
    }                                                                    \
  } else {                                                               \
    while (map < end_map) {                                              \
      InstanceKlass_SPECIALIZED_BOUNDED_OOP_ITERATE(oop,                 \
        obj->obj_field_addr<oop>(map->offset()), map->count(),           \
        low, high,                                                       \
        do_oop, assert_fn)                                               \
      ++map;                                                             \
    }                                                                    \
  }                                                                      \
}

void InstanceKlass::oop_follow_contents(oop obj) {
  assert(obj != NULL, "can't follow the content of NULL object");
  MarkSweep::follow_klass(obj->klass());
  InstanceKlass_OOP_MAP_ITERATE( \
    obj, \
    MarkSweep::mark_and_push(p), \
    assert_is_in_closed_subset)
}

#if INCLUDE_ALL_GCS
void InstanceKlass::oop_follow_contents(ParCompactionManager* cm,
                                        oop obj) {
  assert(obj != NULL, "can't follow the content of NULL object");
  PSParallelCompact::follow_klass(cm, obj->klass());
  // Only mark the header and let the scan of the meta-data mark
  // everything else.
  InstanceKlass_OOP_MAP_ITERATE( \
    obj, \
    PSParallelCompact::mark_and_push(cm, p), \
    assert_is_in)
}
#endif // INCLUDE_ALL_GCS

// closure's do_metadata() method dictates whether the given closure should be
// applied to the klass ptr in the object header.

#define if_do_metadata_checked(closure, nv_suffix)                    \
  /* Make sure the non-virtual and the virtual versions match. */     \
  assert(closure->do_metadata##nv_suffix() == closure->do_metadata(), \
      "Inconsistency in do_metadata");                                \
  if (closure->do_metadata##nv_suffix())

#define InstanceKlass_OOP_OOP_ITERATE_DEFN(OopClosureType, nv_suffix)        \
                                                                             \
int InstanceKlass::oop_oop_iterate##nv_suffix(oop obj, OopClosureType* closure) { \
  SpecializationStats::record_iterate_call##nv_suffix(SpecializationStats::ik);\
  /* header */                                                          \
  if_do_metadata_checked(closure, nv_suffix) {                          \
    closure->do_klass##nv_suffix(obj->klass());                         \
  }                                                                     \
  InstanceKlass_OOP_MAP_ITERATE(                                        \
    obj,                                                                \
    SpecializationStats::                                               \
      record_do_oop_call##nv_suffix(SpecializationStats::ik);           \
    (closure)->do_oop##nv_suffix(p),                                    \
    assert_is_in_closed_subset)                                         \
  return size_helper();                                                 \
}

#if INCLUDE_ALL_GCS
#define InstanceKlass_OOP_OOP_ITERATE_BACKWARDS_DEFN(OopClosureType, nv_suffix) \
                                                                                \
int InstanceKlass::oop_oop_iterate_backwards##nv_suffix(oop obj,                \
                                              OopClosureType* closure) {        \
  SpecializationStats::record_iterate_call##nv_suffix(SpecializationStats::ik); \
  /* header */                                                                  \
  if_do_metadata_checked(closure, nv_suffix) {                                  \
    closure->do_klass##nv_suffix(obj->klass());                                 \
  }                                                                             \
  /* instance variables */                                                      \
  InstanceKlass_OOP_MAP_REVERSE_ITERATE(                                        \
    obj,                                                                        \
    SpecializationStats::record_do_oop_call##nv_suffix(SpecializationStats::ik);\
    (closure)->do_oop##nv_suffix(p),                                            \
    assert_is_in_closed_subset)                                                 \
   return size_helper();                                                        \
}
#endif // INCLUDE_ALL_GCS

#define InstanceKlass_OOP_OOP_ITERATE_DEFN_m(OopClosureType, nv_suffix) \
                                                                        \
int InstanceKlass::oop_oop_iterate##nv_suffix##_m(oop obj,              \
                                                  OopClosureType* closure, \
                                                  MemRegion mr) {          \
  SpecializationStats::record_iterate_call##nv_suffix(SpecializationStats::ik);\
  if_do_metadata_checked(closure, nv_suffix) {                           \
    if (mr.contains(obj)) {                                              \
      closure->do_klass##nv_suffix(obj->klass());                        \
    }                                                                    \
  }                                                                      \
  InstanceKlass_BOUNDED_OOP_MAP_ITERATE(                                 \
    obj, mr.start(), mr.end(),                                           \
    (closure)->do_oop##nv_suffix(p),                                     \
    assert_is_in_closed_subset)                                          \
  return size_helper();                                                  \
}

ALL_OOP_OOP_ITERATE_CLOSURES_1(InstanceKlass_OOP_OOP_ITERATE_DEFN)
ALL_OOP_OOP_ITERATE_CLOSURES_2(InstanceKlass_OOP_OOP_ITERATE_DEFN)
ALL_OOP_OOP_ITERATE_CLOSURES_1(InstanceKlass_OOP_OOP_ITERATE_DEFN_m)
ALL_OOP_OOP_ITERATE_CLOSURES_2(InstanceKlass_OOP_OOP_ITERATE_DEFN_m)
#if INCLUDE_ALL_GCS
ALL_OOP_OOP_ITERATE_CLOSURES_1(InstanceKlass_OOP_OOP_ITERATE_BACKWARDS_DEFN)
ALL_OOP_OOP_ITERATE_CLOSURES_2(InstanceKlass_OOP_OOP_ITERATE_BACKWARDS_DEFN)
#endif // INCLUDE_ALL_GCS

int InstanceKlass::oop_adjust_pointers(oop obj) {
  int size = size_helper();
  InstanceKlass_OOP_MAP_ITERATE( \
    obj, \
    MarkSweep::adjust_pointer(p), \
    assert_is_in)
  MarkSweep::adjust_klass(obj->klass());
  return size;
}

#if INCLUDE_ALL_GCS
void InstanceKlass::oop_push_contents(PSPromotionManager* pm, oop obj) {
  InstanceKlass_OOP_MAP_REVERSE_ITERATE( \
    obj, \
    if (PSScavenge::should_scavenge(p)) { \
      pm->claim_or_forward_depth(p); \
    }, \
    assert_nothing )
}

int InstanceKlass::oop_update_pointers(ParCompactionManager* cm, oop obj) {
  int size = size_helper();
  InstanceKlass_OOP_MAP_ITERATE( \
    obj, \
    PSParallelCompact::adjust_pointer(p), \
    assert_is_in)
  obj->update_header(cm);
  return size;
}

#endif // INCLUDE_ALL_GCS

void InstanceKlass::clean_implementors_list(BoolObjectClosure* is_alive) {
  assert(is_loader_alive(is_alive), "this klass should be live");
  if (is_interface()) {
    if (ClassUnloading) {
      Klass* impl = implementor();
      if (impl != NULL) {
        if (!impl->is_loader_alive(is_alive)) {
          // remove this guy
          Klass** klass = adr_implementor();
          assert(klass != NULL, "null klass");
          if (klass != NULL) {
            *klass = NULL;
          }
        }
      }
    }
  }
}

void InstanceKlass::clean_method_data(BoolObjectClosure* is_alive) {
<<<<<<< HEAD
#if defined(COMPILER2) || defined(GRAAL)
   // Currently only used by C2 and Graal
=======
>>>>>>> 50cecd4b
  for (int m = 0; m < methods()->length(); m++) {
    MethodData* mdo = methods()->at(m)->method_data();
    if (mdo != NULL) {
      for (ProfileData* data = mdo->first_data();
           mdo->is_valid(data);
           data = mdo->next_data(data)) {
        data->clean_weak_klass_links(is_alive);
      }
    }
  }
}


static void remove_unshareable_in_class(Klass* k) {
  // remove klass's unshareable info
  k->remove_unshareable_info();
}

void InstanceKlass::remove_unshareable_info() {
  Klass::remove_unshareable_info();
  // Unlink the class
  if (is_linked()) {
    unlink_class();
  }
  init_implementor();

  constants()->remove_unshareable_info();

  for (int i = 0; i < methods()->length(); i++) {
    Method* m = methods()->at(i);
    m->remove_unshareable_info();
  }

  // Need to reinstate when reading back the class.
  set_init_lock(NULL);

  // do array classes also.
  array_klasses_do(remove_unshareable_in_class);
}

void restore_unshareable_in_class(Klass* k, TRAPS) {
  k->restore_unshareable_info(CHECK);
}

void InstanceKlass::restore_unshareable_info(TRAPS) {
  Klass::restore_unshareable_info(CHECK);
  instanceKlassHandle ik(THREAD, this);

  Array<Method*>* methods = ik->methods();
  int num_methods = methods->length();
  for (int index2 = 0; index2 < num_methods; ++index2) {
    methodHandle m(THREAD, methods->at(index2));
    m()->link_method(m, CHECK);
    // restore method's vtable by calling a virtual function
    m->restore_vtable();
  }
  if (JvmtiExport::has_redefined_a_class()) {
    // Reinitialize vtable because RedefineClasses may have changed some
    // entries in this vtable for super classes so the CDS vtable might
    // point to old or obsolete entries.  RedefineClasses doesn't fix up
    // vtables in the shared system dictionary, only the main one.
    // It also redefines the itable too so fix that too.
    ResourceMark rm(THREAD);
    ik->vtable()->initialize_vtable(false, CHECK);
    ik->itable()->initialize_itable(false, CHECK);
  }

  // Allocate a simple java object for a lock.
  // This needs to be a java object because during class initialization
  // it can be held across a java call.
  typeArrayOop r = oopFactory::new_typeArray(T_INT, 0, CHECK);
  Handle h(THREAD, (oop)r);
  ik->set_init_lock(h());

  // restore constant pool resolved references
  ik->constants()->restore_unshareable_info(CHECK);

  ik->array_klasses_do(restore_unshareable_in_class, CHECK);
}

static void clear_all_breakpoints(Method* m) {
  m->clear_all_breakpoints();
}

void InstanceKlass::release_C_heap_structures() {
  // Deallocate oop map cache
  if (_oop_map_cache != NULL) {
    delete _oop_map_cache;
    _oop_map_cache = NULL;
  }

  // Deallocate JNI identifiers for jfieldIDs
  JNIid::deallocate(jni_ids());
  set_jni_ids(NULL);

  jmethodID* jmeths = methods_jmethod_ids_acquire();
  if (jmeths != (jmethodID*)NULL) {
    release_set_methods_jmethod_ids(NULL);
    FreeHeap(jmeths);
  }

  int* indices = methods_cached_itable_indices_acquire();
  if (indices != (int*)NULL) {
    release_set_methods_cached_itable_indices(NULL);
    FreeHeap(indices);
  }

  // release dependencies
  nmethodBucket* b = _dependencies;
  _dependencies = NULL;
  while (b != NULL) {
    nmethodBucket* next = b->next();
    delete b;
    b = next;
  }

  // Deallocate breakpoint records
  if (breakpoints() != 0x0) {
    methods_do(clear_all_breakpoints);
    assert(breakpoints() == 0x0, "should have cleared breakpoints");
  }

  // deallocate information about previous versions
  if (_previous_versions != NULL) {
    for (int i = _previous_versions->length() - 1; i >= 0; i--) {
      PreviousVersionNode * pv_node = _previous_versions->at(i);
      delete pv_node;
    }
    delete _previous_versions;
    _previous_versions = NULL;
  }

  // deallocate the cached class file
  if (_cached_class_file_bytes != NULL) {
    os::free(_cached_class_file_bytes, mtClass);
    _cached_class_file_bytes = NULL;
    _cached_class_file_len = 0;
  }

  // Decrement symbol reference counts associated with the unloaded class.
  if (_name != NULL) _name->decrement_refcount();
  // unreference array name derived from this class name (arrays of an unloaded
  // class can't be referenced anymore).
  if (_array_name != NULL)  _array_name->decrement_refcount();
  if (_source_file_name != NULL) _source_file_name->decrement_refcount();
  if (_source_debug_extension != NULL) FREE_C_HEAP_ARRAY(char, _source_debug_extension, mtClass);

  assert(_total_instanceKlass_count >= 1, "Sanity check");
  Atomic::dec(&_total_instanceKlass_count);
}

void InstanceKlass::set_source_file_name(Symbol* n) {
  _source_file_name = n;
  if (_source_file_name != NULL) _source_file_name->increment_refcount();
}

void InstanceKlass::set_source_debug_extension(char* array, int length) {
  if (array == NULL) {
    _source_debug_extension = NULL;
  } else {
    // Adding one to the attribute length in order to store a null terminator
    // character could cause an overflow because the attribute length is
    // already coded with an u4 in the classfile, but in practice, it's
    // unlikely to happen.
    assert((length+1) > length, "Overflow checking");
    char* sde = NEW_C_HEAP_ARRAY(char, (length + 1), mtClass);
    for (int i = 0; i < length; i++) {
      sde[i] = array[i];
    }
    sde[length] = '\0';
    _source_debug_extension = sde;
  }
}

address InstanceKlass::static_field_addr(int offset) {
  return (address)(offset + InstanceMirrorKlass::offset_of_static_fields() + (intptr_t)java_mirror());
}


const char* InstanceKlass::signature_name() const {
  const char* src = (const char*) (name()->as_C_string());
  const int src_length = (int)strlen(src);
  char* dest = NEW_RESOURCE_ARRAY(char, src_length + 3);
  int src_index = 0;
  int dest_index = 0;
  dest[dest_index++] = 'L';
  while (src_index < src_length) {
    dest[dest_index++] = src[src_index++];
  }
  dest[dest_index++] = ';';
  dest[dest_index] = '\0';
  return dest;
}

// different verisons of is_same_class_package
bool InstanceKlass::is_same_class_package(Klass* class2) {
  Klass* class1 = this;
  oop classloader1 = InstanceKlass::cast(class1)->class_loader();
  Symbol* classname1 = class1->name();

  if (class2->oop_is_objArray()) {
    class2 = ObjArrayKlass::cast(class2)->bottom_klass();
  }
  oop classloader2;
  if (class2->oop_is_instance()) {
    classloader2 = InstanceKlass::cast(class2)->class_loader();
  } else {
    assert(class2->oop_is_typeArray(), "should be type array");
    classloader2 = NULL;
  }
  Symbol* classname2 = class2->name();

  return InstanceKlass::is_same_class_package(classloader1, classname1,
                                              classloader2, classname2);
}

bool InstanceKlass::is_same_class_package(oop classloader2, Symbol* classname2) {
  Klass* class1 = this;
  oop classloader1 = InstanceKlass::cast(class1)->class_loader();
  Symbol* classname1 = class1->name();

  return InstanceKlass::is_same_class_package(classloader1, classname1,
                                              classloader2, classname2);
}

// return true if two classes are in the same package, classloader
// and classname information is enough to determine a class's package
bool InstanceKlass::is_same_class_package(oop class_loader1, Symbol* class_name1,
                                          oop class_loader2, Symbol* class_name2) {
  if (class_loader1 != class_loader2) {
    return false;
  } else if (class_name1 == class_name2) {
    return true;                // skip painful bytewise comparison
  } else {
    ResourceMark rm;

    // The Symbol*'s are in UTF8 encoding. Since we only need to check explicitly
    // for ASCII characters ('/', 'L', '['), we can keep them in UTF8 encoding.
    // Otherwise, we just compare jbyte values between the strings.
    const jbyte *name1 = class_name1->base();
    const jbyte *name2 = class_name2->base();

    const jbyte *last_slash1 = UTF8::strrchr(name1, class_name1->utf8_length(), '/');
    const jbyte *last_slash2 = UTF8::strrchr(name2, class_name2->utf8_length(), '/');

    if ((last_slash1 == NULL) || (last_slash2 == NULL)) {
      // One of the two doesn't have a package.  Only return true
      // if the other one also doesn't have a package.
      return last_slash1 == last_slash2;
    } else {
      // Skip over '['s
      if (*name1 == '[') {
        do {
          name1++;
        } while (*name1 == '[');
        if (*name1 != 'L') {
          // Something is terribly wrong.  Shouldn't be here.
          return false;
        }
      }
      if (*name2 == '[') {
        do {
          name2++;
        } while (*name2 == '[');
        if (*name2 != 'L') {
          // Something is terribly wrong.  Shouldn't be here.
          return false;
        }
      }

      // Check that package part is identical
      int length1 = last_slash1 - name1;
      int length2 = last_slash2 - name2;

      return UTF8::equal(name1, length1, name2, length2);
    }
  }
}

// Returns true iff super_method can be overridden by a method in targetclassname
// See JSL 3rd edition 8.4.6.1
// Assumes name-signature match
// "this" is InstanceKlass of super_method which must exist
// note that the InstanceKlass of the method in the targetclassname has not always been created yet
bool InstanceKlass::is_override(methodHandle super_method, Handle targetclassloader, Symbol* targetclassname, TRAPS) {
   // Private methods can not be overridden
   if (super_method->is_private()) {
     return false;
   }
   // If super method is accessible, then override
   if ((super_method->is_protected()) ||
       (super_method->is_public())) {
     return true;
   }
   // Package-private methods are not inherited outside of package
   assert(super_method->is_package_private(), "must be package private");
   return(is_same_class_package(targetclassloader(), targetclassname));
}

/* defined for now in jvm.cpp, for historical reasons *--
Klass* InstanceKlass::compute_enclosing_class_impl(instanceKlassHandle self,
                                                     Symbol*& simple_name_result, TRAPS) {
  ...
}
*/

// tell if two classes have the same enclosing class (at package level)
bool InstanceKlass::is_same_package_member_impl(instanceKlassHandle class1,
                                                Klass* class2_oop, TRAPS) {
  if (class2_oop == class1())                       return true;
  if (!class2_oop->oop_is_instance())  return false;
  instanceKlassHandle class2(THREAD, class2_oop);

  // must be in same package before we try anything else
  if (!class1->is_same_class_package(class2->class_loader(), class2->name()))
    return false;

  // As long as there is an outer1.getEnclosingClass,
  // shift the search outward.
  instanceKlassHandle outer1 = class1;
  for (;;) {
    // As we walk along, look for equalities between outer1 and class2.
    // Eventually, the walks will terminate as outer1 stops
    // at the top-level class around the original class.
    bool ignore_inner_is_member;
    Klass* next = outer1->compute_enclosing_class(&ignore_inner_is_member,
                                                    CHECK_false);
    if (next == NULL)  break;
    if (next == class2())  return true;
    outer1 = instanceKlassHandle(THREAD, next);
  }

  // Now do the same for class2.
  instanceKlassHandle outer2 = class2;
  for (;;) {
    bool ignore_inner_is_member;
    Klass* next = outer2->compute_enclosing_class(&ignore_inner_is_member,
                                                    CHECK_false);
    if (next == NULL)  break;
    // Might as well check the new outer against all available values.
    if (next == class1())  return true;
    if (next == outer1())  return true;
    outer2 = instanceKlassHandle(THREAD, next);
  }

  // If by this point we have not found an equality between the
  // two classes, we know they are in separate package members.
  return false;
}


jint InstanceKlass::compute_modifier_flags(TRAPS) const {
  jint access = access_flags().as_int();

  // But check if it happens to be member class.
  instanceKlassHandle ik(THREAD, this);
  InnerClassesIterator iter(ik);
  for (; !iter.done(); iter.next()) {
    int ioff = iter.inner_class_info_index();
    // Inner class attribute can be zero, skip it.
    // Strange but true:  JVM spec. allows null inner class refs.
    if (ioff == 0) continue;

    // only look at classes that are already loaded
    // since we are looking for the flags for our self.
    Symbol* inner_name = ik->constants()->klass_name_at(ioff);
    if ((ik->name() == inner_name)) {
      // This is really a member class.
      access = iter.inner_access_flags();
      break;
    }
  }
  // Remember to strip ACC_SUPER bit
  return (access & (~JVM_ACC_SUPER)) & JVM_ACC_WRITTEN_FLAGS;
}

jint InstanceKlass::jvmti_class_status() const {
  jint result = 0;

  if (is_linked()) {
    result |= JVMTI_CLASS_STATUS_VERIFIED | JVMTI_CLASS_STATUS_PREPARED;
  }

  if (is_initialized()) {
    assert(is_linked(), "Class status is not consistent");
    result |= JVMTI_CLASS_STATUS_INITIALIZED;
  }
  if (is_in_error_state()) {
    result |= JVMTI_CLASS_STATUS_ERROR;
  }
  return result;
}

Method* InstanceKlass::method_at_itable(Klass* holder, int index, TRAPS) {
  itableOffsetEntry* ioe = (itableOffsetEntry*)start_of_itable();
  int method_table_offset_in_words = ioe->offset()/wordSize;
  int nof_interfaces = (method_table_offset_in_words - itable_offset_in_words())
                       / itableOffsetEntry::size();

  for (int cnt = 0 ; ; cnt ++, ioe ++) {
    // If the interface isn't implemented by the receiver class,
    // the VM should throw IncompatibleClassChangeError.
    if (cnt >= nof_interfaces) {
      THROW_NULL(vmSymbols::java_lang_IncompatibleClassChangeError());
    }

    Klass* ik = ioe->interface_klass();
    if (ik == holder) break;
  }

  itableMethodEntry* ime = ioe->first_method_entry(this);
  Method* m = ime[index].method();
  if (m == NULL) {
    THROW_NULL(vmSymbols::java_lang_AbstractMethodError());
  }
  return m;
}

// On-stack replacement stuff
void InstanceKlass::add_osr_nmethod(nmethod* n) {
  // only one compilation can be active
  NEEDS_CLEANUP
  // This is a short non-blocking critical region, so the no safepoint check is ok.
  OsrList_lock->lock_without_safepoint_check();
  assert(n->is_osr_method(), "wrong kind of nmethod");
  n->set_osr_link(osr_nmethods_head());
  set_osr_nmethods_head(n);
  // Raise the highest osr level if necessary
  if (TieredCompilation) {
    Method* m = n->method();
    m->set_highest_osr_comp_level(MAX2(m->highest_osr_comp_level(), n->comp_level()));
  }
  // Remember to unlock again
  OsrList_lock->unlock();

  // Get rid of the osr methods for the same bci that have lower levels.
  if (TieredCompilation) {
    for (int l = CompLevel_limited_profile; l < n->comp_level(); l++) {
      nmethod *inv = lookup_osr_nmethod(n->method(), n->osr_entry_bci(), l, true);
      if (inv != NULL && inv->is_in_use()) {
        inv->make_not_entrant();
      }
    }
  }
}


void InstanceKlass::remove_osr_nmethod(nmethod* n) {
  // This is a short non-blocking critical region, so the no safepoint check is ok.
  OsrList_lock->lock_without_safepoint_check();
  assert(n->is_osr_method(), "wrong kind of nmethod");
  nmethod* last = NULL;
  nmethod* cur  = osr_nmethods_head();
  int max_level = CompLevel_none;  // Find the max comp level excluding n
  Method* m = n->method();
  // Search for match
  while(cur != NULL && cur != n) {
    if (TieredCompilation) {
      // Find max level before n
      max_level = MAX2(max_level, cur->comp_level());
    }
    last = cur;
    cur = cur->osr_link();
  }
  nmethod* next = NULL;
  if (cur == n) {
    next = cur->osr_link();
    if (last == NULL) {
      // Remove first element
      set_osr_nmethods_head(next);
    } else {
      last->set_osr_link(next);
    }
  }
  n->set_osr_link(NULL);
  if (TieredCompilation) {
    cur = next;
    while (cur != NULL) {
      // Find max level after n
      max_level = MAX2(max_level, cur->comp_level());
      cur = cur->osr_link();
    }
    m->set_highest_osr_comp_level(max_level);
  }
  // Remember to unlock again
  OsrList_lock->unlock();
}

nmethod* InstanceKlass::lookup_osr_nmethod(Method* const m, int bci, int comp_level, bool match_level) const {
  // This is a short non-blocking critical region, so the no safepoint check is ok.
  OsrList_lock->lock_without_safepoint_check();
  nmethod* osr = osr_nmethods_head();
  nmethod* best = NULL;
  while (osr != NULL) {
    assert(osr->is_osr_method(), "wrong kind of nmethod found in chain");
    // There can be a time when a c1 osr method exists but we are waiting
    // for a c2 version. When c2 completes its osr nmethod we will trash
    // the c1 version and only be able to find the c2 version. However
    // while we overflow in the c1 code at back branches we don't want to
    // try and switch to the same code as we are already running

    if (osr->method() == m &&
        (bci == InvocationEntryBci || osr->osr_entry_bci() == bci)) {
      if (match_level) {
        if (osr->comp_level() == comp_level) {
          // Found a match - return it.
          OsrList_lock->unlock();
          return osr;
        }
      } else {
        if (best == NULL || (osr->comp_level() > best->comp_level())) {
          if (osr->comp_level() == CompLevel_highest_tier) {
            // Found the best possible - return it.
            OsrList_lock->unlock();
            return osr;
          }
          best = osr;
        }
      }
    }
    osr = osr->osr_link();
  }
  OsrList_lock->unlock();
  if (best != NULL && best->comp_level() >= comp_level && match_level == false) {
    return best;
  }
  return NULL;
}

// -----------------------------------------------------------------------------------------------------
// Printing

#ifndef PRODUCT

#define BULLET  " - "

static const char* state_names[] = {
  "allocated", "loaded", "linked", "being_initialized", "fully_initialized", "initialization_error"
};

void InstanceKlass::print_on(outputStream* st) const {
  assert(is_klass(), "must be klass");
  Klass::print_on(st);

  st->print(BULLET"instance size:     %d", size_helper());                        st->cr();
  st->print(BULLET"klass size:        %d", size());                               st->cr();
  st->print(BULLET"access:            "); access_flags().print_on(st);            st->cr();
  st->print(BULLET"state:             "); st->print_cr(state_names[_init_state]);
  st->print(BULLET"name:              "); name()->print_value_on(st);             st->cr();
  st->print(BULLET"super:             "); super()->print_value_on_maybe_null(st); st->cr();
  st->print(BULLET"sub:               ");
  Klass* sub = subklass();
  int n;
  for (n = 0; sub != NULL; n++, sub = sub->next_sibling()) {
    if (n < MaxSubklassPrintSize) {
      sub->print_value_on(st);
      st->print("   ");
    }
  }
  if (n >= MaxSubklassPrintSize) st->print("(%d more klasses...)", n - MaxSubklassPrintSize);
  st->cr();

  if (is_interface()) {
    st->print_cr(BULLET"nof implementors:  %d", nof_implementors());
    if (nof_implementors() == 1) {
      st->print_cr(BULLET"implementor:    ");
      st->print("   ");
      implementor()->print_value_on(st);
      st->cr();
    }
  }

  st->print(BULLET"arrays:            "); array_klasses()->print_value_on_maybe_null(st); st->cr();
  st->print(BULLET"methods:           "); methods()->print_value_on(st);                  st->cr();
  if (Verbose) {
    Array<Method*>* method_array = methods();
    for(int i = 0; i < method_array->length(); i++) {
      st->print("%d : ", i); method_array->at(i)->print_value(); st->cr();
    }
  }
  st->print(BULLET"method ordering:   "); method_ordering()->print_value_on(st);       st->cr();
  st->print(BULLET"local interfaces:  "); local_interfaces()->print_value_on(st);      st->cr();
  st->print(BULLET"trans. interfaces: "); transitive_interfaces()->print_value_on(st); st->cr();
  st->print(BULLET"constants:         "); constants()->print_value_on(st);         st->cr();
  if (class_loader_data() != NULL) {
    st->print(BULLET"class loader data:  ");
    class_loader_data()->print_value_on(st);
    st->cr();
  }
  st->print(BULLET"protection domain: "); ((InstanceKlass*)this)->protection_domain()->print_value_on(st); st->cr();
  st->print(BULLET"host class:        "); host_klass()->print_value_on_maybe_null(st); st->cr();
  st->print(BULLET"signers:           "); signers()->print_value_on(st);               st->cr();
  st->print(BULLET"init_lock:         "); ((oop)_init_lock)->print_value_on(st);             st->cr();
  if (source_file_name() != NULL) {
    st->print(BULLET"source file:       ");
    source_file_name()->print_value_on(st);
    st->cr();
  }
  if (source_debug_extension() != NULL) {
    st->print(BULLET"source debug extension:       ");
    st->print("%s", source_debug_extension());
    st->cr();
  }
  st->print(BULLET"class annotations:       "); class_annotations()->print_value_on(st); st->cr();
  st->print(BULLET"class type annotations:  "); class_type_annotations()->print_value_on(st); st->cr();
  st->print(BULLET"field annotations:       "); fields_annotations()->print_value_on(st); st->cr();
  st->print(BULLET"field type annotations:  "); fields_type_annotations()->print_value_on(st); st->cr();
  {
    ResourceMark rm;
    // PreviousVersionInfo objects returned via PreviousVersionWalker
    // contain a GrowableArray of handles. We have to clean up the
    // GrowableArray _after_ the PreviousVersionWalker destructor
    // has destroyed the handles.
    {
      bool have_pv = false;
      PreviousVersionWalker pvw((InstanceKlass*)this);
      for (PreviousVersionInfo * pv_info = pvw.next_previous_version();
           pv_info != NULL; pv_info = pvw.next_previous_version()) {
        if (!have_pv)
          st->print(BULLET"previous version:  ");
        have_pv = true;
        pv_info->prev_constant_pool_handle()()->print_value_on(st);
      }
      if (have_pv)  st->cr();
    } // pvw is cleaned up
  } // rm is cleaned up

  if (generic_signature() != NULL) {
    st->print(BULLET"generic signature: ");
    generic_signature()->print_value_on(st);
    st->cr();
  }
  st->print(BULLET"inner classes:     "); inner_classes()->print_value_on(st);     st->cr();
  st->print(BULLET"java mirror:       "); java_mirror()->print_value_on(st);       st->cr();
  st->print(BULLET"vtable length      %d  (start addr: " INTPTR_FORMAT ")", vtable_length(), start_of_vtable());  st->cr();
  st->print(BULLET"itable length      %d (start addr: " INTPTR_FORMAT ")", itable_length(), start_of_itable()); st->cr();
  st->print_cr(BULLET"---- static fields (%d words):", static_field_size());
  FieldPrinter print_static_field(st);
  ((InstanceKlass*)this)->do_local_static_fields(&print_static_field);
  st->print_cr(BULLET"---- non-static fields (%d words):", nonstatic_field_size());
  FieldPrinter print_nonstatic_field(st);
  ((InstanceKlass*)this)->do_nonstatic_fields(&print_nonstatic_field);

  st->print(BULLET"non-static oop maps: ");
  OopMapBlock* map     = start_of_nonstatic_oop_maps();
  OopMapBlock* end_map = map + nonstatic_oop_map_count();
  while (map < end_map) {
    st->print("%d-%d ", map->offset(), map->offset() + heapOopSize*(map->count() - 1));
    map++;
  }
  st->cr();
}

#endif //PRODUCT

void InstanceKlass::print_value_on(outputStream* st) const {
  assert(is_klass(), "must be klass");
  name()->print_value_on(st);
}

#ifndef PRODUCT

void FieldPrinter::do_field(fieldDescriptor* fd) {
  _st->print(BULLET);
   if (_obj == NULL) {
     fd->print_on(_st);
     _st->cr();
   } else {
     fd->print_on_for(_st, _obj);
     _st->cr();
   }
}


void InstanceKlass::oop_print_on(oop obj, outputStream* st) {
  Klass::oop_print_on(obj, st);

  if (this == SystemDictionary::String_klass()) {
    typeArrayOop value  = java_lang_String::value(obj);
    juint        offset = java_lang_String::offset(obj);
    juint        length = java_lang_String::length(obj);
    if (value != NULL &&
        value->is_typeArray() &&
        offset          <= (juint) value->length() &&
        offset + length <= (juint) value->length()) {
      st->print(BULLET"string: ");
      Handle h_obj(obj);
      java_lang_String::print(h_obj, st);
      st->cr();
      if (!WizardMode)  return;  // that is enough
    }
  }

  st->print_cr(BULLET"---- fields (total size %d words):", oop_size(obj));
  FieldPrinter print_field(st, obj);
  do_nonstatic_fields(&print_field);

  if (this == SystemDictionary::Class_klass()) {
    st->print(BULLET"signature: ");
    java_lang_Class::print_signature(obj, st);
    st->cr();
    Klass* mirrored_klass = java_lang_Class::as_Klass(obj);
    st->print(BULLET"fake entry for mirror: ");
    mirrored_klass->print_value_on_maybe_null(st);
    st->cr();
    Klass* array_klass = java_lang_Class::array_klass(obj);
    st->print(BULLET"fake entry for array: ");
    array_klass->print_value_on_maybe_null(st);
    st->cr();
    st->print_cr(BULLET"fake entry for oop_size: %d", java_lang_Class::oop_size(obj));
    st->print_cr(BULLET"fake entry for static_oop_field_count: %d", java_lang_Class::static_oop_field_count(obj));
    Klass* real_klass = java_lang_Class::as_Klass(obj);
    if (real_klass != NULL && real_klass->oop_is_instance()) {
      InstanceKlass::cast(real_klass)->do_local_static_fields(&print_field);
    }
  } else if (this == SystemDictionary::MethodType_klass()) {
    st->print(BULLET"signature: ");
    java_lang_invoke_MethodType::print_signature(obj, st);
    st->cr();
  }
}

#endif

void InstanceKlass::oop_print_value_on(oop obj, outputStream* st) {
  st->print("a ");
  name()->print_value_on(st);
  obj->print_address_on(st);
  if (this == SystemDictionary::String_klass()
      && java_lang_String::value(obj) != NULL) {
    ResourceMark rm;
    int len = java_lang_String::length(obj);
    int plen = (len < 24 ? len : 12);
    char* str = java_lang_String::as_utf8_string(obj, 0, plen);
    st->print(" = \"%s\"", str);
    if (len > plen)
      st->print("...[%d]", len);
  } else if (this == SystemDictionary::Class_klass()) {
    Klass* k = java_lang_Class::as_Klass(obj);
    st->print(" = ");
    if (k != NULL) {
      k->print_value_on(st);
    } else {
      const char* tname = type2name(java_lang_Class::primitive_type(obj));
      st->print("%s", tname ? tname : "type?");
    }
  } else if (this == SystemDictionary::MethodType_klass()) {
    st->print(" = ");
    java_lang_invoke_MethodType::print_signature(obj, st);
  } else if (java_lang_boxing_object::is_instance(obj)) {
    st->print(" = ");
    java_lang_boxing_object::print(obj, st);
  } else if (this == SystemDictionary::LambdaForm_klass()) {
    oop vmentry = java_lang_invoke_LambdaForm::vmentry(obj);
    if (vmentry != NULL) {
      st->print(" => ");
      vmentry->print_value_on(st);
    }
  } else if (this == SystemDictionary::MemberName_klass()) {
    Metadata* vmtarget = java_lang_invoke_MemberName::vmtarget(obj);
    if (vmtarget != NULL) {
      st->print(" = ");
      vmtarget->print_value_on(st);
    } else {
      java_lang_invoke_MemberName::clazz(obj)->print_value_on(st);
      st->print(".");
      java_lang_invoke_MemberName::name(obj)->print_value_on(st);
    }
  }
}

const char* InstanceKlass::internal_name() const {
  return external_name();
}

#if INCLUDE_SERVICES
// Size Statistics
void InstanceKlass::collect_statistics(KlassSizeStats *sz) const {
  Klass::collect_statistics(sz);

  sz->_inst_size  = HeapWordSize * size_helper();
  sz->_vtab_bytes = HeapWordSize * align_object_offset(vtable_length());
  sz->_itab_bytes = HeapWordSize * align_object_offset(itable_length());
  sz->_nonstatic_oopmap_bytes = HeapWordSize *
        ((is_interface() || is_anonymous()) ?
         align_object_offset(nonstatic_oop_map_size()) :
         nonstatic_oop_map_size());

  int n = 0;
  n += (sz->_methods_array_bytes         = sz->count_array(methods()));
  n += (sz->_method_ordering_bytes       = sz->count_array(method_ordering()));
  n += (sz->_local_interfaces_bytes      = sz->count_array(local_interfaces()));
  n += (sz->_transitive_interfaces_bytes = sz->count_array(transitive_interfaces()));
  n += (sz->_signers_bytes               = sz->count_array(signers()));
  n += (sz->_fields_bytes                = sz->count_array(fields()));
  n += (sz->_inner_classes_bytes         = sz->count_array(inner_classes()));
  sz->_ro_bytes += n;

  const ConstantPool* cp = constants();
  if (cp) {
    cp->collect_statistics(sz);
  }

  const Annotations* anno = annotations();
  if (anno) {
    anno->collect_statistics(sz);
  }

  const Array<Method*>* methods_array = methods();
  if (methods()) {
    for (int i = 0; i < methods_array->length(); i++) {
      Method* method = methods_array->at(i);
      if (method) {
        sz->_method_count ++;
        method->collect_statistics(sz);
      }
    }
  }
}
#endif // INCLUDE_SERVICES

// Verification

class VerifyFieldClosure: public OopClosure {
 protected:
  template <class T> void do_oop_work(T* p) {
    oop obj = oopDesc::load_decode_heap_oop(p);
    if (!obj->is_oop_or_null()) {
      tty->print_cr("Failed: " PTR_FORMAT " -> " PTR_FORMAT, p, (address)obj);
      Universe::print();
      guarantee(false, "boom");
    }
  }
 public:
  virtual void do_oop(oop* p)       { VerifyFieldClosure::do_oop_work(p); }
  virtual void do_oop(narrowOop* p) { VerifyFieldClosure::do_oop_work(p); }
};

void InstanceKlass::verify_on(outputStream* st) {
  Klass::verify_on(st);
  Thread *thread = Thread::current();

#ifndef PRODUCT
  // Avoid redundant verifies
  if (_verify_count == Universe::verify_count()) return;
  _verify_count = Universe::verify_count();
#endif
  // Verify that klass is present in SystemDictionary
  if (is_loaded() && !is_anonymous()) {
    Symbol* h_name = name();
    SystemDictionary::verify_obj_klass_present(h_name, class_loader_data());
  }

  // Verify static fields
  VerifyFieldClosure blk;

  // Verify vtables
  if (is_linked()) {
    ResourceMark rm(thread);
    // $$$ This used to be done only for m/s collections.  Doing it
    // always seemed a valid generalization.  (DLD -- 6/00)
    vtable()->verify(st);
  }

  // Verify first subklass
  if (subklass_oop() != NULL) {
    guarantee(subklass_oop()->is_metadata(), "should be in metaspace");
    guarantee(subklass_oop()->is_klass(), "should be klass");
  }

  // Verify siblings
  Klass* super = this->super();
  Klass* sib = next_sibling();
  if (sib != NULL) {
    if (sib == this) {
      fatal(err_msg("subclass points to itself " PTR_FORMAT, sib));
    }

    guarantee(sib->is_metadata(), "should be in metaspace");
    guarantee(sib->is_klass(), "should be klass");
    guarantee(sib->super() == super, "siblings should have same superklass");
  }

  // Verify implementor fields
  Klass* im = implementor();
  if (im != NULL) {
    guarantee(is_interface(), "only interfaces should have implementor set");
    guarantee(im->is_klass(), "should be klass");
    guarantee(!im->is_interface() || im == this,
      "implementors cannot be interfaces");
  }

  // Verify local interfaces
  if (local_interfaces()) {
    Array<Klass*>* local_interfaces = this->local_interfaces();
    for (int j = 0; j < local_interfaces->length(); j++) {
      Klass* e = local_interfaces->at(j);
      guarantee(e->is_klass() && e->is_interface(), "invalid local interface");
    }
  }

  // Verify transitive interfaces
  if (transitive_interfaces() != NULL) {
    Array<Klass*>* transitive_interfaces = this->transitive_interfaces();
    for (int j = 0; j < transitive_interfaces->length(); j++) {
      Klass* e = transitive_interfaces->at(j);
      guarantee(e->is_klass() && e->is_interface(), "invalid transitive interface");
    }
  }

  // Verify methods
  if (methods() != NULL) {
    Array<Method*>* methods = this->methods();
    for (int j = 0; j < methods->length(); j++) {
      guarantee(methods->at(j)->is_metadata(), "should be in metaspace");
      guarantee(methods->at(j)->is_method(), "non-method in methods array");
    }
    for (int j = 0; j < methods->length() - 1; j++) {
      Method* m1 = methods->at(j);
      Method* m2 = methods->at(j + 1);
      guarantee(m1->name()->fast_compare(m2->name()) <= 0, "methods not sorted correctly");
    }
  }

  // Verify method ordering
  if (method_ordering() != NULL) {
    Array<int>* method_ordering = this->method_ordering();
    int length = method_ordering->length();
    if (JvmtiExport::can_maintain_original_method_order() ||
        (UseSharedSpaces && length != 0)) {
      guarantee(length == methods()->length(), "invalid method ordering length");
      jlong sum = 0;
      for (int j = 0; j < length; j++) {
        int original_index = method_ordering->at(j);
        guarantee(original_index >= 0, "invalid method ordering index");
        guarantee(original_index < length, "invalid method ordering index");
        sum += original_index;
      }
      // Verify sum of indices 0,1,...,length-1
      guarantee(sum == ((jlong)length*(length-1))/2, "invalid method ordering sum");
    } else {
      guarantee(length == 0, "invalid method ordering length");
    }
  }

  // Verify JNI static field identifiers
  if (jni_ids() != NULL) {
    jni_ids()->verify(this);
  }

  // Verify other fields
  if (array_klasses() != NULL) {
    guarantee(array_klasses()->is_metadata(), "should be in metaspace");
    guarantee(array_klasses()->is_klass(), "should be klass");
  }
  if (constants() != NULL) {
    guarantee(constants()->is_metadata(), "should be in metaspace");
    guarantee(constants()->is_constantPool(), "should be constant pool");
  }
  if (protection_domain() != NULL) {
    guarantee(protection_domain()->is_oop(), "should be oop");
  }
  const Klass* host = host_klass();
  if (host != NULL) {
    guarantee(host->is_metadata(), "should be in metaspace");
    guarantee(host->is_klass(), "should be klass");
  }
  if (signers() != NULL) {
    guarantee(signers()->is_objArray(), "should be obj array");
  }
}

void InstanceKlass::oop_verify_on(oop obj, outputStream* st) {
  Klass::oop_verify_on(obj, st);
  VerifyFieldClosure blk;
  obj->oop_iterate_no_header(&blk);
}


// JNIid class for jfieldIDs only
// Note to reviewers:
// These JNI functions are just moved over to column 1 and not changed
// in the compressed oops workspace.
JNIid::JNIid(Klass* holder, int offset, JNIid* next) {
  _holder = holder;
  _offset = offset;
  _next = next;
  debug_only(_is_static_field_id = false;)
}


JNIid* JNIid::find(int offset) {
  JNIid* current = this;
  while (current != NULL) {
    if (current->offset() == offset) return current;
    current = current->next();
  }
  return NULL;
}

void JNIid::deallocate(JNIid* current) {
  while (current != NULL) {
    JNIid* next = current->next();
    delete current;
    current = next;
  }
}


void JNIid::verify(Klass* holder) {
  int first_field_offset  = InstanceMirrorKlass::offset_of_static_fields();
  int end_field_offset;
  end_field_offset = first_field_offset + (InstanceKlass::cast(holder)->static_field_size() * wordSize);

  JNIid* current = this;
  while (current != NULL) {
    guarantee(current->holder() == holder, "Invalid klass in JNIid");
#ifdef ASSERT
    int o = current->offset();
    if (current->is_static_field_id()) {
      guarantee(o >= first_field_offset  && o < end_field_offset,  "Invalid static field offset in JNIid");
    }
#endif
    current = current->next();
  }
}


#ifdef ASSERT
void InstanceKlass::set_init_state(ClassState state) {
  bool good_state = is_shared() ? (_init_state <= state)
                                               : (_init_state < state);
  assert(good_state || state == allocated, "illegal state transition");
  _init_state = (u1)state;
}
#endif


// RedefineClasses() support for previous versions:

// Purge previous versions
static void purge_previous_versions_internal(InstanceKlass* ik, int emcp_method_count) {
  if (ik->previous_versions() != NULL) {
    // This klass has previous versions so see what we can cleanup
    // while it is safe to do so.

    int deleted_count = 0;    // leave debugging breadcrumbs
    int live_count = 0;
    ClassLoaderData* loader_data = ik->class_loader_data() == NULL ?
                       ClassLoaderData::the_null_class_loader_data() :
                       ik->class_loader_data();

    // RC_TRACE macro has an embedded ResourceMark
    RC_TRACE(0x00000200, ("purge: %s: previous version length=%d",
      ik->external_name(), ik->previous_versions()->length()));

    for (int i = ik->previous_versions()->length() - 1; i >= 0; i--) {
      // check the previous versions array
      PreviousVersionNode * pv_node = ik->previous_versions()->at(i);
      ConstantPool* cp_ref = pv_node->prev_constant_pool();
      assert(cp_ref != NULL, "cp ref was unexpectedly cleared");

      ConstantPool* pvcp = cp_ref;
      if (!pvcp->on_stack()) {
        // If the constant pool isn't on stack, none of the methods
        // are executing.  Delete all the methods, the constant pool and
        // and this previous version node.
        GrowableArray<Method*>* method_refs = pv_node->prev_EMCP_methods();
        if (method_refs != NULL) {
          for (int j = method_refs->length() - 1; j >= 0; j--) {
            Method* method = method_refs->at(j);
            assert(method != NULL, "method ref was unexpectedly cleared");
            method_refs->remove_at(j);
            // method will be freed with associated class.
          }
        }
        // Remove the constant pool
        delete pv_node;
        // Since we are traversing the array backwards, we don't have to
        // do anything special with the index.
        ik->previous_versions()->remove_at(i);
        deleted_count++;
        continue;
      } else {
        RC_TRACE(0x00000200, ("purge: previous version @%d is alive", i));
        assert(pvcp->pool_holder() != NULL, "Constant pool with no holder");
        guarantee (!loader_data->is_unloading(), "unloaded classes can't be on the stack");
        live_count++;
      }

      // At least one method is live in this previous version, clean out
      // the others or mark them as obsolete.
      GrowableArray<Method*>* method_refs = pv_node->prev_EMCP_methods();
      if (method_refs != NULL) {
        RC_TRACE(0x00000200, ("purge: previous methods length=%d",
          method_refs->length()));
        for (int j = method_refs->length() - 1; j >= 0; j--) {
          Method* method = method_refs->at(j);
          assert(method != NULL, "method ref was unexpectedly cleared");

          // Remove the emcp method if it's not executing
          // If it's been made obsolete by a redefinition of a non-emcp
          // method, mark it as obsolete but leave it to clean up later.
          if (!method->on_stack()) {
            method_refs->remove_at(j);
          } else if (emcp_method_count == 0) {
            method->set_is_obsolete();
          } else {
            // RC_TRACE macro has an embedded ResourceMark
            RC_TRACE(0x00000200,
              ("purge: %s(%s): prev method @%d in version @%d is alive",
              method->name()->as_C_string(),
              method->signature()->as_C_string(), j, i));
          }
        }
      }
    }
    assert(ik->previous_versions()->length() == live_count, "sanity check");
    RC_TRACE(0x00000200,
      ("purge: previous version stats: live=%d, deleted=%d", live_count,
      deleted_count));
  }
}

// External interface for use during class unloading.
void InstanceKlass::purge_previous_versions(InstanceKlass* ik) {
  // Call with >0 emcp methods since they are not currently being redefined.
  purge_previous_versions_internal(ik, 1);
}


// Potentially add an information node that contains pointers to the
// interesting parts of the previous version of the_class.
// This is also where we clean out any unused references.
// Note that while we delete nodes from the _previous_versions
// array, we never delete the array itself until the klass is
// unloaded. The has_been_redefined() query depends on that fact.
//
void InstanceKlass::add_previous_version(instanceKlassHandle ikh,
       BitMap* emcp_methods, int emcp_method_count) {
  assert(Thread::current()->is_VM_thread(),
         "only VMThread can add previous versions");

  if (_previous_versions == NULL) {
    // This is the first previous version so make some space.
    // Start with 2 elements under the assumption that the class
    // won't be redefined much.
    _previous_versions =  new (ResourceObj::C_HEAP, mtClass)
                            GrowableArray<PreviousVersionNode *>(2, true);
  }

  ConstantPool* cp_ref = ikh->constants();

  // RC_TRACE macro has an embedded ResourceMark
  RC_TRACE(0x00000400, ("adding previous version ref for %s @%d, EMCP_cnt=%d "
                        "on_stack=%d",
    ikh->external_name(), _previous_versions->length(), emcp_method_count,
    cp_ref->on_stack()));

  // If the constant pool for this previous version of the class
  // is not marked as being on the stack, then none of the methods
  // in this previous version of the class are on the stack so
  // we don't need to create a new PreviousVersionNode. However,
  // we still need to examine older previous versions below.
  Array<Method*>* old_methods = ikh->methods();

  if (cp_ref->on_stack()) {
  PreviousVersionNode * pv_node = NULL;
  if (emcp_method_count == 0) {
      // non-shared ConstantPool gets a reference
      pv_node = new PreviousVersionNode(cp_ref, !cp_ref->is_shared(), NULL);
    RC_TRACE(0x00000400,
        ("add: all methods are obsolete; flushing any EMCP refs"));
  } else {
    int local_count = 0;
      GrowableArray<Method*>* method_refs = new (ResourceObj::C_HEAP, mtClass)
        GrowableArray<Method*>(emcp_method_count, true);
    for (int i = 0; i < old_methods->length(); i++) {
      if (emcp_methods->at(i)) {
          // this old method is EMCP. Save it only if it's on the stack
          Method* old_method = old_methods->at(i);
          if (old_method->on_stack()) {
            method_refs->append(old_method);
          }
        if (++local_count >= emcp_method_count) {
          // no more EMCP methods so bail out now
          break;
        }
      }
    }
      // non-shared ConstantPool gets a reference
      pv_node = new PreviousVersionNode(cp_ref, !cp_ref->is_shared(), method_refs);
    }
    // append new previous version.
  _previous_versions->append(pv_node);
  }

  // Since the caller is the VMThread and we are at a safepoint, this
  // is a good time to clear out unused references.

  RC_TRACE(0x00000400, ("add: previous version length=%d",
    _previous_versions->length()));

  // Purge previous versions not executing on the stack
  purge_previous_versions_internal(this, emcp_method_count);

  int obsolete_method_count = old_methods->length() - emcp_method_count;

  if (emcp_method_count != 0 && obsolete_method_count != 0 &&
      _previous_versions->length() > 0) {
    // We have a mix of obsolete and EMCP methods so we have to
    // clear out any matching EMCP method entries the hard way.
    int local_count = 0;
    for (int i = 0; i < old_methods->length(); i++) {
      if (!emcp_methods->at(i)) {
        // only obsolete methods are interesting
        Method* old_method = old_methods->at(i);
        Symbol* m_name = old_method->name();
        Symbol* m_signature = old_method->signature();

        // we might not have added the last entry
        for (int j = _previous_versions->length() - 1; j >= 0; j--) {
          // check the previous versions array for non executing obsolete methods
          PreviousVersionNode * pv_node = _previous_versions->at(j);

          GrowableArray<Method*>* method_refs = pv_node->prev_EMCP_methods();
          if (method_refs == NULL) {
            // We have run into a PreviousVersion generation where
            // all methods were made obsolete during that generation's
            // RedefineClasses() operation. At the time of that
            // operation, all EMCP methods were flushed so we don't
            // have to go back any further.
            //
            // A NULL method_refs is different than an empty method_refs.
            // We cannot infer any optimizations about older generations
            // from an empty method_refs for the current generation.
            break;
          }

          for (int k = method_refs->length() - 1; k >= 0; k--) {
            Method* method = method_refs->at(k);

            if (!method->is_obsolete() &&
                method->name() == m_name &&
                method->signature() == m_signature) {
              // The current RedefineClasses() call has made all EMCP
              // versions of this method obsolete so mark it as obsolete
              // and remove the reference.
              RC_TRACE(0x00000400,
                ("add: %s(%s): flush obsolete method @%d in version @%d",
                m_name->as_C_string(), m_signature->as_C_string(), k, j));

              method->set_is_obsolete();
              // Leave obsolete methods on the previous version list to
              // clean up later.
              break;
            }
          }

          // The previous loop may not find a matching EMCP method, but
          // that doesn't mean that we can optimize and not go any
          // further back in the PreviousVersion generations. The EMCP
          // method for this generation could have already been deleted,
          // but there still may be an older EMCP method that has not
          // been deleted.
        }

        if (++local_count >= obsolete_method_count) {
          // no more obsolete methods so bail out now
          break;
        }
      }
    }
  }
} // end add_previous_version()


// Determine if InstanceKlass has a previous version.
bool InstanceKlass::has_previous_version() const {
  return (_previous_versions != NULL && _previous_versions->length() > 0);
} // end has_previous_version()


Method* InstanceKlass::method_with_idnum(int idnum) {
  Method* m = NULL;
  if (idnum < methods()->length()) {
    m = methods()->at(idnum);
  }
  if (m == NULL || m->method_idnum() != idnum) {
    for (int index = 0; index < methods()->length(); ++index) {
      m = methods()->at(index);
      if (m->method_idnum() == idnum) {
        return m;
      }
    }
  }
  return m;
}


// Construct a PreviousVersionNode entry for the array hung off
// the InstanceKlass.
PreviousVersionNode::PreviousVersionNode(ConstantPool* prev_constant_pool,
  bool prev_cp_is_weak, GrowableArray<Method*>* prev_EMCP_methods) {

  _prev_constant_pool = prev_constant_pool;
  _prev_cp_is_weak = prev_cp_is_weak;
  _prev_EMCP_methods = prev_EMCP_methods;
}


// Destroy a PreviousVersionNode
PreviousVersionNode::~PreviousVersionNode() {
  if (_prev_constant_pool != NULL) {
    _prev_constant_pool = NULL;
  }

  if (_prev_EMCP_methods != NULL) {
    delete _prev_EMCP_methods;
  }
}


// Construct a PreviousVersionInfo entry
PreviousVersionInfo::PreviousVersionInfo(PreviousVersionNode *pv_node) {
  _prev_constant_pool_handle = constantPoolHandle();  // NULL handle
  _prev_EMCP_method_handles = NULL;

  ConstantPool* cp = pv_node->prev_constant_pool();
  assert(cp != NULL, "constant pool ref was unexpectedly cleared");
  if (cp == NULL) {
    return;  // robustness
  }

  // make the ConstantPool* safe to return
  _prev_constant_pool_handle = constantPoolHandle(cp);

  GrowableArray<Method*>* method_refs = pv_node->prev_EMCP_methods();
  if (method_refs == NULL) {
    // the InstanceKlass did not have any EMCP methods
    return;
  }

  _prev_EMCP_method_handles = new GrowableArray<methodHandle>(10);

  int n_methods = method_refs->length();
  for (int i = 0; i < n_methods; i++) {
    Method* method = method_refs->at(i);
    assert (method != NULL, "method has been cleared");
    if (method == NULL) {
      continue;  // robustness
    }
    // make the Method* safe to return
    _prev_EMCP_method_handles->append(methodHandle(method));
  }
}


// Destroy a PreviousVersionInfo
PreviousVersionInfo::~PreviousVersionInfo() {
  // Since _prev_EMCP_method_handles is not C-heap allocated, we
  // don't have to delete it.
}


// Construct a helper for walking the previous versions array
PreviousVersionWalker::PreviousVersionWalker(InstanceKlass *ik) {
  _previous_versions = ik->previous_versions();
  _current_index = 0;
  // _hm needs no initialization
  _current_p = NULL;
}


// Destroy a PreviousVersionWalker
PreviousVersionWalker::~PreviousVersionWalker() {
  // Delete the current info just in case the caller didn't walk to
  // the end of the previous versions list. No harm if _current_p is
  // already NULL.
  delete _current_p;

  // When _hm is destroyed, all the Handles returned in
  // PreviousVersionInfo objects will be destroyed.
  // Also, after this destructor is finished it will be
  // safe to delete the GrowableArray allocated in the
  // PreviousVersionInfo objects.
}


// Return the interesting information for the next previous version
// of the klass. Returns NULL if there are no more previous versions.
PreviousVersionInfo* PreviousVersionWalker::next_previous_version() {
  if (_previous_versions == NULL) {
    // no previous versions so nothing to return
    return NULL;
  }

  delete _current_p;  // cleanup the previous info for the caller
  _current_p = NULL;  // reset to NULL so we don't delete same object twice

  int length = _previous_versions->length();

  while (_current_index < length) {
    PreviousVersionNode * pv_node = _previous_versions->at(_current_index++);
    PreviousVersionInfo * pv_info = new (ResourceObj::C_HEAP, mtClass)
                                          PreviousVersionInfo(pv_node);

    constantPoolHandle cp_h = pv_info->prev_constant_pool_handle();
    assert (!cp_h.is_null(), "null cp found in previous version");

    // The caller will need to delete pv_info when they are done with it.
    _current_p = pv_info;
    return pv_info;
  }

  // all of the underlying nodes' info has been deleted
  return NULL;
} // end next_previous_version()<|MERGE_RESOLUTION|>--- conflicted
+++ resolved
@@ -2228,11 +2228,6 @@
 }
 
 void InstanceKlass::clean_method_data(BoolObjectClosure* is_alive) {
-<<<<<<< HEAD
-#if defined(COMPILER2) || defined(GRAAL)
-   // Currently only used by C2 and Graal
-=======
->>>>>>> 50cecd4b
   for (int m = 0; m < methods()->length(); m++) {
     MethodData* mdo = methods()->at(m)->method_data();
     if (mdo != NULL) {
@@ -2955,7 +2950,7 @@
   }
 }
 
-#endif
+#endif //PRODUCT
 
 void InstanceKlass::oop_print_value_on(oop obj, outputStream* st) {
   st->print("a ");
@@ -3195,10 +3190,9 @@
   if (protection_domain() != NULL) {
     guarantee(protection_domain()->is_oop(), "should be oop");
   }
-  const Klass* host = host_klass();
-  if (host != NULL) {
-    guarantee(host->is_metadata(), "should be in metaspace");
-    guarantee(host->is_klass(), "should be klass");
+  if (host_klass() != NULL) {
+    guarantee(host_klass()->is_metadata(), "should be in metaspace");
+    guarantee(host_klass()->is_klass(), "should be klass");
   }
   if (signers() != NULL) {
     guarantee(signers()->is_objArray(), "should be obj array");
