/*
 * Copyright (c) 1997, 2012, Oracle and/or its affiliates. All rights reserved.
 * DO NOT ALTER OR REMOVE COPYRIGHT NOTICES OR THIS FILE HEADER.
 *
 * This code is free software; you can redistribute it and/or modify it
 * under the terms of the GNU General Public License version 2 only, as
 * published by the Free Software Foundation.
 *
 * This code is distributed in the hope that it will be useful, but WITHOUT
 * ANY WARRANTY; without even the implied warranty of MERCHANTABILITY or
 * FITNESS FOR A PARTICULAR PURPOSE.  See the GNU General Public License
 * version 2 for more details (a copy is included in the LICENSE file that
 * accompanied this code).
 *
 * You should have received a copy of the GNU General Public License version
 * 2 along with this work; if not, write to the Free Software Foundation,
 * Inc., 51 Franklin St, Fifth Floor, Boston, MA 02110-1301 USA.
 *
 * Please contact Oracle, 500 Oracle Parkway, Redwood Shores, CA 94065 USA
 * or visit www.oracle.com if you need additional information or have any
 * questions.
 *
 */

#include "precompiled.hpp"
#include "classfile/javaClasses.hpp"
#include "gc_implementation/shared/markSweep.inline.hpp"
#include "gc_interface/collectedHeap.inline.hpp"
#include "interpreter/interpreter.hpp"
#include "memory/gcLocker.hpp"
#include "memory/resourceArea.hpp"
#include "memory/universe.inline.hpp"
#include "oops/constMethodKlass.hpp"
#include "oops/klassOop.hpp"
#include "oops/methodDataOop.hpp"
#include "oops/methodKlass.hpp"
#include "oops/oop.inline.hpp"
#include "oops/oop.inline2.hpp"
#include "oops/symbol.hpp"
#include "runtime/handles.inline.hpp"
#ifndef SERIALGC
#include "gc_implementation/parallelScavenge/psScavenge.inline.hpp"
#include "oops/oop.pcgc.inline.hpp"
#endif

klassOop methodKlass::create_klass(TRAPS) {
  methodKlass o;
  KlassHandle h_this_klass(THREAD, Universe::klassKlassObj());
  KlassHandle k = base_create_klass(h_this_klass, header_size(), o.vtbl_value(), CHECK_NULL);
  // Make sure size calculation is right
  assert(k()->size() == align_object_size(header_size()), "wrong size for object");
  java_lang_Class::create_mirror(k, CHECK_NULL); // Allocate mirror
  return k();
}


int methodKlass::oop_size(oop obj) const {
  assert(obj->is_method(), "must be method oop");
  return methodOop(obj)->object_size();
}


bool methodKlass::oop_is_parsable(oop obj) const {
  assert(obj->is_method(), "must be method oop");
  return methodOop(obj)->object_is_parsable();
}


methodOop methodKlass::allocate(constMethodHandle xconst,
                                AccessFlags access_flags, TRAPS) {
  int size = methodOopDesc::object_size(access_flags.is_native());
  KlassHandle h_k(THREAD, as_klassOop());
  assert(xconst()->is_parsable(), "possible publication protocol violation");
  methodOop m = (methodOop)CollectedHeap::permanent_obj_allocate(h_k, size, CHECK_NULL);
  assert(!m->is_parsable(), "not expecting parsability yet.");

  No_Safepoint_Verifier no_safepoint;  // until m becomes parsable below
  m->set_constMethod(xconst());
  m->set_access_flags(access_flags);
  m->set_method_size(size);
  m->set_name_index(0);
  m->set_signature_index(0);
#ifdef CC_INTERP
  m->set_result_index(T_VOID);
#endif
  m->set_constants(NULL);
  m->set_max_stack(0);
  m->set_max_locals(0);
  m->set_intrinsic_id(vmIntrinsics::_none);
  m->set_jfr_towrite(false);
  m->set_method_data(NULL);
  m->set_interpreter_throwout_count(0);
  m->set_vtable_index(methodOopDesc::garbage_vtable_index);

  // Fix and bury in methodOop
  m->set_interpreter_entry(NULL); // sets i2i entry and from_int
  m->set_adapter_entry(NULL);
  m->clear_code(); // from_c/from_i get set to c2i/i2i

  if (access_flags.is_native()) {
    m->clear_native_function();
    m->set_signature_handler(NULL);
  }

  NOT_PRODUCT(m->set_compiled_invocation_count(0);)
  m->set_interpreter_invocation_count(0);
  m->invocation_counter()->init();
  m->backedge_counter()->init();
  m->clear_number_of_breakpoints();
#ifdef GRAAL
  m->set_graal_mirror(NULL);
  m->set_graal_invocation_time(0);
  m->set_graal_priority(1000000);
#endif

#ifdef TIERED
  m->set_rate(0);
  m->set_prev_event_count(0);
  m->set_prev_time(0);
#endif

  assert(m->is_parsable(), "must be parsable here.");
  assert(m->size() == size, "wrong size for object");
  return m;
}


void methodKlass::oop_follow_contents(oop obj) {
  assert (obj->is_method(), "object must be method");
  methodOop m = methodOop(obj);
  // Performance tweak: We skip iterating over the klass pointer since we
  // know that Universe::methodKlassObj never moves.
  MarkSweep::mark_and_push(m->adr_constMethod());
<<<<<<< HEAD
  MarkSweep::mark_and_push(m->adr_constants());
#ifdef GRAAL
  MarkSweep::mark_and_push(m->adr_graal_mirror());
#endif
  MarkSweep::mark_and_push(m->adr_method_data());
=======
  if (m->method_data() != NULL) {
    MarkSweep::mark_and_push(m->adr_method_data());
  }
>>>>>>> f692a239
}

#ifndef SERIALGC
void methodKlass::oop_follow_contents(ParCompactionManager* cm,
                                      oop obj) {
  assert (obj->is_method(), "object must be method");
  methodOop m = methodOop(obj);
  // Performance tweak: We skip iterating over the klass pointer since we
  // know that Universe::methodKlassObj never moves.
  PSParallelCompact::mark_and_push(cm, m->adr_constMethod());
<<<<<<< HEAD
  PSParallelCompact::mark_and_push(cm, m->adr_constants());
#ifdef GRAAL
  PSParallelCompact::mark_and_push(cm, m->adr_graal_mirror());
#endif
  PSParallelCompact::mark_and_push(cm, m->adr_method_data());
=======
#ifdef COMPILER2
  if (m->method_data() != NULL) {
    PSParallelCompact::mark_and_push(cm, m->adr_method_data());
  }
#endif // COMPILER2
>>>>>>> f692a239
}
#endif // SERIALGC

int methodKlass::oop_oop_iterate(oop obj, OopClosure* blk) {
  assert (obj->is_method(), "object must be method");
  methodOop m = methodOop(obj);
  // Get size before changing pointers.
  // Don't call size() or oop_size() since that is a virtual call.
  int size = m->object_size();
  // Performance tweak: We skip iterating over the klass pointer since we
  // know that Universe::methodKlassObj never moves
  blk->do_oop(m->adr_constMethod());
<<<<<<< HEAD
  blk->do_oop(m->adr_constants());
#ifdef GRAAL
  blk->do_oop(m->adr_graal_mirror());
#endif
  blk->do_oop(m->adr_method_data());

=======
  if (m->method_data() != NULL) {
    blk->do_oop(m->adr_method_data());
  }
>>>>>>> f692a239
  return size;
}


int methodKlass::oop_oop_iterate_m(oop obj, OopClosure* blk, MemRegion mr) {
  assert (obj->is_method(), "object must be method");
  methodOop m = methodOop(obj);
  // Get size before changing pointers.
  // Don't call size() or oop_size() since that is a virtual call.
  int size = m->object_size();
  // Performance tweak: We skip iterating over the klass pointer since we
  // know that Universe::methodKlassObj never moves.
  oop* adr;
  adr = m->adr_constMethod();
  if (mr.contains(adr)) blk->do_oop(adr);
<<<<<<< HEAD
  adr = m->adr_constants();
  if (mr.contains(adr)) blk->do_oop(adr);
#ifdef GRAAL
  adr = m->adr_graal_mirror();
  if (mr.contains(adr)) blk->do_oop(adr);
#endif
  adr = m->adr_method_data();
  if (mr.contains(adr)) blk->do_oop(adr);

=======
  if (m->method_data() != NULL) {
    adr = m->adr_method_data();
    if (mr.contains(adr)) blk->do_oop(adr);
  }
>>>>>>> f692a239
  return size;
}


int methodKlass::oop_adjust_pointers(oop obj) {
  assert(obj->is_method(), "should be method");
  methodOop m = methodOop(obj);
  // Get size before changing pointers.
  // Don't call size() or oop_size() since that is a virtual call.
  int size = m->object_size();
  // Performance tweak: We skip iterating over the klass pointer since we
  // know that Universe::methodKlassObj never moves.
  MarkSweep::adjust_pointer(m->adr_constMethod());
<<<<<<< HEAD
  MarkSweep::adjust_pointer(m->adr_constants());
#ifdef GRAAL
  MarkSweep::adjust_pointer(m->adr_graal_mirror());
#endif
  MarkSweep::adjust_pointer(m->adr_method_data());

=======
  if (m->method_data() != NULL) {
    MarkSweep::adjust_pointer(m->adr_method_data());
  }
>>>>>>> f692a239
  return size;
}

#ifndef SERIALGC
void methodKlass::oop_push_contents(PSPromotionManager* pm, oop obj) {
  assert(obj->is_method(), "should be method");
  methodOop m = methodOop(obj);
#ifdef GRAAL
  oop* adr = m->adr_graal_mirror();
  if(PSScavenge::should_scavenge(adr)) {
    pm->claim_or_forward_depth(adr);
  }
#endif
}

int methodKlass::oop_update_pointers(ParCompactionManager* cm, oop obj) {
  assert(obj->is_method(), "should be method");
  methodOop m = methodOop(obj);
  PSParallelCompact::adjust_pointer(m->adr_constMethod());
<<<<<<< HEAD
  PSParallelCompact::adjust_pointer(m->adr_constants());
#ifdef GRAAL
  PSParallelCompact::adjust_pointer(m->adr_graal_mirror());
#endif
  PSParallelCompact::adjust_pointer(m->adr_method_data());
=======
#ifdef COMPILER2
  if (m->method_data() != NULL) {
    PSParallelCompact::adjust_pointer(m->adr_method_data());
  }
#endif // COMPILER2
>>>>>>> f692a239
  return m->object_size();
}
#endif // SERIALGC

#ifndef PRODUCT

// Printing

void methodKlass::oop_print_on(oop obj, outputStream* st) {
  ResourceMark rm;
  assert(obj->is_method(), "must be method");
  Klass::oop_print_on(obj, st);
  methodOop m = methodOop(obj);
  // get the effect of PrintOopAddress, always, for methods:
  st->print_cr(" - this oop:          "INTPTR_FORMAT, (intptr_t)m);
  st->print   (" - method holder:     ");    m->method_holder()->print_value_on(st); st->cr();
  st->print   (" - constants:         "INTPTR_FORMAT" ", (address)m->constants());
  m->constants()->print_value_on(st); st->cr();
  st->print   (" - access:            0x%x  ", m->access_flags().as_int()); m->access_flags().print_on(st); st->cr();
  st->print   (" - name:              ");    m->name()->print_value_on(st); st->cr();
  st->print   (" - signature:         ");    m->signature()->print_value_on(st); st->cr();
  st->print_cr(" - max stack:         %d",   m->max_stack());
  st->print_cr(" - max locals:        %d",   m->max_locals());
  st->print_cr(" - size of params:    %d",   m->size_of_parameters());
  st->print_cr(" - method size:       %d",   m->method_size());
  if (m->intrinsic_id() != vmIntrinsics::_none)
    st->print_cr(" - intrinsic id:      %d %s", m->intrinsic_id(), vmIntrinsics::name_at(m->intrinsic_id()));
  if (m->highest_comp_level() != CompLevel_none)
    st->print_cr(" - highest level:     %d", m->highest_comp_level());
  st->print_cr(" - vtable index:      %d",   m->_vtable_index);
  st->print_cr(" - i2i entry:         " INTPTR_FORMAT, m->interpreter_entry());
  st->print(   " - adapters:          ");
  if (m->adapter() == NULL)
    st->print_cr(INTPTR_FORMAT, m->adapter());
  else
    m->adapter()->print_adapter_on(st);
  st->print_cr(" - compiled entry     " INTPTR_FORMAT, m->from_compiled_entry());
  st->print_cr(" - code size:         %d",   m->code_size());
  if (m->code_size() != 0) {
    st->print_cr(" - code start:        " INTPTR_FORMAT, m->code_base());
    st->print_cr(" - code end (excl):   " INTPTR_FORMAT, m->code_base() + m->code_size());
  }
  if (m->method_data() != NULL) {
    st->print_cr(" - method data:       " INTPTR_FORMAT, (address)m->method_data());
  }
  st->print_cr(" - checked ex length: %d",   m->checked_exceptions_length());
  if (m->checked_exceptions_length() > 0) {
    CheckedExceptionElement* table = m->checked_exceptions_start();
    st->print_cr(" - checked ex start:  " INTPTR_FORMAT, table);
    if (Verbose) {
      for (int i = 0; i < m->checked_exceptions_length(); i++) {
        st->print_cr("   - throws %s", m->constants()->printable_name_at(table[i].class_cp_index));
      }
    }
  }
  if (m->has_linenumber_table()) {
    u_char* table = m->compressed_linenumber_table();
    st->print_cr(" - linenumber start:  " INTPTR_FORMAT, table);
    if (Verbose) {
      CompressedLineNumberReadStream stream(table);
      while (stream.read_pair()) {
        st->print_cr("   - line %d: %d", stream.line(), stream.bci());
      }
    }
  }
  st->print_cr(" - localvar length:   %d",   m->localvariable_table_length());
  if (m->localvariable_table_length() > 0) {
    LocalVariableTableElement* table = m->localvariable_table_start();
    st->print_cr(" - localvar start:    " INTPTR_FORMAT, table);
    if (Verbose) {
      for (int i = 0; i < m->localvariable_table_length(); i++) {
        int bci = table[i].start_bci;
        int len = table[i].length;
        const char* name = m->constants()->printable_name_at(table[i].name_cp_index);
        const char* desc = m->constants()->printable_name_at(table[i].descriptor_cp_index);
        int slot = table[i].slot;
        st->print_cr("   - %s %s bci=%d len=%d slot=%d", desc, name, bci, len, slot);
      }
    }
  }
  if (m->code() != NULL) {
    st->print   (" - compiled code: ");
    m->code()->print_value_on(st);
  }
  if (m->is_native()) {
    st->print_cr(" - native function:   " INTPTR_FORMAT, m->native_function());
    st->print_cr(" - signature handler: " INTPTR_FORMAT, m->signature_handler());
  }
}

#endif //PRODUCT

void methodKlass::oop_print_value_on(oop obj, outputStream* st) {
  assert(obj->is_method(), "must be method");
  Klass::oop_print_value_on(obj, st);
  methodOop m = methodOop(obj);
  st->print(" ");
  m->name()->print_value_on(st);
  st->print(" ");
  m->signature()->print_value_on(st);
  st->print(" in ");
  m->method_holder()->print_value_on(st);
  if (WizardMode) st->print("[%d,%d]", m->size_of_parameters(), m->max_locals());
  if (WizardMode && m->code() != NULL) st->print(" ((nmethod*)%p)", m->code());
}

const char* methodKlass::internal_name() const {
  return "{method}";
}


// Verification

void methodKlass::oop_verify_on(oop obj, outputStream* st) {
  Klass::oop_verify_on(obj, st);
  guarantee(obj->is_method(), "object must be method");
  if (!obj->partially_loaded()) {
    methodOop m = methodOop(obj);
    guarantee(m->is_perm(),  "should be in permspace");
    guarantee(m->constMethod()->is_constMethod(), "should be constMethodOop");
    guarantee(m->constMethod()->is_perm(), "should be in permspace");
    methodDataOop method_data = m->method_data();
    guarantee(method_data == NULL ||
              method_data->is_perm(), "should be in permspace");
    guarantee(method_data == NULL ||
              method_data->is_methodData(), "should be method data");
  }
}

bool methodKlass::oop_partially_loaded(oop obj) const {
  assert(obj->is_method(), "object must be method");
  methodOop m = methodOop(obj);
  constMethodOop xconst = m->constMethod();
  assert(xconst != NULL, "const method must be set");
  constMethodKlass* ck = constMethodKlass::cast(xconst->klass());
  return ck->oop_partially_loaded(xconst);
}


void methodKlass::oop_set_partially_loaded(oop obj) {
  assert(obj->is_method(), "object must be method");
  methodOop m = methodOop(obj);
  constMethodOop xconst = m->constMethod();
  assert(xconst != NULL, "const method must be set");
  constMethodKlass* ck = constMethodKlass::cast(xconst->klass());
  ck->oop_set_partially_loaded(xconst);
}<|MERGE_RESOLUTION|>--- conflicted
+++ resolved
@@ -131,17 +131,10 @@
   // Performance tweak: We skip iterating over the klass pointer since we
   // know that Universe::methodKlassObj never moves.
   MarkSweep::mark_and_push(m->adr_constMethod());
-<<<<<<< HEAD
-  MarkSweep::mark_and_push(m->adr_constants());
 #ifdef GRAAL
   MarkSweep::mark_and_push(m->adr_graal_mirror());
 #endif
   MarkSweep::mark_and_push(m->adr_method_data());
-=======
-  if (m->method_data() != NULL) {
-    MarkSweep::mark_and_push(m->adr_method_data());
-  }
->>>>>>> f692a239
 }
 
 #ifndef SERIALGC
@@ -152,19 +145,10 @@
   // Performance tweak: We skip iterating over the klass pointer since we
   // know that Universe::methodKlassObj never moves.
   PSParallelCompact::mark_and_push(cm, m->adr_constMethod());
-<<<<<<< HEAD
-  PSParallelCompact::mark_and_push(cm, m->adr_constants());
 #ifdef GRAAL
   PSParallelCompact::mark_and_push(cm, m->adr_graal_mirror());
 #endif
   PSParallelCompact::mark_and_push(cm, m->adr_method_data());
-=======
-#ifdef COMPILER2
-  if (m->method_data() != NULL) {
-    PSParallelCompact::mark_and_push(cm, m->adr_method_data());
-  }
-#endif // COMPILER2
->>>>>>> f692a239
 }
 #endif // SERIALGC
 
@@ -177,18 +161,11 @@
   // Performance tweak: We skip iterating over the klass pointer since we
   // know that Universe::methodKlassObj never moves
   blk->do_oop(m->adr_constMethod());
-<<<<<<< HEAD
-  blk->do_oop(m->adr_constants());
 #ifdef GRAAL
   blk->do_oop(m->adr_graal_mirror());
 #endif
   blk->do_oop(m->adr_method_data());
 
-=======
-  if (m->method_data() != NULL) {
-    blk->do_oop(m->adr_method_data());
-  }
->>>>>>> f692a239
   return size;
 }
 
@@ -204,9 +181,6 @@
   oop* adr;
   adr = m->adr_constMethod();
   if (mr.contains(adr)) blk->do_oop(adr);
-<<<<<<< HEAD
-  adr = m->adr_constants();
-  if (mr.contains(adr)) blk->do_oop(adr);
 #ifdef GRAAL
   adr = m->adr_graal_mirror();
   if (mr.contains(adr)) blk->do_oop(adr);
@@ -214,12 +188,6 @@
   adr = m->adr_method_data();
   if (mr.contains(adr)) blk->do_oop(adr);
 
-=======
-  if (m->method_data() != NULL) {
-    adr = m->adr_method_data();
-    if (mr.contains(adr)) blk->do_oop(adr);
-  }
->>>>>>> f692a239
   return size;
 }
 
@@ -233,18 +201,11 @@
   // Performance tweak: We skip iterating over the klass pointer since we
   // know that Universe::methodKlassObj never moves.
   MarkSweep::adjust_pointer(m->adr_constMethod());
-<<<<<<< HEAD
-  MarkSweep::adjust_pointer(m->adr_constants());
 #ifdef GRAAL
   MarkSweep::adjust_pointer(m->adr_graal_mirror());
 #endif
   MarkSweep::adjust_pointer(m->adr_method_data());
 
-=======
-  if (m->method_data() != NULL) {
-    MarkSweep::adjust_pointer(m->adr_method_data());
-  }
->>>>>>> f692a239
   return size;
 }
 
@@ -264,19 +225,10 @@
   assert(obj->is_method(), "should be method");
   methodOop m = methodOop(obj);
   PSParallelCompact::adjust_pointer(m->adr_constMethod());
-<<<<<<< HEAD
-  PSParallelCompact::adjust_pointer(m->adr_constants());
 #ifdef GRAAL
   PSParallelCompact::adjust_pointer(m->adr_graal_mirror());
 #endif
   PSParallelCompact::adjust_pointer(m->adr_method_data());
-=======
-#ifdef COMPILER2
-  if (m->method_data() != NULL) {
-    PSParallelCompact::adjust_pointer(m->adr_method_data());
-  }
-#endif // COMPILER2
->>>>>>> f692a239
   return m->object_size();
 }
 #endif // SERIALGC
