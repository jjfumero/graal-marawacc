/*
 * Copyright (c) 2000, 2013, Oracle and/or its affiliates. All rights reserved.
 * DO NOT ALTER OR REMOVE COPYRIGHT NOTICES OR THIS FILE HEADER.
 *
 * This code is free software; you can redistribute it and/or modify it
 * under the terms of the GNU General Public License version 2 only, as
 * published by the Free Software Foundation.
 *
 * This code is distributed in the hope that it will be useful, but WITHOUT
 * ANY WARRANTY; without even the implied warranty of MERCHANTABILITY or
 * FITNESS FOR A PARTICULAR PURPOSE.  See the GNU General Public License
 * version 2 for more details (a copy is included in the LICENSE file that
 * accompanied this code).
 *
 * You should have received a copy of the GNU General Public License version
 * 2 along with this work; if not, write to the Free Software Foundation,
 * Inc., 51 Franklin St, Fifth Floor, Boston, MA 02110-1301 USA.
 *
 * Please contact Oracle, 500 Oracle Parkway, Redwood Shores, CA 94065 USA
 * or visit www.oracle.com if you need additional information or have any
 * questions.
 *
 */

#ifndef SHARE_VM_OOPS_METHODDATAOOP_HPP
#define SHARE_VM_OOPS_METHODDATAOOP_HPP

#include "interpreter/bytecodes.hpp"
#include "memory/universe.hpp"
#include "oops/method.hpp"
#include "oops/oop.hpp"
#include "runtime/orderAccess.hpp"

class BytecodeStream;
class KlassSizeStats;

// The MethodData object collects counts and other profile information
// during zeroth-tier (interpretive) and first-tier execution.
// The profile is used later by compilation heuristics.  Some heuristics
// enable use of aggressive (or "heroic") optimizations.  An aggressive
// optimization often has a down-side, a corner case that it handles
// poorly, but which is thought to be rare.  The profile provides
// evidence of this rarity for a given method or even BCI.  It allows
// the compiler to back out of the optimization at places where it
// has historically been a poor choice.  Other heuristics try to use
// specific information gathered about types observed at a given site.
//
// All data in the profile is approximate.  It is expected to be accurate
// on the whole, but the system expects occasional inaccuraces, due to
// counter overflow, multiprocessor races during data collection, space
// limitations, missing MDO blocks, etc.  Bad or missing data will degrade
// optimization quality but will not affect correctness.  Also, each MDO
// is marked with its birth-date ("creation_mileage") which can be used
// to assess the quality ("maturity") of its data.
//
// Short (<32-bit) counters are designed to overflow to a known "saturated"
// state.  Also, certain recorded per-BCI events are given one-bit counters
// which overflow to a saturated state which applied to all counters at
// that BCI.  In other words, there is a small lattice which approximates
// the ideal of an infinite-precision counter for each event at each BCI,
// and the lattice quickly "bottoms out" in a state where all counters
// are taken to be indefinitely large.
//
// The reader will find many data races in profile gathering code, starting
// with invocation counter incrementation.  None of these races harm correct
// execution of the compiled code.

// forward decl
class ProfileData;

// DataLayout
//
// Overlay for generic profiling data.
class DataLayout VALUE_OBJ_CLASS_SPEC {
  friend class VMStructs;

private:
  // Every data layout begins with a header.  This header
  // contains a tag, which is used to indicate the size/layout
  // of the data, 4 bits of flags, which can be used in any way,
  // 4 bits of trap history (none/one reason/many reasons),
  // and a bci, which is used to tie this piece of data to a
  // specific bci in the bytecodes.
  union {
    intptr_t _bits;
    struct {
      u1 _tag;
      u1 _flags;
      u2 _bci;
    } _struct;
  } _header;

  // The data layout has an arbitrary number of cells, each sized
  // to accomodate a pointer or an integer.
  intptr_t _cells[1];

  // Some types of data layouts need a length field.
  static bool needs_array_len(u1 tag);

public:
  enum {
    counter_increment = 1
  };

  enum {
    cell_size = sizeof(intptr_t)
  };

  // Tag values
  enum {
    no_tag,
    bit_data_tag,
    counter_data_tag,
    jump_data_tag,
    receiver_type_data_tag,
    virtual_call_data_tag,
    ret_data_tag,
    branch_data_tag,
    multi_branch_data_tag,
    arg_info_data_tag,
    call_type_data_tag,
    virtual_call_type_data_tag,
    parameters_type_data_tag,
    speculative_trap_data_tag
  };

  enum {
    // The _struct._flags word is formatted as [trap_state:4 | flags:4].
    // The trap state breaks down further as [recompile:1 | reason:3].
    // This further breakdown is defined in deoptimization.cpp.
    // See Deoptimization::trap_state_reason for an assert that
    // trap_bits is big enough to hold reasons < Reason_RECORDED_LIMIT.
    //
    // The trap_state is collected only if ProfileTraps is true.
    trap_bits = 1+3,  // 3: enough to distinguish [0..Reason_RECORDED_LIMIT].
    trap_shift = BitsPerByte - trap_bits,
    trap_mask = right_n_bits(trap_bits),
    trap_mask_in_place = (trap_mask << trap_shift),
    flag_limit = trap_shift,
    flag_mask = right_n_bits(flag_limit),
    first_flag = 0
  };

  // Size computation
  static int header_size_in_bytes() {
    return cell_size;
  }
  static int header_size_in_cells() {
    return 1;
  }

  static int compute_size_in_bytes(int cell_count) {
    return header_size_in_bytes() + cell_count * cell_size;
  }

  // Initialization
  void initialize(u1 tag, u2 bci, int cell_count);

  // Accessors
  u1 tag() {
    return _header._struct._tag;
  }

  // Return a few bits of trap state.  Range is [0..trap_mask].
  // The state tells if traps with zero, one, or many reasons have occurred.
  // It also tells whether zero or many recompilations have occurred.
  // The associated trap histogram in the MDO itself tells whether
  // traps are common or not.  If a BCI shows that a trap X has
  // occurred, and the MDO shows N occurrences of X, we make the
  // simplifying assumption that all N occurrences can be blamed
  // on that BCI.
  int trap_state() const {
    return ((_header._struct._flags >> trap_shift) & trap_mask);
  }

  void set_trap_state(int new_state) {
    assert(ProfileTraps, "used only under +ProfileTraps");
    uint old_flags = (_header._struct._flags & flag_mask);
    _header._struct._flags = (new_state << trap_shift) | old_flags;
  }

  u1 flags() const {
    return _header._struct._flags;
  }

  u2 bci() const {
    return _header._struct._bci;
  }

  void set_header(intptr_t value) {
    _header._bits = value;
  }
  intptr_t header() {
    return _header._bits;
  }
  void set_cell_at(int index, intptr_t value) {
    _cells[index] = value;
  }
  void release_set_cell_at(int index, intptr_t value) {
    OrderAccess::release_store_ptr(&_cells[index], value);
  }
  intptr_t cell_at(int index) const {
    return _cells[index];
  }

  void set_flag_at(int flag_number) {
    assert(flag_number < flag_limit, "oob");
    _header._struct._flags |= (0x1 << flag_number);
  }
  bool flag_at(int flag_number) const {
    assert(flag_number < flag_limit, "oob");
    return (_header._struct._flags & (0x1 << flag_number)) != 0;
  }

  // Low-level support for code generation.
  static ByteSize header_offset() {
    return byte_offset_of(DataLayout, _header);
  }
  static ByteSize tag_offset() {
    return byte_offset_of(DataLayout, _header._struct._tag);
  }
  static ByteSize flags_offset() {
    return byte_offset_of(DataLayout, _header._struct._flags);
  }
  static ByteSize bci_offset() {
    return byte_offset_of(DataLayout, _header._struct._bci);
  }
  static ByteSize cell_offset(int index) {
    return byte_offset_of(DataLayout, _cells) + in_ByteSize(index * cell_size);
  }
#ifdef CC_INTERP
  static int cell_offset_in_bytes(int index) {
    return (int)offset_of(DataLayout, _cells[index]);
  }
#endif // CC_INTERP
  // Return a value which, when or-ed as a byte into _flags, sets the flag.
  static int flag_number_to_byte_constant(int flag_number) {
    assert(0 <= flag_number && flag_number < flag_limit, "oob");
    DataLayout temp; temp.set_header(0);
    temp.set_flag_at(flag_number);
    return temp._header._struct._flags;
  }
  // Return a value which, when or-ed as a word into _header, sets the flag.
  static intptr_t flag_mask_to_header_mask(int byte_constant) {
    DataLayout temp; temp.set_header(0);
    temp._header._struct._flags = byte_constant;
    return temp._header._bits;
  }

  ProfileData* data_in();

  // GC support
  void clean_weak_klass_links(BoolObjectClosure* cl);

  // Redefinition support
  void clean_weak_method_links();
};


// ProfileData class hierarchy
class ProfileData;
class   BitData;
class     CounterData;
class       ReceiverTypeData;
class         VirtualCallData;
class           VirtualCallTypeData;
class       RetData;
class       CallTypeData;
class   JumpData;
class     BranchData;
class   ArrayData;
class     MultiBranchData;
class     ArgInfoData;
class     ParametersTypeData;
class   SpeculativeTrapData;

// ProfileData
//
// A ProfileData object is created to refer to a section of profiling
// data in a structured way.
class ProfileData : public ResourceObj {
  friend class TypeEntries;
  friend class ReturnTypeEntry;
  friend class TypeStackSlotEntries;
private:
#ifndef PRODUCT
  enum {
    tab_width_one = 16,
    tab_width_two = 36
  };
#endif // !PRODUCT

  // This is a pointer to a section of profiling data.
  DataLayout* _data;

  char* print_data_on_helper(const MethodData* md) const;

protected:
  DataLayout* data() { return _data; }
  const DataLayout* data() const { return _data; }

  enum {
    cell_size = DataLayout::cell_size
  };

public:
  // How many cells are in this?
  virtual int cell_count() const {
    ShouldNotReachHere();
    return -1;
  }

  // Return the size of this data.
  int size_in_bytes() {
    return DataLayout::compute_size_in_bytes(cell_count());
  }

protected:
  // Low-level accessors for underlying data
  void set_intptr_at(int index, intptr_t value) {
    assert(0 <= index && index < cell_count(), "oob");
    data()->set_cell_at(index, value);
  }
  void release_set_intptr_at(int index, intptr_t value) {
    assert(0 <= index && index < cell_count(), "oob");
    data()->release_set_cell_at(index, value);
  }
  intptr_t intptr_at(int index) const {
    assert(0 <= index && index < cell_count(), "oob");
    return data()->cell_at(index);
  }
  void set_uint_at(int index, uint value) {
    set_intptr_at(index, (intptr_t) value);
  }
  void release_set_uint_at(int index, uint value) {
    release_set_intptr_at(index, (intptr_t) value);
  }
  uint uint_at(int index) const {
    return (uint)intptr_at(index);
  }
  void set_int_at(int index, int value) {
    set_intptr_at(index, (intptr_t) value);
  }
  void release_set_int_at(int index, int value) {
    release_set_intptr_at(index, (intptr_t) value);
  }
  int int_at(int index) const {
    return (int)intptr_at(index);
  }
  int int_at_unchecked(int index) const {
    return (int)data()->cell_at(index);
  }
  void set_oop_at(int index, oop value) {
    set_intptr_at(index, cast_from_oop<intptr_t>(value));
  }
  oop oop_at(int index) const {
    return cast_to_oop(intptr_at(index));
  }

  void set_flag_at(int flag_number) {
    data()->set_flag_at(flag_number);
  }
  bool flag_at(int flag_number) const {
    return data()->flag_at(flag_number);
  }

  // two convenient imports for use by subclasses:
  static ByteSize cell_offset(int index) {
    return DataLayout::cell_offset(index);
  }
  static int flag_number_to_byte_constant(int flag_number) {
    return DataLayout::flag_number_to_byte_constant(flag_number);
  }

  ProfileData(DataLayout* data) {
    _data = data;
  }

#ifdef CC_INTERP
  // Static low level accessors for DataLayout with ProfileData's semantics.

  static int cell_offset_in_bytes(int index) {
    return DataLayout::cell_offset_in_bytes(index);
  }

  static void increment_uint_at_no_overflow(DataLayout* layout, int index,
                                            int inc = DataLayout::counter_increment) {
    uint count = ((uint)layout->cell_at(index)) + inc;
    if (count == 0) return;
    layout->set_cell_at(index, (intptr_t) count);
  }

  static int int_at(DataLayout* layout, int index) {
    return (int)layout->cell_at(index);
  }

  static int uint_at(DataLayout* layout, int index) {
    return (uint)layout->cell_at(index);
  }

  static oop oop_at(DataLayout* layout, int index) {
    return cast_to_oop(layout->cell_at(index));
  }

  static void set_intptr_at(DataLayout* layout, int index, intptr_t value) {
    layout->set_cell_at(index, (intptr_t) value);
  }

  static void set_flag_at(DataLayout* layout, int flag_number) {
    layout->set_flag_at(flag_number);
  }
#endif // CC_INTERP

public:
  // Constructor for invalid ProfileData.
  ProfileData();

  u2 bci() const {
    return data()->bci();
  }

  address dp() {
    return (address)_data;
  }

  int trap_state() const {
    return data()->trap_state();
  }
  void set_trap_state(int new_state) {
    data()->set_trap_state(new_state);
  }

  // Type checking
  virtual bool is_BitData()         const { return false; }
  virtual bool is_CounterData()     const { return false; }
  virtual bool is_JumpData()        const { return false; }
  virtual bool is_ReceiverTypeData()const { return false; }
  virtual bool is_VirtualCallData() const { return false; }
  virtual bool is_RetData()         const { return false; }
  virtual bool is_BranchData()      const { return false; }
  virtual bool is_ArrayData()       const { return false; }
  virtual bool is_MultiBranchData() const { return false; }
  virtual bool is_ArgInfoData()     const { return false; }
  virtual bool is_CallTypeData()    const { return false; }
  virtual bool is_VirtualCallTypeData()const { return false; }
  virtual bool is_ParametersTypeData() const { return false; }
  virtual bool is_SpeculativeTrapData()const { return false; }


  BitData* as_BitData() const {
    assert(is_BitData(), "wrong type");
    return is_BitData()         ? (BitData*)        this : NULL;
  }
  CounterData* as_CounterData() const {
    assert(is_CounterData(), "wrong type");
    return is_CounterData()     ? (CounterData*)    this : NULL;
  }
  JumpData* as_JumpData() const {
    assert(is_JumpData(), "wrong type");
    return is_JumpData()        ? (JumpData*)       this : NULL;
  }
  ReceiverTypeData* as_ReceiverTypeData() const {
    assert(is_ReceiverTypeData(), "wrong type");
    return is_ReceiverTypeData() ? (ReceiverTypeData*)this : NULL;
  }
  VirtualCallData* as_VirtualCallData() const {
    assert(is_VirtualCallData(), "wrong type");
    return is_VirtualCallData() ? (VirtualCallData*)this : NULL;
  }
  RetData* as_RetData() const {
    assert(is_RetData(), "wrong type");
    return is_RetData()         ? (RetData*)        this : NULL;
  }
  BranchData* as_BranchData() const {
    assert(is_BranchData(), "wrong type");
    return is_BranchData()      ? (BranchData*)     this : NULL;
  }
  ArrayData* as_ArrayData() const {
    assert(is_ArrayData(), "wrong type");
    return is_ArrayData()       ? (ArrayData*)      this : NULL;
  }
  MultiBranchData* as_MultiBranchData() const {
    assert(is_MultiBranchData(), "wrong type");
    return is_MultiBranchData() ? (MultiBranchData*)this : NULL;
  }
  ArgInfoData* as_ArgInfoData() const {
    assert(is_ArgInfoData(), "wrong type");
    return is_ArgInfoData() ? (ArgInfoData*)this : NULL;
  }
  CallTypeData* as_CallTypeData() const {
    assert(is_CallTypeData(), "wrong type");
    return is_CallTypeData() ? (CallTypeData*)this : NULL;
  }
  VirtualCallTypeData* as_VirtualCallTypeData() const {
    assert(is_VirtualCallTypeData(), "wrong type");
    return is_VirtualCallTypeData() ? (VirtualCallTypeData*)this : NULL;
  }
  ParametersTypeData* as_ParametersTypeData() const {
    assert(is_ParametersTypeData(), "wrong type");
    return is_ParametersTypeData() ? (ParametersTypeData*)this : NULL;
  }
  SpeculativeTrapData* as_SpeculativeTrapData() const {
    assert(is_SpeculativeTrapData(), "wrong type");
    return is_SpeculativeTrapData() ? (SpeculativeTrapData*)this : NULL;
  }


  // Subclass specific initialization
  virtual void post_initialize(BytecodeStream* stream, MethodData* mdo) {}

  // GC support
  virtual void clean_weak_klass_links(BoolObjectClosure* is_alive_closure) {}

  // Redefinition support
  virtual void clean_weak_method_links() {}

  // CI translation: ProfileData can represent both MethodDataOop data
  // as well as CIMethodData data. This function is provided for translating
  // an oop in a ProfileData to the ci equivalent. Generally speaking,
  // most ProfileData don't require any translation, so we provide the null
  // translation here, and the required translators are in the ci subclasses.
  virtual void translate_from(const ProfileData* data) {}

  virtual void print_data_on(outputStream* st, const char* extra = NULL) const {
    ShouldNotReachHere();
  }

  void print_data_on(outputStream* st, const MethodData* md) const;

#ifndef PRODUCT
  void print_shared(outputStream* st, const char* name, const char* extra) const;
  void tab(outputStream* st, bool first = false) const;
#endif
};

// BitData
//
// A BitData holds a flag or two in its header.
class BitData : public ProfileData {
protected:
  enum {
    // null_seen:
    //  saw a null operand (cast/aastore/instanceof)
      null_seen_flag              = DataLayout::first_flag + 0
#ifdef GRAAL
    // bytecode threw any exception
    , exception_seen_flag         = null_seen_flag + 1
#endif
  };
  enum { bit_cell_count = 0 };  // no additional data fields needed.
public:
  BitData(DataLayout* layout) : ProfileData(layout) {
  }

  virtual bool is_BitData() const { return true; }

  static int static_cell_count() {
    return bit_cell_count;
  }

  virtual int cell_count() const {
    return static_cell_count();
  }

  // Accessor

  // The null_seen flag bit is specially known to the interpreter.
  // Consulting it allows the compiler to avoid setting up null_check traps.
  bool null_seen()     { return flag_at(null_seen_flag); }
  void set_null_seen()    { set_flag_at(null_seen_flag); }
#ifdef GRAAL
  // true if an exception was thrown at the specific BCI
  bool exception_seen() { return flag_at(exception_seen_flag); }
  void set_exception_seen() { set_flag_at(exception_seen_flag); }
#endif

  // Code generation support
  static int null_seen_byte_constant() {
    return flag_number_to_byte_constant(null_seen_flag);
  }

  static ByteSize bit_data_size() {
    return cell_offset(bit_cell_count);
  }

#ifdef CC_INTERP
  static int bit_data_size_in_bytes() {
    return cell_offset_in_bytes(bit_cell_count);
  }

  static void set_null_seen(DataLayout* layout) {
    set_flag_at(layout, null_seen_flag);
  }

  static DataLayout* advance(DataLayout* layout) {
    return (DataLayout*) (((address)layout) + (ssize_t)BitData::bit_data_size_in_bytes());
  }
#endif // CC_INTERP

#ifndef PRODUCT
  void print_data_on(outputStream* st, const char* extra = NULL) const;
#endif
};

// CounterData
//
// A CounterData corresponds to a simple counter.
class CounterData : public BitData {
protected:
  enum {
    count_off,
    counter_cell_count
  };
public:
  CounterData(DataLayout* layout) : BitData(layout) {}

  virtual bool is_CounterData() const { return true; }

  static int static_cell_count() {
    return counter_cell_count;
  }

  virtual int cell_count() const {
    return static_cell_count();
  }

  // Direct accessor
  uint count() const {
    return uint_at(count_off);
  }

  // Code generation support
  static ByteSize count_offset() {
    return cell_offset(count_off);
  }
  static ByteSize counter_data_size() {
    return cell_offset(counter_cell_count);
  }

  void set_count(uint count) {
    set_uint_at(count_off, count);
  }

#ifdef CC_INTERP
  static int counter_data_size_in_bytes() {
    return cell_offset_in_bytes(counter_cell_count);
  }

  static void increment_count_no_overflow(DataLayout* layout) {
    increment_uint_at_no_overflow(layout, count_off);
  }

  // Support counter decrementation at checkcast / subtype check failed.
  static void decrement_count(DataLayout* layout) {
    increment_uint_at_no_overflow(layout, count_off, -1);
  }

  static DataLayout* advance(DataLayout* layout) {
    return (DataLayout*) (((address)layout) + (ssize_t)CounterData::counter_data_size_in_bytes());
  }
#endif // CC_INTERP

#ifndef PRODUCT
  void print_data_on(outputStream* st, const char* extra = NULL) const;
#endif
};

// JumpData
//
// A JumpData is used to access profiling information for a direct
// branch.  It is a counter, used for counting the number of branches,
// plus a data displacement, used for realigning the data pointer to
// the corresponding target bci.
class JumpData : public ProfileData {
protected:
  enum {
    taken_off_set,
    displacement_off_set,
    jump_cell_count
  };

  void set_displacement(int displacement) {
    set_int_at(displacement_off_set, displacement);
  }

public:
  JumpData(DataLayout* layout) : ProfileData(layout) {
    assert(layout->tag() == DataLayout::jump_data_tag ||
      layout->tag() == DataLayout::branch_data_tag, "wrong type");
  }

  virtual bool is_JumpData() const { return true; }

  static int static_cell_count() {
    return jump_cell_count;
  }

  virtual int cell_count() const {
    return static_cell_count();
  }

  // Direct accessor
  uint taken() const {
    return uint_at(taken_off_set);
  }

  void set_taken(uint cnt) {
    set_uint_at(taken_off_set, cnt);
  }

  // Saturating counter
  uint inc_taken() {
    uint cnt = taken() + 1;
    // Did we wrap? Will compiler screw us??
    if (cnt == 0) cnt--;
    set_uint_at(taken_off_set, cnt);
    return cnt;
  }

  int displacement() const {
    return int_at(displacement_off_set);
  }

  // Code generation support
  static ByteSize taken_offset() {
    return cell_offset(taken_off_set);
  }

  static ByteSize displacement_offset() {
    return cell_offset(displacement_off_set);
  }

#ifdef CC_INTERP
  static void increment_taken_count_no_overflow(DataLayout* layout) {
    increment_uint_at_no_overflow(layout, taken_off_set);
  }

  static DataLayout* advance_taken(DataLayout* layout) {
    return (DataLayout*) (((address)layout) + (ssize_t)int_at(layout, displacement_off_set));
  }

  static uint taken_count(DataLayout* layout) {
    return (uint) uint_at(layout, taken_off_set);
  }
#endif // CC_INTERP

  // Specific initialization.
  void post_initialize(BytecodeStream* stream, MethodData* mdo);

#ifndef PRODUCT
  void print_data_on(outputStream* st, const char* extra = NULL) const;
#endif
};

// Entries in a ProfileData object to record types: it can either be
// none (no profile), unknown (conflicting profile data) or a klass if
// a single one is seen. Whether a null reference was seen is also
// recorded. No counter is associated with the type and a single type
// is tracked (unlike VirtualCallData).
class TypeEntries {

public:

  // A single cell is used to record information for a type:
  // - the cell is initialized to 0
  // - when a type is discovered it is stored in the cell
  // - bit zero of the cell is used to record whether a null reference
  // was encountered or not
  // - bit 1 is set to record a conflict in the type information

  enum {
    null_seen = 1,
    type_mask = ~null_seen,
    type_unknown = 2,
    status_bits = null_seen | type_unknown,
    type_klass_mask = ~status_bits
  };

  // what to initialize a cell to
  static intptr_t type_none() {
    return 0;
  }

  // null seen = bit 0 set?
  static bool was_null_seen(intptr_t v) {
    return (v & null_seen) != 0;
  }

  // conflicting type information = bit 1 set?
  static bool is_type_unknown(intptr_t v) {
    return (v & type_unknown) != 0;
  }

  // not type information yet = all bits cleared, ignoring bit 0?
  static bool is_type_none(intptr_t v) {
    return (v & type_mask) == 0;
  }

  // recorded type: cell without bit 0 and 1
  static intptr_t klass_part(intptr_t v) {
    intptr_t r = v & type_klass_mask;
    return r;
  }

  // type recorded
  static Klass* valid_klass(intptr_t k) {
    if (!is_type_none(k) &&
        !is_type_unknown(k)) {
      Klass* res = (Klass*)klass_part(k);
      assert(res != NULL, "invalid");
      return res;
    } else {
      return NULL;
    }
  }

  static intptr_t with_status(intptr_t k, intptr_t in) {
    return k | (in & status_bits);
  }

  static intptr_t with_status(Klass* k, intptr_t in) {
    return with_status((intptr_t)k, in);
  }

#ifndef PRODUCT
  static void print_klass(outputStream* st, intptr_t k);
#endif

  // GC support
  static bool is_loader_alive(BoolObjectClosure* is_alive_cl, intptr_t p);

protected:
  // ProfileData object these entries are part of
  ProfileData* _pd;
  // offset within the ProfileData object where the entries start
  const int _base_off;

  TypeEntries(int base_off)
    : _base_off(base_off), _pd(NULL) {}

  void set_intptr_at(int index, intptr_t value) {
    _pd->set_intptr_at(index, value);
  }

  intptr_t intptr_at(int index) const {
    return _pd->intptr_at(index);
  }

public:
  void set_profile_data(ProfileData* pd) {
    _pd = pd;
  }
};

// Type entries used for arguments passed at a call and parameters on
// method entry. 2 cells per entry: one for the type encoded as in
// TypeEntries and one initialized with the stack slot where the
// profiled object is to be found so that the interpreter can locate
// it quickly.
class TypeStackSlotEntries : public TypeEntries {

private:
  enum {
    stack_slot_entry,
    type_entry,
    per_arg_cell_count
  };

  // offset of cell for stack slot for entry i within ProfileData object
  int stack_slot_offset(int i) const {
    return _base_off + stack_slot_local_offset(i);
  }

protected:
  const int _number_of_entries;

  // offset of cell for type for entry i within ProfileData object
  int type_offset(int i) const {
    return _base_off + type_local_offset(i);
  }

public:

  TypeStackSlotEntries(int base_off, int nb_entries)
    : TypeEntries(base_off), _number_of_entries(nb_entries) {}

  static int compute_cell_count(Symbol* signature, bool include_receiver, int max);

  void post_initialize(Symbol* signature, bool has_receiver, bool include_receiver);

  // offset of cell for stack slot for entry i within this block of cells for a TypeStackSlotEntries
  static int stack_slot_local_offset(int i) {
    return i * per_arg_cell_count + stack_slot_entry;
  }

  // offset of cell for type for entry i within this block of cells for a TypeStackSlotEntries
  static int type_local_offset(int i) {
    return i * per_arg_cell_count + type_entry;
  }

  // stack slot for entry i
  uint stack_slot(int i) const {
    assert(i >= 0 && i < _number_of_entries, "oob");
    return _pd->uint_at(stack_slot_offset(i));
  }

  // set stack slot for entry i
  void set_stack_slot(int i, uint num) {
    assert(i >= 0 && i < _number_of_entries, "oob");
    _pd->set_uint_at(stack_slot_offset(i), num);
  }

  // type for entry i
  intptr_t type(int i) const {
    assert(i >= 0 && i < _number_of_entries, "oob");
    return _pd->intptr_at(type_offset(i));
  }

  // set type for entry i
  void set_type(int i, intptr_t k) {
    assert(i >= 0 && i < _number_of_entries, "oob");
    _pd->set_intptr_at(type_offset(i), k);
  }

  static ByteSize per_arg_size() {
    return in_ByteSize(per_arg_cell_count * DataLayout::cell_size);
  }

  static int per_arg_count() {
    return per_arg_cell_count ;
  }

  // GC support
  void clean_weak_klass_links(BoolObjectClosure* is_alive_closure);

#ifndef PRODUCT
  void print_data_on(outputStream* st) const;
#endif
};

// Type entry used for return from a call. A single cell to record the
// type.
class ReturnTypeEntry : public TypeEntries {

private:
  enum {
    cell_count = 1
  };

public:
  ReturnTypeEntry(int base_off)
    : TypeEntries(base_off) {}

  void post_initialize() {
    set_type(type_none());
  }

  intptr_t type() const {
    return _pd->intptr_at(_base_off);
  }

  void set_type(intptr_t k) {
    _pd->set_intptr_at(_base_off, k);
  }

  static int static_cell_count() {
    return cell_count;
  }

  static ByteSize size() {
    return in_ByteSize(cell_count * DataLayout::cell_size);
  }

  ByteSize type_offset() {
    return DataLayout::cell_offset(_base_off);
  }

  // GC support
  void clean_weak_klass_links(BoolObjectClosure* is_alive_closure);

#ifndef PRODUCT
  void print_data_on(outputStream* st) const;
#endif
};

// Entries to collect type information at a call: contains arguments
// (TypeStackSlotEntries), a return type (ReturnTypeEntry) and a
// number of cells. Because the number of cells for the return type is
// smaller than the number of cells for the type of an arguments, the
// number of cells is used to tell how many arguments are profiled and
// whether a return value is profiled. See has_arguments() and
// has_return().
class TypeEntriesAtCall {
private:
  static int stack_slot_local_offset(int i) {
    return header_cell_count() + TypeStackSlotEntries::stack_slot_local_offset(i);
  }

  static int argument_type_local_offset(int i) {
    return header_cell_count() + TypeStackSlotEntries::type_local_offset(i);;
  }

public:

  static int header_cell_count() {
    return 1;
  }

  static int cell_count_local_offset() {
    return 0;
  }

  static int compute_cell_count(BytecodeStream* stream);

  static void initialize(DataLayout* dl, int base, int cell_count) {
    int off = base + cell_count_local_offset();
    dl->set_cell_at(off, cell_count - base - header_cell_count());
  }

  static bool arguments_profiling_enabled();
  static bool return_profiling_enabled();

  // Code generation support
  static ByteSize cell_count_offset() {
    return in_ByteSize(cell_count_local_offset() * DataLayout::cell_size);
  }

  static ByteSize args_data_offset() {
    return in_ByteSize(header_cell_count() * DataLayout::cell_size);
  }

  static ByteSize stack_slot_offset(int i) {
    return in_ByteSize(stack_slot_local_offset(i) * DataLayout::cell_size);
  }

  static ByteSize argument_type_offset(int i) {
    return in_ByteSize(argument_type_local_offset(i) * DataLayout::cell_size);
  }

  static ByteSize return_only_size() {
    return ReturnTypeEntry::size() + in_ByteSize(header_cell_count() * DataLayout::cell_size);
  }

};

// CallTypeData
//
// A CallTypeData is used to access profiling information about a non
// virtual call for which we collect type information about arguments
// and return value.
class CallTypeData : public CounterData {
private:
  // entries for arguments if any
  TypeStackSlotEntries _args;
  // entry for return type if any
  ReturnTypeEntry _ret;

  int cell_count_global_offset() const {
    return CounterData::static_cell_count() + TypeEntriesAtCall::cell_count_local_offset();
  }

  // number of cells not counting the header
  int cell_count_no_header() const {
    return uint_at(cell_count_global_offset());
  }

  void check_number_of_arguments(int total) {
    assert(number_of_arguments() == total, "should be set in DataLayout::initialize");
  }

public:
  CallTypeData(DataLayout* layout) :
    CounterData(layout),
    _args(CounterData::static_cell_count()+TypeEntriesAtCall::header_cell_count(), number_of_arguments()),
    _ret(cell_count() - ReturnTypeEntry::static_cell_count())
  {
    assert(layout->tag() == DataLayout::call_type_data_tag, "wrong type");
    // Some compilers (VC++) don't want this passed in member initialization list
    _args.set_profile_data(this);
    _ret.set_profile_data(this);
  }

  const TypeStackSlotEntries* args() const {
    assert(has_arguments(), "no profiling of arguments");
    return &_args;
  }

  const ReturnTypeEntry* ret() const {
    assert(has_return(), "no profiling of return value");
    return &_ret;
  }

  virtual bool is_CallTypeData() const { return true; }

  static int static_cell_count() {
    return -1;
  }

  static int compute_cell_count(BytecodeStream* stream) {
    return CounterData::static_cell_count() + TypeEntriesAtCall::compute_cell_count(stream);
  }

  static void initialize(DataLayout* dl, int cell_count) {
    TypeEntriesAtCall::initialize(dl, CounterData::static_cell_count(), cell_count);
  }

  virtual void post_initialize(BytecodeStream* stream, MethodData* mdo);

  virtual int cell_count() const {
    return CounterData::static_cell_count() +
      TypeEntriesAtCall::header_cell_count() +
      int_at_unchecked(cell_count_global_offset());
  }

  int number_of_arguments() const {
    return cell_count_no_header() / TypeStackSlotEntries::per_arg_count();
  }

  void set_argument_type(int i, Klass* k) {
    assert(has_arguments(), "no arguments!");
    intptr_t current = _args.type(i);
    _args.set_type(i, TypeEntries::with_status(k, current));
  }

  void set_return_type(Klass* k) {
    assert(has_return(), "no return!");
    intptr_t current = _ret.type();
    _ret.set_type(TypeEntries::with_status(k, current));
  }

  // An entry for a return value takes less space than an entry for an
  // argument so if the number of cells exceeds the number of cells
  // needed for an argument, this object contains type information for
  // at least one argument.
  bool has_arguments() const {
    bool res = cell_count_no_header() >= TypeStackSlotEntries::per_arg_count();
    assert (!res || TypeEntriesAtCall::arguments_profiling_enabled(), "no profiling of arguments");
    return res;
  }

  // An entry for a return value takes less space than an entry for an
  // argument, so if the remainder of the number of cells divided by
  // the number of cells for an argument is not null, a return value
  // is profiled in this object.
  bool has_return() const {
    bool res = (cell_count_no_header() % TypeStackSlotEntries::per_arg_count()) != 0;
    assert (!res || TypeEntriesAtCall::return_profiling_enabled(), "no profiling of return values");
    return res;
  }

  // Code generation support
  static ByteSize args_data_offset() {
    return cell_offset(CounterData::static_cell_count()) + TypeEntriesAtCall::args_data_offset();
  }

  // GC support
  virtual void clean_weak_klass_links(BoolObjectClosure* is_alive_closure) {
    if (has_arguments()) {
      _args.clean_weak_klass_links(is_alive_closure);
    }
    if (has_return()) {
      _ret.clean_weak_klass_links(is_alive_closure);
    }
  }

#ifndef PRODUCT
  virtual void print_data_on(outputStream* st, const char* extra = NULL) const;
#endif
};

// ReceiverTypeData
//
// A ReceiverTypeData is used to access profiling information about a
// dynamic type check.  It consists of a counter which counts the total times
// that the check is reached, and a series of (Klass*, count) pairs
// which are used to store a type profile for the receiver of the check.
class ReceiverTypeData : public CounterData {
protected:
  enum {
#ifdef GRAAL
    // Description of the different counters
    // ReceiverTypeData for instanceof/checkcast/aastore:
    //   C1/C2: count is incremented on type overflow and decremented for failed type checks
    //   Graal: count decremented for failed type checks and nonprofiled_count is incremented on type overflow
    //          TODO (chaeubl): in fact, Graal should also increment the count for failed type checks to mimic the C1/C2 behavior
    // VirtualCallData for invokevirtual/invokeinterface:
    //   C1/C2: count is incremented on type overflow
    //   Graal: count is incremented on type overflow, nonprofiled_count is incremented on method overflow

    // Graal is interested in knowing the percentage of type checks involving a type not explicitly in the profile
    nonprofiled_count_off_set = counter_cell_count,
    receiver0_offset,
#else
    receiver0_offset = counter_cell_count,
#endif
    count0_offset,
    receiver_type_row_cell_count = (count0_offset + 1) - receiver0_offset
  };

public:
  ReceiverTypeData(DataLayout* layout) : CounterData(layout) {
    assert(layout->tag() == DataLayout::receiver_type_data_tag ||
           layout->tag() == DataLayout::virtual_call_data_tag ||
           layout->tag() == DataLayout::virtual_call_type_data_tag, "wrong type");
  }

  virtual bool is_ReceiverTypeData() const { return true; }

  static int static_cell_count() {
    return counter_cell_count + (uint) TypeProfileWidth * receiver_type_row_cell_count GRAAL_ONLY(+ 1);
  }

  virtual int cell_count() const {
    return static_cell_count();
  }

  // Direct accessors
  static uint row_limit() {
    return TypeProfileWidth;
  }
  static int receiver_cell_index(uint row) {
    return receiver0_offset + row * receiver_type_row_cell_count;
  }
  static int receiver_count_cell_index(uint row) {
    return count0_offset + row * receiver_type_row_cell_count;
  }

  Klass* receiver(uint row) const {
    assert(row < row_limit(), "oob");

    Klass* recv = (Klass*)intptr_at(receiver_cell_index(row));
    assert(recv == NULL || recv->is_klass(), "wrong type");
    return recv;
  }

  void set_receiver(uint row, Klass* k) {
    assert((uint)row < row_limit(), "oob");
    set_intptr_at(receiver_cell_index(row), (uintptr_t)k);
  }

  uint receiver_count(uint row) const {
    assert(row < row_limit(), "oob");
    return uint_at(receiver_count_cell_index(row));
  }

  void set_receiver_count(uint row, uint count) {
    assert(row < row_limit(), "oob");
    set_uint_at(receiver_count_cell_index(row), count);
  }

  void clear_row(uint row) {
    assert(row < row_limit(), "oob");
    // Clear total count - indicator of polymorphic call site.
    // The site may look like as monomorphic after that but
    // it allow to have more accurate profiling information because
    // there was execution phase change since klasses were unloaded.
    // If the site is still polymorphic then MDO will be updated
    // to reflect it. But it could be the case that the site becomes
    // only bimorphic. Then keeping total count not 0 will be wrong.
    // Even if we use monomorphic (when it is not) for compilation
    // we will only have trap, deoptimization and recompile again
    // with updated MDO after executing method in Interpreter.
    // An additional receiver will be recorded in the cleaned row
    // during next call execution.
    //
    // Note: our profiling logic works with empty rows in any slot.
    // We do sorting a profiling info (ciCallProfile) for compilation.
    //
    set_count(0);
    set_receiver(row, NULL);
    set_receiver_count(row, 0);
#ifdef GRAAL
    if (!this->is_VirtualCallData()) {
      // if this is a ReceiverTypeData for Graal, the nonprofiled_count
      // must also be reset (see "Description of the different counters" above)
      set_nonprofiled_count(0);
    }
#endif
  }

  // Code generation support
  static ByteSize receiver_offset(uint row) {
    return cell_offset(receiver_cell_index(row));
  }
  static ByteSize receiver_count_offset(uint row) {
    return cell_offset(receiver_count_cell_index(row));
  }
#ifdef GRAAL
  static ByteSize nonprofiled_receiver_count_offset() {
    return cell_offset(nonprofiled_count_off_set);
  }
  uint nonprofiled_count() const {
    return uint_at(nonprofiled_count_off_set);
  }
  void set_nonprofiled_count(uint count) {
    set_uint_at(nonprofiled_count_off_set, count);
  }
#endif
  static ByteSize receiver_type_data_size() {
    return cell_offset(static_cell_count());
  }

  // GC support
  virtual void clean_weak_klass_links(BoolObjectClosure* is_alive_closure);

#ifdef CC_INTERP
  static int receiver_type_data_size_in_bytes() {
    return cell_offset_in_bytes(static_cell_count());
  }

  static Klass *receiver_unchecked(DataLayout* layout, uint row) {
    Klass* recv = (Klass*)layout->cell_at(receiver_cell_index(row));
    return recv;
  }

  static void increment_receiver_count_no_overflow(DataLayout* layout, Klass *rcvr) {
    const int num_rows = row_limit();
    // Receiver already exists?
    for (int row = 0; row < num_rows; row++) {
      if (receiver_unchecked(layout, row) == rcvr) {
        increment_uint_at_no_overflow(layout, receiver_count_cell_index(row));
        return;
      }
    }
    // New receiver, find a free slot.
    for (int row = 0; row < num_rows; row++) {
      if (receiver_unchecked(layout, row) == NULL) {
        set_intptr_at(layout, receiver_cell_index(row), (intptr_t)rcvr);
        increment_uint_at_no_overflow(layout, receiver_count_cell_index(row));
        return;
      }
    }
    // Receiver did not match any saved receiver and there is no empty row for it.
    // Increment total counter to indicate polymorphic case.
    increment_count_no_overflow(layout);
  }

  static DataLayout* advance(DataLayout* layout) {
    return (DataLayout*) (((address)layout) + (ssize_t)ReceiverTypeData::receiver_type_data_size_in_bytes());
  }
#endif // CC_INTERP

#ifndef PRODUCT
  void print_receiver_data_on(outputStream* st) const;
  void print_data_on(outputStream* st, const char* extra = NULL) const;
#endif
};

// VirtualCallData
//
// A VirtualCallData is used to access profiling information about a
// virtual call.  For now, it has nothing more than a ReceiverTypeData.
class VirtualCallData : public ReceiverTypeData {
public:
  VirtualCallData(DataLayout* layout) : ReceiverTypeData(layout) {
    assert(layout->tag() == DataLayout::virtual_call_data_tag ||
           layout->tag() == DataLayout::virtual_call_type_data_tag, "wrong type");
  }

  virtual bool is_VirtualCallData() const { return true; }

  static int static_cell_count() {
    // At this point we could add more profile state, e.g., for arguments.
    // But for now it's the same size as the base record type.
    return ReceiverTypeData::static_cell_count() GRAAL_ONLY(+ (uint) MethodProfileWidth * receiver_type_row_cell_count);
  }

  virtual int cell_count() const {
    return static_cell_count();
  }

  // Direct accessors
  static ByteSize virtual_call_data_size() {
    return cell_offset(static_cell_count());
  }

<<<<<<< HEAD
#ifdef GRAAL
  static ByteSize method_offset(uint row) {
    return cell_offset(method_cell_index(row));
  }
  static ByteSize method_count_offset(uint row) {
    return cell_offset(method_count_cell_index(row));
  }
  static int method_cell_index(uint row) {
    return receiver0_offset + (row + TypeProfileWidth) * receiver_type_row_cell_count;
  }
  static int method_count_cell_index(uint row) {
    return count0_offset + (row + TypeProfileWidth) * receiver_type_row_cell_count;
  }
  static uint method_row_limit() {
    return MethodProfileWidth;
  }

  Method* method(uint row) const {
    assert(row < method_row_limit(), "oob");

    Method* method = (Method*)intptr_at(method_cell_index(row));
    assert(method == NULL || method->is_method(), "must be");
    return method;
  }

  uint method_count(uint row) const {
    assert(row < method_row_limit(), "oob");
    return uint_at(method_count_cell_index(row));
  }

  void set_method(uint row, Method* m) {
    assert((uint)row < method_row_limit(), "oob");
    set_intptr_at(method_cell_index(row), (uintptr_t)m);
  }

  void set_method_count(uint row, uint count) {
    assert(row < method_row_limit(), "oob");
    set_uint_at(method_count_cell_index(row), count);
  }

  void clear_method_row(uint row) {
    assert(row < method_row_limit(), "oob");
    // Clear total count - indicator of polymorphic call site (see comment for clear_row() in ReceiverTypeData).
    set_nonprofiled_count(0);
    set_method(row, NULL);
    set_method_count(row, 0);
  }

  // GC support
  virtual void clean_weak_klass_links(BoolObjectClosure* is_alive_closure);

  // Redefinition support
  virtual void clean_weak_method_links();
#endif

#ifndef PRODUCT
#ifdef GRAAL
  void print_method_data_on(outputStream* st) const;
#endif
  void print_data_on(outputStream* st) const;
=======
#ifdef CC_INTERP
  static int virtual_call_data_size_in_bytes() {
    return cell_offset_in_bytes(static_cell_count());
  }

  static DataLayout* advance(DataLayout* layout) {
    return (DataLayout*) (((address)layout) + (ssize_t)VirtualCallData::virtual_call_data_size_in_bytes());
  }
#endif // CC_INTERP

#ifndef PRODUCT
  void print_data_on(outputStream* st, const char* extra = NULL) const;
>>>>>>> e684f462
#endif
};

// VirtualCallTypeData
//
// A VirtualCallTypeData is used to access profiling information about
// a virtual call for which we collect type information about
// arguments and return value.
class VirtualCallTypeData : public VirtualCallData {
private:
  // entries for arguments if any
  TypeStackSlotEntries _args;
  // entry for return type if any
  ReturnTypeEntry _ret;

  int cell_count_global_offset() const {
    return VirtualCallData::static_cell_count() + TypeEntriesAtCall::cell_count_local_offset();
  }

  // number of cells not counting the header
  int cell_count_no_header() const {
    return uint_at(cell_count_global_offset());
  }

  void check_number_of_arguments(int total) {
    assert(number_of_arguments() == total, "should be set in DataLayout::initialize");
  }

public:
  VirtualCallTypeData(DataLayout* layout) :
    VirtualCallData(layout),
    _args(VirtualCallData::static_cell_count()+TypeEntriesAtCall::header_cell_count(), number_of_arguments()),
    _ret(cell_count() - ReturnTypeEntry::static_cell_count())
  {
    assert(layout->tag() == DataLayout::virtual_call_type_data_tag, "wrong type");
    // Some compilers (VC++) don't want this passed in member initialization list
    _args.set_profile_data(this);
    _ret.set_profile_data(this);
  }

  const TypeStackSlotEntries* args() const {
    assert(has_arguments(), "no profiling of arguments");
    return &_args;
  }

  const ReturnTypeEntry* ret() const {
    assert(has_return(), "no profiling of return value");
    return &_ret;
  }

  virtual bool is_VirtualCallTypeData() const { return true; }

  static int static_cell_count() {
    return -1;
  }

  static int compute_cell_count(BytecodeStream* stream) {
    return VirtualCallData::static_cell_count() + TypeEntriesAtCall::compute_cell_count(stream);
  }

  static void initialize(DataLayout* dl, int cell_count) {
    TypeEntriesAtCall::initialize(dl, VirtualCallData::static_cell_count(), cell_count);
  }

  virtual void post_initialize(BytecodeStream* stream, MethodData* mdo);

  virtual int cell_count() const {
    return VirtualCallData::static_cell_count() +
      TypeEntriesAtCall::header_cell_count() +
      int_at_unchecked(cell_count_global_offset());
  }

  int number_of_arguments() const {
    return cell_count_no_header() / TypeStackSlotEntries::per_arg_count();
  }

  void set_argument_type(int i, Klass* k) {
    assert(has_arguments(), "no arguments!");
    intptr_t current = _args.type(i);
    _args.set_type(i, TypeEntries::with_status(k, current));
  }

  void set_return_type(Klass* k) {
    assert(has_return(), "no return!");
    intptr_t current = _ret.type();
    _ret.set_type(TypeEntries::with_status(k, current));
  }

  // An entry for a return value takes less space than an entry for an
  // argument, so if the remainder of the number of cells divided by
  // the number of cells for an argument is not null, a return value
  // is profiled in this object.
  bool has_return() const {
    bool res = (cell_count_no_header() % TypeStackSlotEntries::per_arg_count()) != 0;
    assert (!res || TypeEntriesAtCall::return_profiling_enabled(), "no profiling of return values");
    return res;
  }

  // An entry for a return value takes less space than an entry for an
  // argument so if the number of cells exceeds the number of cells
  // needed for an argument, this object contains type information for
  // at least one argument.
  bool has_arguments() const {
    bool res = cell_count_no_header() >= TypeStackSlotEntries::per_arg_count();
    assert (!res || TypeEntriesAtCall::arguments_profiling_enabled(), "no profiling of arguments");
    return res;
  }

  // Code generation support
  static ByteSize args_data_offset() {
    return cell_offset(VirtualCallData::static_cell_count()) + TypeEntriesAtCall::args_data_offset();
  }

  // GC support
  virtual void clean_weak_klass_links(BoolObjectClosure* is_alive_closure) {
    ReceiverTypeData::clean_weak_klass_links(is_alive_closure);
    if (has_arguments()) {
      _args.clean_weak_klass_links(is_alive_closure);
    }
    if (has_return()) {
      _ret.clean_weak_klass_links(is_alive_closure);
    }
  }

#ifndef PRODUCT
  virtual void print_data_on(outputStream* st, const char* extra = NULL) const;
#endif
};

// RetData
//
// A RetData is used to access profiling information for a ret bytecode.
// It is composed of a count of the number of times that the ret has
// been executed, followed by a series of triples of the form
// (bci, count, di) which count the number of times that some bci was the
// target of the ret and cache a corresponding data displacement.
class RetData : public CounterData {
protected:
  enum {
    bci0_offset = counter_cell_count,
    count0_offset,
    displacement0_offset,
    ret_row_cell_count = (displacement0_offset + 1) - bci0_offset
  };

  void set_bci(uint row, int bci) {
    assert((uint)row < row_limit(), "oob");
    set_int_at(bci0_offset + row * ret_row_cell_count, bci);
  }
  void release_set_bci(uint row, int bci) {
    assert((uint)row < row_limit(), "oob");
    // 'release' when setting the bci acts as a valid flag for other
    // threads wrt bci_count and bci_displacement.
    release_set_int_at(bci0_offset + row * ret_row_cell_count, bci);
  }
  void set_bci_count(uint row, uint count) {
    assert((uint)row < row_limit(), "oob");
    set_uint_at(count0_offset + row * ret_row_cell_count, count);
  }
  void set_bci_displacement(uint row, int disp) {
    set_int_at(displacement0_offset + row * ret_row_cell_count, disp);
  }

public:
  RetData(DataLayout* layout) : CounterData(layout) {
    assert(layout->tag() == DataLayout::ret_data_tag, "wrong type");
  }

  virtual bool is_RetData() const { return true; }

  enum {
    no_bci = -1 // value of bci when bci1/2 are not in use.
  };

  static int static_cell_count() {
    return counter_cell_count + (uint) BciProfileWidth * ret_row_cell_count;
  }

  virtual int cell_count() const {
    return static_cell_count();
  }

  static uint row_limit() {
    return BciProfileWidth;
  }
  static int bci_cell_index(uint row) {
    return bci0_offset + row * ret_row_cell_count;
  }
  static int bci_count_cell_index(uint row) {
    return count0_offset + row * ret_row_cell_count;
  }
  static int bci_displacement_cell_index(uint row) {
    return displacement0_offset + row * ret_row_cell_count;
  }

  // Direct accessors
  int bci(uint row) const {
    return int_at(bci_cell_index(row));
  }
  uint bci_count(uint row) const {
    return uint_at(bci_count_cell_index(row));
  }
  int bci_displacement(uint row) const {
    return int_at(bci_displacement_cell_index(row));
  }

  // Interpreter Runtime support
  address fixup_ret(int return_bci, MethodData* mdo);

  // Code generation support
  static ByteSize bci_offset(uint row) {
    return cell_offset(bci_cell_index(row));
  }
  static ByteSize bci_count_offset(uint row) {
    return cell_offset(bci_count_cell_index(row));
  }
  static ByteSize bci_displacement_offset(uint row) {
    return cell_offset(bci_displacement_cell_index(row));
  }

#ifdef CC_INTERP
  static DataLayout* advance(MethodData *md, int bci);
#endif // CC_INTERP

  // Specific initialization.
  void post_initialize(BytecodeStream* stream, MethodData* mdo);

#ifndef PRODUCT
  void print_data_on(outputStream* st, const char* extra = NULL) const;
#endif
};

// BranchData
//
// A BranchData is used to access profiling data for a two-way branch.
// It consists of taken and not_taken counts as well as a data displacement
// for the taken case.
class BranchData : public JumpData {
protected:
  enum {
    not_taken_off_set = jump_cell_count,
    branch_cell_count
  };

  void set_displacement(int displacement) {
    set_int_at(displacement_off_set, displacement);
  }

public:
  BranchData(DataLayout* layout) : JumpData(layout) {
    assert(layout->tag() == DataLayout::branch_data_tag, "wrong type");
  }

  virtual bool is_BranchData() const { return true; }

  static int static_cell_count() {
    return branch_cell_count;
  }

  virtual int cell_count() const {
    return static_cell_count();
  }

  // Direct accessor
  uint not_taken() const {
    return uint_at(not_taken_off_set);
  }

  void set_not_taken(uint cnt) {
    set_uint_at(not_taken_off_set, cnt);
  }

  uint inc_not_taken() {
    uint cnt = not_taken() + 1;
    // Did we wrap? Will compiler screw us??
    if (cnt == 0) cnt--;
    set_uint_at(not_taken_off_set, cnt);
    return cnt;
  }

  // Code generation support
  static ByteSize not_taken_offset() {
    return cell_offset(not_taken_off_set);
  }
  static ByteSize branch_data_size() {
    return cell_offset(branch_cell_count);
  }

#ifdef CC_INTERP
  static int branch_data_size_in_bytes() {
    return cell_offset_in_bytes(branch_cell_count);
  }

  static void increment_not_taken_count_no_overflow(DataLayout* layout) {
    increment_uint_at_no_overflow(layout, not_taken_off_set);
  }

  static DataLayout* advance_not_taken(DataLayout* layout) {
    return (DataLayout*) (((address)layout) + (ssize_t)BranchData::branch_data_size_in_bytes());
  }
#endif // CC_INTERP

  // Specific initialization.
  void post_initialize(BytecodeStream* stream, MethodData* mdo);

#ifndef PRODUCT
  void print_data_on(outputStream* st, const char* extra = NULL) const;
#endif
};

// ArrayData
//
// A ArrayData is a base class for accessing profiling data which does
// not have a statically known size.  It consists of an array length
// and an array start.
class ArrayData : public ProfileData {
protected:
  friend class DataLayout;

  enum {
    array_len_off_set,
    array_start_off_set
  };

  uint array_uint_at(int index) const {
    int aindex = index + array_start_off_set;
    return uint_at(aindex);
  }
  int array_int_at(int index) const {
    int aindex = index + array_start_off_set;
    return int_at(aindex);
  }
  oop array_oop_at(int index) const {
    int aindex = index + array_start_off_set;
    return oop_at(aindex);
  }
  void array_set_int_at(int index, int value) {
    int aindex = index + array_start_off_set;
    set_int_at(aindex, value);
  }

#ifdef CC_INTERP
  // Static low level accessors for DataLayout with ArrayData's semantics.

  static void increment_array_uint_at_no_overflow(DataLayout* layout, int index) {
    int aindex = index + array_start_off_set;
    increment_uint_at_no_overflow(layout, aindex);
  }

  static int array_int_at(DataLayout* layout, int index) {
    int aindex = index + array_start_off_set;
    return int_at(layout, aindex);
  }
#endif // CC_INTERP

  // Code generation support for subclasses.
  static ByteSize array_element_offset(int index) {
    return cell_offset(array_start_off_set + index);
  }

public:
  ArrayData(DataLayout* layout) : ProfileData(layout) {}

  virtual bool is_ArrayData() const { return true; }

  static int static_cell_count() {
    return -1;
  }

  int array_len() const {
    return int_at_unchecked(array_len_off_set);
  }

  virtual int cell_count() const {
    return array_len() + 1;
  }

  // Code generation support
  static ByteSize array_len_offset() {
    return cell_offset(array_len_off_set);
  }
  static ByteSize array_start_offset() {
    return cell_offset(array_start_off_set);
  }
};

// MultiBranchData
//
// A MultiBranchData is used to access profiling information for
// a multi-way branch (*switch bytecodes).  It consists of a series
// of (count, displacement) pairs, which count the number of times each
// case was taken and specify the data displacment for each branch target.
class MultiBranchData : public ArrayData {
protected:
  enum {
    default_count_off_set,
    default_disaplacement_off_set,
    case_array_start
  };
  enum {
    relative_count_off_set,
    relative_displacement_off_set,
    per_case_cell_count
  };

  void set_default_displacement(int displacement) {
    array_set_int_at(default_disaplacement_off_set, displacement);
  }
  void set_displacement_at(int index, int displacement) {
    array_set_int_at(case_array_start +
                     index * per_case_cell_count +
                     relative_displacement_off_set,
                     displacement);
  }

public:
  MultiBranchData(DataLayout* layout) : ArrayData(layout) {
    assert(layout->tag() == DataLayout::multi_branch_data_tag, "wrong type");
  }

  virtual bool is_MultiBranchData() const { return true; }

  static int compute_cell_count(BytecodeStream* stream);

  int number_of_cases() const {
    int alen = array_len() - 2; // get rid of default case here.
    assert(alen % per_case_cell_count == 0, "must be even");
    return (alen / per_case_cell_count);
  }

  uint default_count() const {
    return array_uint_at(default_count_off_set);
  }
  int default_displacement() const {
    return array_int_at(default_disaplacement_off_set);
  }

  uint count_at(int index) const {
    return array_uint_at(case_array_start +
                         index * per_case_cell_count +
                         relative_count_off_set);
  }
  int displacement_at(int index) const {
    return array_int_at(case_array_start +
                        index * per_case_cell_count +
                        relative_displacement_off_set);
  }

  // Code generation support
  static ByteSize default_count_offset() {
    return array_element_offset(default_count_off_set);
  }
  static ByteSize default_displacement_offset() {
    return array_element_offset(default_disaplacement_off_set);
  }
  static ByteSize case_count_offset(int index) {
    return case_array_offset() +
           (per_case_size() * index) +
           relative_count_offset();
  }
  static ByteSize case_array_offset() {
    return array_element_offset(case_array_start);
  }
  static ByteSize per_case_size() {
    return in_ByteSize(per_case_cell_count) * cell_size;
  }
  static ByteSize relative_count_offset() {
    return in_ByteSize(relative_count_off_set) * cell_size;
  }
  static ByteSize relative_displacement_offset() {
    return in_ByteSize(relative_displacement_off_set) * cell_size;
  }

#ifdef CC_INTERP
  static void increment_count_no_overflow(DataLayout* layout, int index) {
    if (index == -1) {
      increment_array_uint_at_no_overflow(layout, default_count_off_set);
    } else {
      increment_array_uint_at_no_overflow(layout, case_array_start +
                                                  index * per_case_cell_count +
                                                  relative_count_off_set);
    }
  }

  static DataLayout* advance(DataLayout* layout, int index) {
    if (index == -1) {
      return (DataLayout*) (((address)layout) + (ssize_t)array_int_at(layout, default_disaplacement_off_set));
    } else {
      return (DataLayout*) (((address)layout) + (ssize_t)array_int_at(layout, case_array_start +
                                                                              index * per_case_cell_count +
                                                                              relative_displacement_off_set));
    }
  }
#endif // CC_INTERP

  // Specific initialization.
  void post_initialize(BytecodeStream* stream, MethodData* mdo);

#ifndef PRODUCT
  void print_data_on(outputStream* st, const char* extra = NULL) const;
#endif
};

class ArgInfoData : public ArrayData {

public:
  ArgInfoData(DataLayout* layout) : ArrayData(layout) {
    assert(layout->tag() == DataLayout::arg_info_data_tag, "wrong type");
  }

  virtual bool is_ArgInfoData() const { return true; }


  int number_of_args() const {
    return array_len();
  }

  uint arg_modified(int arg) const {
    return array_uint_at(arg);
  }

  void set_arg_modified(int arg, uint val) {
    array_set_int_at(arg, val);
  }

#ifndef PRODUCT
  void print_data_on(outputStream* st, const char* extra = NULL) const;
#endif
};

// ParametersTypeData
//
// A ParametersTypeData is used to access profiling information about
// types of parameters to a method
class ParametersTypeData : public ArrayData {

private:
  TypeStackSlotEntries _parameters;

  static int stack_slot_local_offset(int i) {
    assert_profiling_enabled();
    return array_start_off_set + TypeStackSlotEntries::stack_slot_local_offset(i);
  }

  static int type_local_offset(int i) {
    assert_profiling_enabled();
    return array_start_off_set + TypeStackSlotEntries::type_local_offset(i);
  }

  static bool profiling_enabled();
  static void assert_profiling_enabled() {
    assert(profiling_enabled(), "method parameters profiling should be on");
  }

public:
  ParametersTypeData(DataLayout* layout) : ArrayData(layout), _parameters(1, number_of_parameters()) {
    assert(layout->tag() == DataLayout::parameters_type_data_tag, "wrong type");
    // Some compilers (VC++) don't want this passed in member initialization list
    _parameters.set_profile_data(this);
  }

  static int compute_cell_count(Method* m);

  virtual bool is_ParametersTypeData() const { return true; }

  virtual void post_initialize(BytecodeStream* stream, MethodData* mdo);

  int number_of_parameters() const {
    return array_len() / TypeStackSlotEntries::per_arg_count();
  }

  const TypeStackSlotEntries* parameters() const { return &_parameters; }

  uint stack_slot(int i) const {
    return _parameters.stack_slot(i);
  }

  void set_type(int i, Klass* k) {
    intptr_t current = _parameters.type(i);
    _parameters.set_type(i, TypeEntries::with_status((intptr_t)k, current));
  }

  virtual void clean_weak_klass_links(BoolObjectClosure* is_alive_closure) {
    _parameters.clean_weak_klass_links(is_alive_closure);
  }

#ifndef PRODUCT
  virtual void print_data_on(outputStream* st, const char* extra = NULL) const;
#endif

  static ByteSize stack_slot_offset(int i) {
    return cell_offset(stack_slot_local_offset(i));
  }

  static ByteSize type_offset(int i) {
    return cell_offset(type_local_offset(i));
  }
};

// SpeculativeTrapData
//
// A SpeculativeTrapData is used to record traps due to type
// speculation. It records the root of the compilation: that type
// speculation is wrong in the context of one compilation (for
// method1) doesn't mean it's wrong in the context of another one (for
// method2). Type speculation could have more/different data in the
// context of the compilation of method2 and it's worthwhile to try an
// optimization that failed for compilation of method1 in the context
// of compilation of method2.
// Space for SpeculativeTrapData entries is allocated from the extra
// data space in the MDO. If we run out of space, the trap data for
// the ProfileData at that bci is updated.
class SpeculativeTrapData : public ProfileData {
protected:
  enum {
    method_offset,
    speculative_trap_cell_count
  };
public:
  SpeculativeTrapData(DataLayout* layout) : ProfileData(layout) {
    assert(layout->tag() == DataLayout::speculative_trap_data_tag, "wrong type");
  }

  virtual bool is_SpeculativeTrapData() const { return true; }

  static int static_cell_count() {
    return speculative_trap_cell_count;
  }

  virtual int cell_count() const {
    return static_cell_count();
  }

  // Direct accessor
  Method* method() const {
    return (Method*)intptr_at(method_offset);
  }

  void set_method(Method* m) {
    set_intptr_at(method_offset, (intptr_t)m);
  }

#ifndef PRODUCT
  virtual void print_data_on(outputStream* st, const char* extra = NULL) const;
#endif
};

// MethodData*
//
// A MethodData* holds information which has been collected about
// a method.  Its layout looks like this:
//
// -----------------------------
// | header                    |
// | klass                     |
// -----------------------------
// | method                    |
// | size of the MethodData* |
// -----------------------------
// | Data entries...           |
// |   (variable size)         |
// |                           |
// .                           .
// .                           .
// .                           .
// |                           |
// -----------------------------
//
// The data entry area is a heterogeneous array of DataLayouts. Each
// DataLayout in the array corresponds to a specific bytecode in the
// method.  The entries in the array are sorted by the corresponding
// bytecode.  Access to the data is via resource-allocated ProfileData,
// which point to the underlying blocks of DataLayout structures.
//
// During interpretation, if profiling in enabled, the interpreter
// maintains a method data pointer (mdp), which points at the entry
// in the array corresponding to the current bci.  In the course of
// intepretation, when a bytecode is encountered that has profile data
// associated with it, the entry pointed to by mdp is updated, then the
// mdp is adjusted to point to the next appropriate DataLayout.  If mdp
// is NULL to begin with, the interpreter assumes that the current method
// is not (yet) being profiled.
//
// In MethodData* parlance, "dp" is a "data pointer", the actual address
// of a DataLayout element.  A "di" is a "data index", the offset in bytes
// from the base of the data entry array.  A "displacement" is the byte offset
// in certain ProfileData objects that indicate the amount the mdp must be
// adjusted in the event of a change in control flow.
//

CC_INTERP_ONLY(class BytecodeInterpreter;)

class MethodData : public Metadata {
  friend class VMStructs;
  CC_INTERP_ONLY(friend class BytecodeInterpreter;)
private:
  friend class ProfileData;

  // Back pointer to the Method*
  Method* _method;

  // Size of this oop in bytes
  int _size;

  // Cached hint for bci_to_dp and bci_to_data
  int _hint_di;

  Mutex _extra_data_lock;

  MethodData(methodHandle method, int size, TRAPS);
public:
  static MethodData* allocate(ClassLoaderData* loader_data, methodHandle method, TRAPS);
  MethodData() : _extra_data_lock(Monitor::leaf, "MDO extra data lock") {}; // For ciMethodData

  bool is_methodData() const volatile { return true; }
  void initialize(bool for_reprofile = false);

  // Whole-method sticky bits and flags
  enum {
<<<<<<< HEAD
#ifdef GRAAL
    _trap_hist_limit    = 19,   // decoupled from Deoptimization::Reason_LIMIT
#else
    _trap_hist_limit    = 17,   // decoupled from Deoptimization::Reason_LIMIT
#endif
=======
    _trap_hist_limit    = 19,   // decoupled from Deoptimization::Reason_LIMIT
>>>>>>> e684f462
    _trap_hist_mask     = max_jubyte,
    _extra_data_count   = 4     // extra DataLayout headers, for trap history
  }; // Public flag values
private:
  uint _nof_decompiles;             // count of all nmethod removals
  uint _nof_overflow_recompiles;    // recompile count, excluding recomp. bits
  uint _nof_overflow_traps;         // trap count, excluding _trap_hist
  union {
    intptr_t _align;
#ifdef GRAAL
    u1 _array[2*_trap_hist_limit];
#else
    u1 _array[_trap_hist_limit];
#endif
  } _trap_hist;

  // Support for interprocedural escape analysis, from Thomas Kotzmann.
  intx              _eflags;          // flags on escape information
  intx              _arg_local;       // bit set of non-escaping arguments
  intx              _arg_stack;       // bit set of stack-allocatable arguments
  intx              _arg_returned;    // bit set of returned arguments

  int _creation_mileage;              // method mileage at MDO creation

  // How many invocations has this MDO seen?
  // These counters are used to determine the exact age of MDO.
  // We need those because in tiered a method can be concurrently
  // executed at different levels.
  InvocationCounter _invocation_counter;
  // Same for backedges.
  InvocationCounter _backedge_counter;
  // Counter values at the time profiling started.
  int               _invocation_counter_start;
  int               _backedge_counter_start;

#if INCLUDE_RTM_OPT
  // State of RTM code generation during compilation of the method
  int               _rtm_state;
#endif

  // Number of loops and blocks is computed when compiling the first
  // time with C1. It is used to determine if method is trivial.
  short             _num_loops;
  short             _num_blocks;
  // Highest compile level this method has ever seen.
  u1                _highest_comp_level;
  // Same for OSR level
  u1                _highest_osr_comp_level;
  // Does this method contain anything worth profiling?
  bool              _would_profile;

#ifdef GRAAL
  // Support for HotSpotMethodData.setCompiledGraphSize(int)
  int               _graal_node_count;
#endif

  // Size of _data array in bytes.  (Excludes header and extra_data fields.)
  int _data_size;

  // data index for the area dedicated to parameters. -1 if no
  // parameter profiling.
  int _parameters_type_data_di;

  // Beginning of the data entries
  intptr_t _data[1];

  // Helper for size computation
  static int compute_data_size(BytecodeStream* stream);
  static int bytecode_cell_count(Bytecodes::Code code);
  static bool is_speculative_trap_bytecode(Bytecodes::Code code);
  enum { no_profile_data = -1, variable_cell_count = -2 };

  // Helper for initialization
  DataLayout* data_layout_at(int data_index) const {
    assert(data_index % sizeof(intptr_t) == 0, "unaligned");
    return (DataLayout*) (((address)_data) + data_index);
  }

  // Initialize an individual data segment.  Returns the size of
  // the segment in bytes.
  int initialize_data(BytecodeStream* stream, int data_index);

  // Helper for data_at
  DataLayout* limit_data_position() const {
    return (DataLayout*)((address)data_base() + _data_size);
  }
  bool out_of_bounds(int data_index) const {
    return data_index >= data_size();
  }

  // Give each of the data entries a chance to perform specific
  // data initialization.
  void post_initialize(BytecodeStream* stream);

  // hint accessors
  int      hint_di() const  { return _hint_di; }
  void set_hint_di(int di)  {
    assert(!out_of_bounds(di), "hint_di out of bounds");
    _hint_di = di;
  }
  ProfileData* data_before(int bci) {
    // avoid SEGV on this edge case
    if (data_size() == 0)
      return NULL;
    int hint = hint_di();
    if (data_layout_at(hint)->bci() <= bci)
      return data_at(hint);
    return first_data();
  }

  // What is the index of the first data entry?
  int first_di() const { return 0; }

  ProfileData* bci_to_extra_data_helper(int bci, Method* m, DataLayout*& dp, bool concurrent);
  // Find or create an extra ProfileData:
  ProfileData* bci_to_extra_data(int bci, Method* m, bool create_if_missing);

  // return the argument info cell
  ArgInfoData *arg_info();

  enum {
    no_type_profile = 0,
    type_profile_jsr292 = 1,
    type_profile_all = 2
  };

  static bool profile_jsr292(methodHandle m, int bci);
  static int profile_arguments_flag();
  static bool profile_all_arguments();
  static bool profile_arguments_for_invoke(methodHandle m, int bci);
  static int profile_return_flag();
  static bool profile_all_return();
  static bool profile_return_for_invoke(methodHandle m, int bci);
  static int profile_parameters_flag();
  static bool profile_parameters_jsr292_only();
  static bool profile_all_parameters();

  void clean_extra_data(BoolObjectClosure* is_alive);
  void clean_extra_data_helper(DataLayout* dp, int shift, bool reset = false);
  void verify_extra_data_clean(BoolObjectClosure* is_alive);

public:
  static int header_size() {
    return sizeof(MethodData)/wordSize;
  }

  // Compute the size of a MethodData* before it is created.
  static int compute_allocation_size_in_bytes(methodHandle method);
  static int compute_allocation_size_in_words(methodHandle method);
  static int compute_extra_data_count(int data_size, int empty_bc_count, bool needs_speculative_traps);

  // Determine if a given bytecode can have profile information.
  static bool bytecode_has_profile(Bytecodes::Code code) {
    return bytecode_cell_count(code) != no_profile_data;
  }

  // reset into original state
  void init();

  // My size
  int size_in_bytes() const { return _size; }
  int size() const    { return align_object_size(align_size_up(_size, BytesPerWord)/BytesPerWord); }
#if INCLUDE_SERVICES
  void collect_statistics(KlassSizeStats *sz) const;
#endif

  int      creation_mileage() const  { return _creation_mileage; }
  void set_creation_mileage(int x)   { _creation_mileage = x; }

  int invocation_count() {
    if (invocation_counter()->carry()) {
      return InvocationCounter::count_limit;
    }
    return invocation_counter()->count();
  }
  int backedge_count() {
    if (backedge_counter()->carry()) {
      return InvocationCounter::count_limit;
    }
    return backedge_counter()->count();
  }

  int invocation_count_start() {
    if (invocation_counter()->carry()) {
      return 0;
    }
    return _invocation_counter_start;
  }

  int backedge_count_start() {
    if (backedge_counter()->carry()) {
      return 0;
    }
    return _backedge_counter_start;
  }

  int invocation_count_delta() { return invocation_count() - invocation_count_start(); }
  int backedge_count_delta()   { return backedge_count()   - backedge_count_start();   }

  void reset_start_counters() {
    _invocation_counter_start = invocation_count();
    _backedge_counter_start = backedge_count();
  }

  InvocationCounter* invocation_counter()     { return &_invocation_counter; }
  InvocationCounter* backedge_counter()       { return &_backedge_counter;   }

#if INCLUDE_RTM_OPT
  int rtm_state() const {
    return _rtm_state;
  }
  void set_rtm_state(RTMState rstate) {
    _rtm_state = (int)rstate;
  }
  void atomic_set_rtm_state(RTMState rstate) {
    Atomic::store((int)rstate, &_rtm_state);
  }

  static int rtm_state_offset_in_bytes() {
    return offset_of(MethodData, _rtm_state);
  }
#endif

  void set_would_profile(bool p)              { _would_profile = p;    }
  bool would_profile() const                  { return _would_profile; }

  int highest_comp_level() const              { return _highest_comp_level;      }
  void set_highest_comp_level(int level)      { _highest_comp_level = level;     }
  int highest_osr_comp_level() const          { return _highest_osr_comp_level;  }
  void set_highest_osr_comp_level(int level)  { _highest_osr_comp_level = level; }

  int num_loops() const                       { return _num_loops;  }
  void set_num_loops(int n)                   { _num_loops = n;     }
  int num_blocks() const                      { return _num_blocks; }
  void set_num_blocks(int n)                  { _num_blocks = n;    }

  bool is_mature() const;  // consult mileage and ProfileMaturityPercentage
  static int mileage_of(Method* m);

  // Support for interprocedural escape analysis, from Thomas Kotzmann.
  enum EscapeFlag {
    estimated    = 1 << 0,
    return_local = 1 << 1,
    return_allocated = 1 << 2,
    allocated_escapes = 1 << 3,
    unknown_modified = 1 << 4
  };

  intx eflags()                                  { return _eflags; }
  intx arg_local()                               { return _arg_local; }
  intx arg_stack()                               { return _arg_stack; }
  intx arg_returned()                            { return _arg_returned; }
  uint arg_modified(int a)                       { ArgInfoData *aid = arg_info();
                                                   assert(aid != NULL, "arg_info must be not null");
                                                   assert(a >= 0 && a < aid->number_of_args(), "valid argument number");
                                                   return aid->arg_modified(a); }

  void set_eflags(intx v)                        { _eflags = v; }
  void set_arg_local(intx v)                     { _arg_local = v; }
  void set_arg_stack(intx v)                     { _arg_stack = v; }
  void set_arg_returned(intx v)                  { _arg_returned = v; }
  void set_arg_modified(int a, uint v)           { ArgInfoData *aid = arg_info();
                                                   assert(aid != NULL, "arg_info must be not null");
                                                   assert(a >= 0 && a < aid->number_of_args(), "valid argument number");
                                                   aid->set_arg_modified(a, v); }

  void clear_escape_info()                       { _eflags = _arg_local = _arg_stack = _arg_returned = 0; }

  // Location and size of data area
  address data_base() const {
    return (address) _data;
  }
  int data_size() const {
    return _data_size;
  }

  // Accessors
  Method* method() const { return _method; }

  // Get the data at an arbitrary (sort of) data index.
  ProfileData* data_at(int data_index) const;

  // Walk through the data in order.
  ProfileData* first_data() const { return data_at(first_di()); }
  ProfileData* next_data(ProfileData* current) const;
  bool is_valid(ProfileData* current) const { return current != NULL; }

  // Convert a dp (data pointer) to a di (data index).
  int dp_to_di(address dp) const {
    return dp - ((address)_data);
  }

  address di_to_dp(int di) {
    return (address)data_layout_at(di);
  }

  // bci to di/dp conversion.
  address bci_to_dp(int bci);
  int bci_to_di(int bci) {
    return dp_to_di(bci_to_dp(bci));
  }

  // Get the data at an arbitrary bci, or NULL if there is none.
  ProfileData* bci_to_data(int bci);

  // Same, but try to create an extra_data record if one is needed:
  ProfileData* allocate_bci_to_data(int bci, Method* m) {
    ProfileData* data = NULL;
    // If m not NULL, try to allocate a SpeculativeTrapData entry
    if (m == NULL) {
      data = bci_to_data(bci);
    }
    if (data != NULL) {
      return data;
    }
    data = bci_to_extra_data(bci, m, true);
    if (data != NULL) {
      return data;
    }
    // If SpeculativeTrapData allocation fails try to allocate a
    // regular entry
    data = bci_to_data(bci);
    if (data != NULL) {
      return data;
    }
    return bci_to_extra_data(bci, NULL, true);
  }

  // Add a handful of extra data records, for trap tracking.
  DataLayout* extra_data_base() const { return limit_data_position(); }
  DataLayout* extra_data_limit() const { return (DataLayout*)((address)this + size_in_bytes()); }
  int extra_data_size() const { return (address)extra_data_limit()
                               - (address)extra_data_base(); }
  static DataLayout* next_extra(DataLayout* dp);

  // Return (uint)-1 for overflow.
  uint trap_count(int reason) const {
    assert((uint)reason < GRAAL_ONLY(2*) _trap_hist_limit, "oob");
    return (int)((_trap_hist._array[reason]+1) & _trap_hist_mask) - 1;
  }
  // For loops:
  static uint trap_reason_limit() { return _trap_hist_limit; }
  static uint trap_count_limit()  { return _trap_hist_mask; }
  uint inc_trap_count(int reason) {
    // Count another trap, anywhere in this method.
    assert(reason >= 0, "must be single trap");
    assert((uint)reason < GRAAL_ONLY(2*) _trap_hist_limit, "oob");
    uint cnt1 = 1 + _trap_hist._array[reason];
    if ((cnt1 & _trap_hist_mask) != 0) {  // if no counter overflow...
      _trap_hist._array[reason] = cnt1;
      return cnt1;
    } else {
      return _trap_hist_mask + (++_nof_overflow_traps);
    }
  }

  uint overflow_trap_count() const {
    return _nof_overflow_traps;
  }
  uint overflow_recompile_count() const {
    return _nof_overflow_recompiles;
  }
  void inc_overflow_recompile_count() {
    _nof_overflow_recompiles += 1;
  }
  uint decompile_count() const {
    return _nof_decompiles;
  }
  void inc_decompile_count() {
    _nof_decompiles += 1;
    if (decompile_count() > (uint)PerMethodRecompilationCutoff) {
      method()->set_not_compilable(CompLevel_full_optimization, true, "decompile_count > PerMethodRecompilationCutoff");
    }
  }

  // Return pointer to area dedicated to parameters in MDO
  ParametersTypeData* parameters_type_data() const {
    return _parameters_type_data_di != -1 ? data_layout_at(_parameters_type_data_di)->data_in()->as_ParametersTypeData() : NULL;
  }

  int parameters_type_data_di() const {
    assert(_parameters_type_data_di != -1, "no args type data");
    return _parameters_type_data_di;
  }

  // Support for code generation
  static ByteSize data_offset() {
    return byte_offset_of(MethodData, _data[0]);
  }

  static ByteSize trap_history_offset() {
    return byte_offset_of(MethodData, _trap_hist._array);
  }

  static ByteSize invocation_counter_offset() {
    return byte_offset_of(MethodData, _invocation_counter);
  }
  static ByteSize backedge_counter_offset() {
    return byte_offset_of(MethodData, _backedge_counter);
  }

  static ByteSize parameters_type_data_di_offset() {
    return byte_offset_of(MethodData, _parameters_type_data_di);
  }

  // Deallocation support - no pointer fields to deallocate
  void deallocate_contents(ClassLoaderData* loader_data) {}

  // GC support
  void set_size(int object_size_in_bytes) { _size = object_size_in_bytes; }

  // Printing
#ifndef PRODUCT
  void print_on      (outputStream* st) const;
#endif
  void print_value_on(outputStream* st) const;

#ifndef PRODUCT
  // printing support for method data
  void print_data_on(outputStream* st) const;
#endif

  const char* internal_name() const { return "{method data}"; }

  // verification
  void verify_on(outputStream* st);
  void verify_data_on(outputStream* st);

  static bool profile_parameters_for_method(methodHandle m);
  static bool profile_arguments();
  static bool profile_arguments_jsr292_only();
  static bool profile_return();
  static bool profile_parameters();
  static bool profile_return_jsr292_only();

<<<<<<< HEAD
  void clean_weak_method_links();
=======
  void clean_method_data(BoolObjectClosure* is_alive);
>>>>>>> e684f462
};

#endif // SHARE_VM_OOPS_METHODDATAOOP_HPP<|MERGE_RESOLUTION|>--- conflicted
+++ resolved
@@ -1374,7 +1374,16 @@
     return cell_offset(static_cell_count());
   }
 
-<<<<<<< HEAD
+#ifdef CC_INTERP
+  static int virtual_call_data_size_in_bytes() {
+    return cell_offset_in_bytes(static_cell_count());
+  }
+
+  static DataLayout* advance(DataLayout* layout) {
+    return (DataLayout*) (((address)layout) + (ssize_t)VirtualCallData::virtual_call_data_size_in_bytes());
+  }
+#endif // CC_INTERP
+
 #ifdef GRAAL
   static ByteSize method_offset(uint row) {
     return cell_offset(method_cell_index(row));
@@ -1434,21 +1443,7 @@
 #ifdef GRAAL
   void print_method_data_on(outputStream* st) const;
 #endif
-  void print_data_on(outputStream* st) const;
-=======
-#ifdef CC_INTERP
-  static int virtual_call_data_size_in_bytes() {
-    return cell_offset_in_bytes(static_cell_count());
-  }
-
-  static DataLayout* advance(DataLayout* layout) {
-    return (DataLayout*) (((address)layout) + (ssize_t)VirtualCallData::virtual_call_data_size_in_bytes());
-  }
-#endif // CC_INTERP
-
-#ifndef PRODUCT
   void print_data_on(outputStream* st, const char* extra = NULL) const;
->>>>>>> e684f462
 #endif
 };
 
@@ -2168,15 +2163,7 @@
 
   // Whole-method sticky bits and flags
   enum {
-<<<<<<< HEAD
-#ifdef GRAAL
-    _trap_hist_limit    = 19,   // decoupled from Deoptimization::Reason_LIMIT
-#else
-    _trap_hist_limit    = 17,   // decoupled from Deoptimization::Reason_LIMIT
-#endif
-=======
-    _trap_hist_limit    = 19,   // decoupled from Deoptimization::Reason_LIMIT
->>>>>>> e684f462
+    _trap_hist_limit    = 19 GRAAL_ONLY(+2),   // decoupled from Deoptimization::Reason_LIMIT
     _trap_hist_mask     = max_jubyte,
     _extra_data_count   = 4     // extra DataLayout headers, for trap history
   }; // Public flag values
@@ -2612,11 +2599,9 @@
   static bool profile_parameters();
   static bool profile_return_jsr292_only();
 
-<<<<<<< HEAD
+  void clean_method_data(BoolObjectClosure* is_alive);
+
   void clean_weak_method_links();
-=======
-  void clean_method_data(BoolObjectClosure* is_alive);
->>>>>>> e684f462
 };
 
 #endif // SHARE_VM_OOPS_METHODDATAOOP_HPP