--- conflicted
+++ resolved
@@ -383,18 +383,6 @@
   virtual void set_alloc_size(juint n) = 0;
 
   // Compiler support
-<<<<<<< HEAD
-  static int super_offset_in_bytes()         { return offset_of(Klass, _super); }
-  static int super_check_offset_offset_in_bytes() { return offset_of(Klass, _super_check_offset); }
-  static int primary_supers_offset_in_bytes(){ return offset_of(Klass, _primary_supers); }
-  static int secondary_super_cache_offset_in_bytes() { return offset_of(Klass, _secondary_super_cache); }
-  static int secondary_supers_offset_in_bytes() { return offset_of(Klass, _secondary_supers); }
-  static int java_mirror_offset_in_bytes()   { return offset_of(Klass, _java_mirror); }
-  static int graal_mirror_offset_in_bytes()  { return offset_of(Klass, _graal_mirror); }
-  static int modifier_flags_offset_in_bytes(){ return offset_of(Klass, _modifier_flags); }
-  static int layout_helper_offset_in_bytes() { return offset_of(Klass, _layout_helper); }
-  static int access_flags_offset_in_bytes()  { return offset_of(Klass, _access_flags); }
-=======
   static ByteSize super_offset()                 { return in_ByteSize(sizeof(klassOopDesc) + offset_of(Klass, _super)); }
   static ByteSize super_check_offset_offset()    { return in_ByteSize(sizeof(klassOopDesc) + offset_of(Klass, _super_check_offset)); }
   static ByteSize primary_supers_offset()        { return in_ByteSize(sizeof(klassOopDesc) + offset_of(Klass, _primary_supers)); }
@@ -404,7 +392,7 @@
   static ByteSize modifier_flags_offset()        { return in_ByteSize(sizeof(klassOopDesc) + offset_of(Klass, _modifier_flags)); }
   static ByteSize layout_helper_offset()         { return in_ByteSize(sizeof(klassOopDesc) + offset_of(Klass, _layout_helper)); }
   static ByteSize access_flags_offset()          { return in_ByteSize(sizeof(klassOopDesc) + offset_of(Klass, _access_flags)); }
->>>>>>> 489a62a3
+  static ByteSize graal_mirror_offset()          { return in_ByteSize(sizeof(klassOopDesc) + offset_of(Klass, _graal_mirror)); }
 
   // Unpacking layout_helper:
   enum {
