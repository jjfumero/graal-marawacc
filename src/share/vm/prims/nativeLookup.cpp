/*
 * Copyright (c) 1997, 2014, Oracle and/or its affiliates. All rights reserved.
 * DO NOT ALTER OR REMOVE COPYRIGHT NOTICES OR THIS FILE HEADER.
 *
 * This code is free software; you can redistribute it and/or modify it
 * under the terms of the GNU General Public License version 2 only, as
 * published by the Free Software Foundation.
 *
 * This code is distributed in the hope that it will be useful, but WITHOUT
 * ANY WARRANTY; without even the implied warranty of MERCHANTABILITY or
 * FITNESS FOR A PARTICULAR PURPOSE.  See the GNU General Public License
 * version 2 for more details (a copy is included in the LICENSE file that
 * accompanied this code).
 *
 * You should have received a copy of the GNU General Public License version
 * 2 along with this work; if not, write to the Free Software Foundation,
 * Inc., 51 Franklin St, Fifth Floor, Boston, MA 02110-1301 USA.
 *
 * Please contact Oracle, 500 Oracle Parkway, Redwood Shores, CA 94065 USA
 * or visit www.oracle.com if you need additional information or have any
 * questions.
 *
 */

#include "precompiled.hpp"
#include "classfile/javaClasses.hpp"
#include "classfile/systemDictionary.hpp"
#include "classfile/vmSymbols.hpp"
#include "memory/oopFactory.hpp"
#include "memory/resourceArea.hpp"
#include "memory/universe.inline.hpp"
#include "oops/instanceKlass.hpp"
#include "oops/method.hpp"
#include "oops/oop.inline.hpp"
#include "oops/symbol.hpp"
#include "prims/jvm_misc.hpp"
#include "prims/nativeLookup.hpp"
#include "runtime/arguments.hpp"
#include "runtime/handles.inline.hpp"
#include "runtime/javaCalls.hpp"
#include "runtime/sharedRuntime.hpp"
#include "runtime/signature.hpp"
#include "utilities/macros.hpp"
#ifdef TARGET_OS_FAMILY_linux
# include "os_linux.inline.hpp"
#endif
#ifdef TARGET_OS_FAMILY_solaris
# include "os_solaris.inline.hpp"
#endif
#ifdef TARGET_OS_FAMILY_windows
# include "os_windows.inline.hpp"
#endif
#ifdef TARGET_OS_FAMILY_aix
# include "os_aix.inline.hpp"
#endif
#ifdef TARGET_OS_FAMILY_bsd
# include "os_bsd.inline.hpp"
#endif


static void mangle_name_on(outputStream* st, Symbol* name, int begin, int end) {
  char* bytes = (char*)name->bytes() + begin;
  char* end_bytes = (char*)name->bytes() + end;
  while (bytes < end_bytes) {
    jchar c;
    bytes = UTF8::next(bytes, &c);
    if (c <= 0x7f && isalnum(c)) {
      st->put((char) c);
    } else {
           if (c == '_') st->print("_1");
      else if (c == '/') st->print("_");
      else if (c == ';') st->print("_2");
      else if (c == '[') st->print("_3");
      else               st->print("_%.5x", c);
    }
  }
}


static void mangle_name_on(outputStream* st, Symbol* name) {
  mangle_name_on(st, name, 0, name->utf8_length());
}


char* NativeLookup::pure_jni_name(methodHandle method) {
  stringStream st;
  // Prefix
  st.print("Java_");
  // Klass name
  mangle_name_on(&st, method->klass_name());
  st.print("_");
  // Method name
  mangle_name_on(&st, method->name());
  return st.as_string();
}


char* NativeLookup::critical_jni_name(methodHandle method) {
  stringStream st;
  // Prefix
  st.print("JavaCritical_");
  // Klass name
  mangle_name_on(&st, method->klass_name());
  st.print("_");
  // Method name
  mangle_name_on(&st, method->name());
  return st.as_string();
}


char* NativeLookup::long_jni_name(methodHandle method) {
  // Signature ignore the wrapping parenteses and the trailing return type
  stringStream st;
  Symbol* signature = method->signature();
  st.print("__");
  // find ')'
  int end;
  for (end = 0; end < signature->utf8_length() && signature->byte_at(end) != ')'; end++);
  // skip first '('
  mangle_name_on(&st, signature, 1, end);
  return st.as_string();
}

extern "C" {
  void JNICALL JVM_RegisterUnsafeMethods(JNIEnv *env, jclass unsafecls);
  void JNICALL JVM_RegisterMethodHandleMethods(JNIEnv *env, jclass unsafecls);
  void JNICALL JVM_RegisterPerfMethods(JNIEnv *env, jclass perfclass);
  void JNICALL JVM_RegisterWhiteBoxMethods(JNIEnv *env, jclass wbclass);
#ifdef JVMCI
  void     JNICALL JVM_InitJVMCIClassLoader(JNIEnv *env, jclass c, jobject loader);
  void     JNICALL JVM_InitializeJVMCINatives(JNIEnv *env, jclass compilerToVMClass);
  jobject  JNICALL JVM_GetJVMCIRuntime(JNIEnv *env, jclass c);
  jobject  JNICALL JVM_GetJVMCIRuntime(JNIEnv *env, jclass c);
  jobject  JNICALL JVM_GetJVMCIServiceImpls(JNIEnv *env, jclass c, jclass serviceClass);
  jobject  JNICALL JVM_CreateTruffleRuntime(JNIEnv *env, jclass c);
  jobject  JNICALL JVM_CreateNativeFunctionInterface(JNIEnv *env, jclass c);
<<<<<<< HEAD
  jboolean JNICALL JVM_ParseJVMCIOptions(JNIEnv *env, jclass hotspotOptionsClass);
#ifdef COMPILERJVMCI
  void     JNICALL JVM_PrintAndResetJVMCICompRate(JNIEnv *env, jclass c);
=======
  jboolean JNICALL JVM_IsCITimingEnabled(JNIEnv *env);
#ifdef COMPILERGRAAL
  void     JNICALL JVM_PrintAndResetGraalCompRate(JNIEnv *env, jclass c);
>>>>>>> c201824e
#endif
#endif
}

#define CC (char*)  /* cast a literal from (const char*) */
#define FN_PTR(f) CAST_FROM_FN_PTR(void*, &f)

static JNINativeMethod lookup_special_native_methods[] = {
  { CC"Java_sun_misc_Unsafe_registerNatives",                      NULL, FN_PTR(JVM_RegisterUnsafeMethods)       },
  { CC"Java_java_lang_invoke_MethodHandleNatives_registerNatives", NULL, FN_PTR(JVM_RegisterMethodHandleMethods) },
  { CC"Java_sun_misc_Perf_registerNatives",                        NULL, FN_PTR(JVM_RegisterPerfMethods)         },
  { CC"Java_sun_hotspot_WhiteBox_registerNatives",                 NULL, FN_PTR(JVM_RegisterWhiteBoxMethods)     },
<<<<<<< HEAD
#ifdef JVMCI
  { CC"Java_com_oracle_jvmci_hotspot_loader_Factory_init",                     NULL, FN_PTR(JVM_InitJVMCIClassLoader)               },
  { CC"Java_com_oracle_jvmci_runtime_JVMCI_initializeRuntime",                 NULL, FN_PTR(JVM_GetJVMCIRuntime)                    },
  { CC"Java_com_oracle_jvmci_runtime_Services_getServiceImpls",                NULL, FN_PTR(JVM_GetJVMCIServiceImpls)               },
  { CC"Java_com_oracle_truffle_api_Truffle_createRuntime",                     NULL, FN_PTR(JVM_CreateTruffleRuntime)               },
  { CC"Java_com_oracle_nfi_NativeFunctionInterfaceRuntime_createInterface",    NULL, FN_PTR(JVM_CreateNativeFunctionInterface)      },
  { CC"Java_com_oracle_jvmci_hotspot_CompilerToVMImpl_init",                   NULL, FN_PTR(JVM_InitializeJVMCINatives)             },
  { CC"Java_com_oracle_jvmci_hotspot_HotSpotOptions_parseVMOptions",           NULL, FN_PTR(JVM_ParseJVMCIOptions)                  },
=======
#ifdef GRAAL
  { CC"Java_com_oracle_graal_hotspot_loader_Factory_init",                                                NULL, FN_PTR(JVM_InitGraalClassLoader)               },
  { CC"Java_com_oracle_graal_api_runtime_Graal_initializeRuntime",                                        NULL, FN_PTR(JVM_GetGraalRuntime)                    },
  { CC"Java_com_oracle_graal_api_runtime_Services_getServiceImpls",                                       NULL, FN_PTR(JVM_GetGraalServiceImpls)               },
  { CC"Java_com_oracle_truffle_api_Truffle_createRuntime",                                                NULL, FN_PTR(JVM_CreateTruffleRuntime)               },
  { CC"Java_com_oracle_nfi_NativeFunctionInterfaceRuntime_createInterface",                               NULL, FN_PTR(JVM_CreateNativeFunctionInterface)      },
  { CC"Java_com_oracle_graal_hotspot_bridge_CompilerToVMImpl_init",                                       NULL, FN_PTR(JVM_InitializeGraalNatives)             },
  { CC"Java_com_oracle_graal_hotspot_HotSpotOptions_isCITimingEnabled",                                   NULL, FN_PTR(JVM_IsCITimingEnabled)                  },
>>>>>>> c201824e
#endif
};

static address lookup_special_native(char* jni_name) {
  int count = sizeof(lookup_special_native_methods) / sizeof(JNINativeMethod);
  for (int i = 0; i < count; i++) {
    // NB: To ignore the jni prefix and jni postfix strstr is used matching.
    if (strstr(jni_name, lookup_special_native_methods[i].name) != NULL) {
      return CAST_FROM_FN_PTR(address, lookup_special_native_methods[i].fnPtr);
    }
  }
  return NULL;
}

address NativeLookup::lookup_style(methodHandle method, char* pure_name, const char* long_name, int args_size, bool os_style, bool& in_base_library, TRAPS) {
  address entry;
  // Compute complete JNI name for style
  stringStream st;
  if (os_style) os::print_jni_name_prefix_on(&st, args_size);
  st.print_raw(pure_name);
  st.print_raw(long_name);
  if (os_style) os::print_jni_name_suffix_on(&st, args_size);
  char* jni_name = st.as_string();

  // If the loader is null we have a system class, so we attempt a lookup in
  // the native Java library. This takes care of any bootstrapping problems.
  // Note: It is critical for bootstrapping that Java_java_lang_ClassLoader_00024NativeLibrary_find
  // gets found the first time around - otherwise an infinite loop can occure. This is
  // another VM/library dependency
  Handle loader(THREAD, method->method_holder()->class_loader());
  if (loader.is_null() JVMCI_ONLY(|| loader() == SystemDictionary::jvmci_loader())) {
    entry = lookup_special_native(jni_name);
    if (entry == NULL) {
       entry = (address) os::dll_lookup(os::native_java_library(), jni_name);
    }
    if (entry != NULL) {
      in_base_library = true;
      return entry;
    }
  }

  // Otherwise call static method findNative in ClassLoader
  KlassHandle   klass (THREAD, SystemDictionary::ClassLoader_klass());
  Handle name_arg = java_lang_String::create_from_str(jni_name, CHECK_NULL);

  JavaValue result(T_LONG);
  JavaCalls::call_static(&result,
                         klass,
                         vmSymbols::findNative_name(),
                         vmSymbols::classloader_string_long_signature(),
                         // Arguments
                         loader,
                         name_arg,
                         CHECK_NULL);
  entry = (address) (intptr_t) result.get_jlong();

  if (entry == NULL) {
    // findNative didn't find it, if there are any agent libraries look in them
    AgentLibrary* agent;
    for (agent = Arguments::agents(); agent != NULL; agent = agent->next()) {
      entry = (address) os::dll_lookup(agent->os_lib(), jni_name);
      if (entry != NULL) {
        return entry;
      }
    }
  }

  return entry;
}


address NativeLookup::lookup_critical_style(methodHandle method, char* pure_name, const char* long_name, int args_size, bool os_style) {
  if (!method->has_native_function()) {
    return NULL;
  }

  address current_entry = method->native_function();

  char dll_name[JVM_MAXPATHLEN];
  int offset;
  if (os::dll_address_to_library_name(current_entry, dll_name, sizeof(dll_name), &offset)) {
    char ebuf[32];
    void* dll = os::dll_load(dll_name, ebuf, sizeof(ebuf));
    if (dll != NULL) {
      // Compute complete JNI name for style
      stringStream st;
      if (os_style) os::print_jni_name_prefix_on(&st, args_size);
      st.print_raw(pure_name);
      st.print_raw(long_name);
      if (os_style) os::print_jni_name_suffix_on(&st, args_size);
      char* jni_name = st.as_string();
      return (address)os::dll_lookup(dll, jni_name);
    }
  }

  return NULL;
}


// Check all the formats of native implementation name to see if there is one
// for the specified method.
address NativeLookup::lookup_entry(methodHandle method, bool& in_base_library, TRAPS) {
  address entry = NULL;
  in_base_library = false;
  // Compute pure name
  char* pure_name = pure_jni_name(method);

  // Compute argument size
  int args_size = 1                             // JNIEnv
                + (method->is_static() ? 1 : 0) // class for static methods
                + method->size_of_parameters(); // actual parameters


  // 1) Try JNI short style
  entry = lookup_style(method, pure_name, "",        args_size, true,  in_base_library, CHECK_NULL);
  if (entry != NULL) return entry;

  // Compute long name
  char* long_name = long_jni_name(method);

  // 2) Try JNI long style
  entry = lookup_style(method, pure_name, long_name, args_size, true,  in_base_library, CHECK_NULL);
  if (entry != NULL) return entry;

  // 3) Try JNI short style without os prefix/suffix
  entry = lookup_style(method, pure_name, "",        args_size, false, in_base_library, CHECK_NULL);
  if (entry != NULL) return entry;

  // 4) Try JNI long style without os prefix/suffix
  entry = lookup_style(method, pure_name, long_name, args_size, false, in_base_library, CHECK_NULL);

  return entry; // NULL indicates not found
}

// Check all the formats of native implementation name to see if there is one
// for the specified method.
address NativeLookup::lookup_critical_entry(methodHandle method) {
  if (!CriticalJNINatives) return NULL;

  if (method->is_synchronized() ||
      !method->is_static()) {
    // Only static non-synchronized methods are allowed
    return NULL;
  }

  ResourceMark rm;
  address entry = NULL;

  Symbol* signature = method->signature();
  for (int end = 0; end < signature->utf8_length(); end++) {
    if (signature->byte_at(end) == 'L') {
      // Don't allow object types
      return NULL;
    }
  }

  // Compute critical name
  char* critical_name = critical_jni_name(method);

  // Compute argument size
  int args_size = 1                             // JNIEnv
                + (method->is_static() ? 1 : 0) // class for static methods
                + method->size_of_parameters(); // actual parameters


  // 1) Try JNI short style
  entry = lookup_critical_style(method, critical_name, "",        args_size, true);
  if (entry != NULL) return entry;

  // Compute long name
  char* long_name = long_jni_name(method);

  // 2) Try JNI long style
  entry = lookup_critical_style(method, critical_name, long_name, args_size, true);
  if (entry != NULL) return entry;

  // 3) Try JNI short style without os prefix/suffix
  entry = lookup_critical_style(method, critical_name, "",        args_size, false);
  if (entry != NULL) return entry;

  // 4) Try JNI long style without os prefix/suffix
  entry = lookup_critical_style(method, critical_name, long_name, args_size, false);

  return entry; // NULL indicates not found
}

// Check if there are any JVM TI prefixes which have been applied to the native method name.
// If any are found, remove them before attemping the look up of the
// native implementation again.
// See SetNativeMethodPrefix in the JVM TI Spec for more details.
address NativeLookup::lookup_entry_prefixed(methodHandle method, bool& in_base_library, TRAPS) {
#if INCLUDE_JVMTI
  ResourceMark rm(THREAD);

  int prefix_count;
  char** prefixes = JvmtiExport::get_all_native_method_prefixes(&prefix_count);
  char* in_name = method->name()->as_C_string();
  char* wrapper_name = in_name;
  // last applied prefix will be first -- go backwards
  for (int i = prefix_count-1; i >= 0; i--) {
    char* prefix = prefixes[i];
    size_t prefix_len = strlen(prefix);
    if (strncmp(prefix, wrapper_name, prefix_len) == 0) {
      // has this prefix remove it
      wrapper_name += prefix_len;
    }
  }
  if (wrapper_name != in_name) {
    // we have a name for a wrapping method
    int wrapper_name_len = (int)strlen(wrapper_name);
    TempNewSymbol wrapper_symbol = SymbolTable::probe(wrapper_name, wrapper_name_len);
    if (wrapper_symbol != NULL) {
      KlassHandle kh(method->method_holder());
      Method* wrapper_method = kh()->lookup_method(wrapper_symbol,
                                                                  method->signature());
      if (wrapper_method != NULL && !wrapper_method->is_native()) {
        // we found a wrapper method, use its native entry
        method->set_is_prefixed_native();
        return lookup_entry(wrapper_method, in_base_library, THREAD);
      }
    }
  }
#endif // INCLUDE_JVMTI
  return NULL;
}

address NativeLookup::lookup_base(methodHandle method, bool& in_base_library, TRAPS) {
  address entry = NULL;
  ResourceMark rm(THREAD);

  entry = lookup_entry(method, in_base_library, THREAD);
  if (entry != NULL) return entry;

  // standard native method resolution has failed.  Check if there are any
  // JVM TI prefixes which have been applied to the native method name.
  entry = lookup_entry_prefixed(method, in_base_library, THREAD);
  if (entry != NULL) return entry;

  // Native function not found, throw UnsatisfiedLinkError
  THROW_MSG_0(vmSymbols::java_lang_UnsatisfiedLinkError(),
              method->name_and_sig_as_C_string());
}


address NativeLookup::lookup(methodHandle method, bool& in_base_library, TRAPS) {
  if (!method->has_native_function()) {
    address entry = lookup_base(method, in_base_library, CHECK_NULL);
    method->set_native_function(entry,
      Method::native_bind_event_is_interesting);
    // -verbose:jni printing
    if (PrintJNIResolving) {
      ResourceMark rm(THREAD);
      tty->print_cr("[Dynamic-linking native method %s.%s ... JNI]",
        method->method_holder()->external_name(),
        method->name()->as_C_string());
    }
  }
  return method->native_function();
}

address NativeLookup::base_library_lookup(const char* class_name, const char* method_name, const char* signature) {
  EXCEPTION_MARK;
  bool in_base_library = true;  // SharedRuntime inits some math methods.
  TempNewSymbol c_name = SymbolTable::new_symbol(class_name,  CATCH);
  TempNewSymbol m_name = SymbolTable::new_symbol(method_name, CATCH);
  TempNewSymbol s_name = SymbolTable::new_symbol(signature,   CATCH);

  // Find the class
  Klass* k = SystemDictionary::resolve_or_fail(c_name, true, CATCH);
  instanceKlassHandle klass (THREAD, k);

  // Find method and invoke standard lookup
  methodHandle method (THREAD,
                       klass->uncached_lookup_method(m_name, s_name, Klass::normal));
  address result = lookup(method, in_base_library, CATCH);
  assert(in_base_library, "must be in basic library");
  guarantee(result != NULL, "must be non NULL");
  return result;
}<|MERGE_RESOLUTION|>--- conflicted
+++ resolved
@@ -134,15 +134,9 @@
   jobject  JNICALL JVM_GetJVMCIServiceImpls(JNIEnv *env, jclass c, jclass serviceClass);
   jobject  JNICALL JVM_CreateTruffleRuntime(JNIEnv *env, jclass c);
   jobject  JNICALL JVM_CreateNativeFunctionInterface(JNIEnv *env, jclass c);
-<<<<<<< HEAD
-  jboolean JNICALL JVM_ParseJVMCIOptions(JNIEnv *env, jclass hotspotOptionsClass);
+  jboolean JNICALL JVM_IsCITimingEnabled(JNIEnv *env);
 #ifdef COMPILERJVMCI
   void     JNICALL JVM_PrintAndResetJVMCICompRate(JNIEnv *env, jclass c);
-=======
-  jboolean JNICALL JVM_IsCITimingEnabled(JNIEnv *env);
-#ifdef COMPILERGRAAL
-  void     JNICALL JVM_PrintAndResetGraalCompRate(JNIEnv *env, jclass c);
->>>>>>> c201824e
 #endif
 #endif
 }
@@ -155,7 +149,6 @@
   { CC"Java_java_lang_invoke_MethodHandleNatives_registerNatives", NULL, FN_PTR(JVM_RegisterMethodHandleMethods) },
   { CC"Java_sun_misc_Perf_registerNatives",                        NULL, FN_PTR(JVM_RegisterPerfMethods)         },
   { CC"Java_sun_hotspot_WhiteBox_registerNatives",                 NULL, FN_PTR(JVM_RegisterWhiteBoxMethods)     },
-<<<<<<< HEAD
 #ifdef JVMCI
   { CC"Java_com_oracle_jvmci_hotspot_loader_Factory_init",                     NULL, FN_PTR(JVM_InitJVMCIClassLoader)               },
   { CC"Java_com_oracle_jvmci_runtime_JVMCI_initializeRuntime",                 NULL, FN_PTR(JVM_GetJVMCIRuntime)                    },
@@ -163,17 +156,7 @@
   { CC"Java_com_oracle_truffle_api_Truffle_createRuntime",                     NULL, FN_PTR(JVM_CreateTruffleRuntime)               },
   { CC"Java_com_oracle_nfi_NativeFunctionInterfaceRuntime_createInterface",    NULL, FN_PTR(JVM_CreateNativeFunctionInterface)      },
   { CC"Java_com_oracle_jvmci_hotspot_CompilerToVMImpl_init",                   NULL, FN_PTR(JVM_InitializeJVMCINatives)             },
-  { CC"Java_com_oracle_jvmci_hotspot_HotSpotOptions_parseVMOptions",           NULL, FN_PTR(JVM_ParseJVMCIOptions)                  },
-=======
-#ifdef GRAAL
-  { CC"Java_com_oracle_graal_hotspot_loader_Factory_init",                                                NULL, FN_PTR(JVM_InitGraalClassLoader)               },
-  { CC"Java_com_oracle_graal_api_runtime_Graal_initializeRuntime",                                        NULL, FN_PTR(JVM_GetGraalRuntime)                    },
-  { CC"Java_com_oracle_graal_api_runtime_Services_getServiceImpls",                                       NULL, FN_PTR(JVM_GetGraalServiceImpls)               },
-  { CC"Java_com_oracle_truffle_api_Truffle_createRuntime",                                                NULL, FN_PTR(JVM_CreateTruffleRuntime)               },
-  { CC"Java_com_oracle_nfi_NativeFunctionInterfaceRuntime_createInterface",                               NULL, FN_PTR(JVM_CreateNativeFunctionInterface)      },
-  { CC"Java_com_oracle_graal_hotspot_bridge_CompilerToVMImpl_init",                                       NULL, FN_PTR(JVM_InitializeGraalNatives)             },
-  { CC"Java_com_oracle_graal_hotspot_HotSpotOptions_isCITimingEnabled",                                   NULL, FN_PTR(JVM_IsCITimingEnabled)                  },
->>>>>>> c201824e
+  { CC"Java_com_oracle_jvmci_hotspot_HotSpotOptions_isCITimingEnabled",        NULL, FN_PTR(JVM_IsCITimingEnabled)                  },
 #endif
 };
 
