--- conflicted
+++ resolved
@@ -121,13 +121,10 @@
   void JNICALL JVM_RegisterUnsafeMethods(JNIEnv *env, jclass unsafecls);
   void JNICALL JVM_RegisterMethodHandleMethods(JNIEnv *env, jclass unsafecls);
   void JNICALL JVM_RegisterPerfMethods(JNIEnv *env, jclass perfclass);
-<<<<<<< HEAD
+  void JNICALL JVM_RegisterWhiteBoxMethods(JNIEnv *env, jclass wbclass);
 #ifdef GRAAL
   jobject JNICALL JVM_InitializeGraalRuntime(JNIEnv *env, jclass graalclass);
 #endif
-=======
-  void JNICALL JVM_RegisterWhiteBoxMethods(JNIEnv *env, jclass wbclass);
->>>>>>> f692a239
 }
 
 #define CC (char*)  /* cast a literal from (const char*) */
@@ -140,16 +137,11 @@
 
   { CC"Java_sun_misc_Unsafe_registerNatives",                      NULL, FN_PTR(JVM_RegisterUnsafeMethods)       },
   { CC"Java_java_lang_invoke_MethodHandleNatives_registerNatives", NULL, FN_PTR(JVM_RegisterMethodHandleMethods) },
-<<<<<<< HEAD
-  { CC"Java_sun_misc_Perf_registerNatives",                        NULL, FN_PTR(JVM_RegisterPerfMethods)         }
-#ifdef GRAAL
-  ,
-  { CC"Java_com_oracle_graal_api_Graal_initializeRuntime",         NULL, FN_PTR(JVM_InitializeGraalRuntime)      }
-#endif
-=======
   { CC"Java_sun_misc_Perf_registerNatives",                        NULL, FN_PTR(JVM_RegisterPerfMethods)         },
   { CC"Java_sun_hotspot_WhiteBox_registerNatives",                 NULL, FN_PTR(JVM_RegisterWhiteBoxMethods)     },
->>>>>>> f692a239
+#ifdef GRAAL
+  { CC"Java_com_oracle_graal_api_Graal_initializeRuntime",         NULL, FN_PTR(JVM_InitializeGraalRuntime)      }
+#endif
 };
 
 static address lookup_special_native(char* jni_name) {
