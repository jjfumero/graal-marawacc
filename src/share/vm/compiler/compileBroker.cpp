--- conflicted
+++ resolved
@@ -1225,18 +1225,9 @@
   assert(method->method_holder()->oop_is_instance(), "not an instance method");
   assert(osr_bci == InvocationEntryBci || (0 <= osr_bci && osr_bci < method->code_size()), "bci out of range");
   assert(!method->is_abstract() && (osr_bci == InvocationEntryBci || !method->is_native()), "cannot compile abstract/native methods");
-<<<<<<< HEAD
   assert(!method->method_holder()->is_not_initialized() || method->intrinsic_id() == vmIntrinsics::_CompilerToVMImpl_executeCompiledMethod, "method holder must be initialized");
-
-  if (!TieredCompilation) {
-    comp_level = CompLevel_highest_tier;
-  }
-
-=======
-  assert(!method->method_holder()->is_not_initialized(), "method holder must be initialized");
   // allow any levels for WhiteBox
   assert(WhiteBoxAPI || TieredCompilation || comp_level == CompLevel_highest_tier, "only CompLevel_highest_tier must be used in non-tiered");
->>>>>>> 65d54bd2
   // return quickly if possible
 
   // lock, make sure that the compilation
