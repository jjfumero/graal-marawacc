--- conflicted
+++ resolved
@@ -793,269 +793,6 @@
 
 
 
-<<<<<<< HEAD
-  bool visit() {
-    InstanceKlass* ik = current_class();
-    if (ik == _target && current_depth() == 1) {
-      return false; // This was the specified super -- no need to search it
-    }
-    if (ik == _method_holder || ik == _target) {
-      // We found a path that should be examined to see if it shadows _method
-      if (path_has_shadow()) {
-        _found_shadow = true;
-        cancel_iteration();
-      }
-      return false; // no need to continue up hierarchy
-    }
-    return true;
-  }
-
-  virtual bool path_has_shadow() = 0;
-  bool found_shadow() { return _found_shadow; }
-};
-
-// Used for Invokespecial.
-// Invokespecial is allowed to invoke a concrete interface method
-// and can be used to disambuiguate among qualified candidates,
-// which are methods in immediate superinterfaces,
-// but may not be used to invoke a candidate that would be shadowed
-// from the perspective of the caller.
-// Invokespecial is also used in the overpass generation today
-// We re-run the shadowchecker because we can't distinguish this case,
-// but it should return the same answer, since the overpass target
-// is now the invokespecial caller.
-class ErasedShadowChecker : public ShadowChecker {
- private:
-  bool path_has_shadow() {
-
-    for (int i = current_depth() - 1; i > 0; --i) {
-      InstanceKlass* ik = class_at_depth(i);
-
-      if (ik->is_interface()) {
-        int end;
-        int start = ik->find_method_by_name(_method_name, &end);
-        if (start != -1) {
-          return true;
-        }
-      }
-    }
-    return false;
-  }
- public:
-
-  ErasedShadowChecker(Thread* thread, Symbol* name, InstanceKlass* holder,
-                InstanceKlass* target)
-    : ShadowChecker(thread, name, holder, target) {}
-};
-
-class GenericShadowChecker : public ShadowChecker {
- private:
-  generic::DescriptorCache* _cache;
-  generic::MethodDescriptor* _method_desc;
-
-  bool path_has_shadow() {
-    generic::Context ctx(_cache);
-
-    for (int i = current_depth() - 1; i > 0; --i) {
-      InstanceKlass* ik = class_at_depth(i);
-      InstanceKlass* sub = class_at_depth(i + 1);
-      ctx.apply_type_arguments(sub, ik, THREAD);
-
-      if (ik->is_interface()) {
-        int end;
-        int start = ik->find_method_by_name(_method_name, &end);
-        if (start != -1) {
-          for (int j = start; j < end; ++j) {
-            Method* mo = ik->methods()->at(j);
-            generic::MethodDescriptor* md = _cache->descriptor_for(mo, THREAD);
-            if (_method_desc->covariant_match(md, &ctx)) {
-              return true;
-            }
-          }
-        }
-      }
-    }
-    return false;
-  }
-
- public:
-
-  GenericShadowChecker(generic::DescriptorCache* cache, Thread* thread,
-      Symbol* name, InstanceKlass* holder, generic::MethodDescriptor* desc,
-      InstanceKlass* target)
-    : ShadowChecker(thread, name, holder, target) {
-      _cache = cache;
-      _method_desc = desc;
- }
-};
-
-
-
-// Find the unique qualified candidate from the perspective of the super_class
-// which is the resolved_klass, which must be an immediate superinterface
-// of klass
-Method* find_erased_super_default(InstanceKlass* current_class, InstanceKlass* super_class, Symbol* method_name, Symbol* sig, TRAPS) {
-
-  FindMethodsByErasedSig visitor(method_name, sig);
-  visitor.run(super_class);      // find candidates from resolved_klass
-
-  MethodFamily* family;
-  visitor.get_discovered_family(&family);
-
-  if (family != NULL) {
-    family->determine_target(current_class, CHECK_NULL);  // get target from current_class
-  }
-
-  if (family->has_target()) {
-    Method* target = family->get_selected_target();
-    InstanceKlass* holder = InstanceKlass::cast(target->method_holder());
-
-    // Verify that the identified method is valid from the context of
-    // the current class, which is the caller class for invokespecial
-    // link resolution, i.e. ensure there it is not shadowed.
-    // You can use invokespecial to disambiguate interface methods, but
-    // you can not use it to skip over an interface method that would shadow it.
-    ErasedShadowChecker checker(THREAD, target->name(), holder, super_class);
-    checker.run(current_class);
-
-    if (checker.found_shadow()) {
-#ifndef PRODUCT
-      if (TraceDefaultMethods) {
-        tty->print_cr("    Only candidate found was shadowed.");
-      }
-#endif // ndef PRODUCT
-      THROW_MSG_(vmSymbols::java_lang_AbstractMethodError(),
-                 "Accessible default method not found", NULL);
-    } else {
-#ifndef PRODUCT
-      if (TraceDefaultMethods) {
-        family->print_sig_on(tty, target->signature(), 1);
-      }
-#endif // ndef PRODUCT
-      return target;
-    }
-  } else {
-    assert(family->throws_exception(), "must have target or throw");
-    THROW_MSG_(vmSymbols::java_lang_AbstractMethodError(),
-               family->get_exception_message()->as_C_string(), NULL);
-  }
-}
-
-// super_class is assumed to be the direct super of current_class
-Method* find_generic_super_default( InstanceKlass* current_class,
-                                    InstanceKlass* super_class,
-                                    Symbol* method_name, Symbol* sig, TRAPS) {
-  generic::DescriptorCache cache;
-  generic::Context ctx(&cache);
-
-  // Prime the initial generic context for current -> super_class
-  ctx.apply_type_arguments(current_class, super_class, CHECK_NULL);
-
-  FindMethodsByGenericSig visitor(&cache, method_name, &ctx, CHECK_NULL);
-  visitor.run(super_class);
-
-  GrowableArray<GenericMethodFamily*> families;
-  visitor.get_discovered_families(&families);
-
-#ifndef PRODUCT
-  if (TraceDefaultMethods) {
-    print_generic_families(&families, sig);
-  }
-#endif // ndef PRODUCT
-
-  GenericMethodFamily* selected_family = NULL;
-
-  for (int i = 0; i < families.length(); ++i) {
-    GenericMethodFamily* lm = families.at(i);
-    if (lm->contains_signature(sig)) {
-      lm->determine_target(current_class, CHECK_NULL);
-      selected_family = lm;
-    }
-  }
-
-  if (selected_family->has_target()) {
-    Method* target = selected_family->get_selected_target();
-    InstanceKlass* holder = InstanceKlass::cast(target->method_holder());
-
-    // Verify that the identified method is valid from the context of
-    // the current class
-    GenericShadowChecker checker(&cache, THREAD, target->name(),
-        holder, selected_family->descriptor(), super_class);
-    checker.run(current_class);
-
-    if (checker.found_shadow()) {
-#ifndef PRODUCT
-      if (TraceDefaultMethods) {
-        tty->print_cr("    Only candidate found was shadowed.");
-      }
-#endif // ndef PRODUCT
-      THROW_MSG_(vmSymbols::java_lang_AbstractMethodError(),
-                 "Accessible default method not found", NULL);
-    } else {
-      return target;
-    }
-  } else {
-    assert(selected_family->throws_exception(), "must have target or throw");
-    THROW_MSG_(vmSymbols::java_lang_AbstractMethodError(),
-               selected_family->get_exception_message()->as_C_string(), NULL);
-  }
-}
-
-// This is called during linktime when we find an invokespecial call that
-// refers to a direct superinterface.  It indicates that we should find the
-// default method in the hierarchy of that superinterface, and if that method
-// would have been a candidate from the point of view of 'this' class, then we
-// return that method.
-// This logic assumes that the super is a direct superclass of the caller
-Method* DefaultMethods::find_super_default(
-    Klass* cls, Klass* super, Symbol* method_name, Symbol* sig, TRAPS) {
-
-  ResourceMark rm(THREAD);
-
-  assert(cls != NULL && super != NULL, "Need real classes");
-
-  InstanceKlass* current_class = InstanceKlass::cast(cls);
-  InstanceKlass* super_class = InstanceKlass::cast(super);
-
-  // Keep entire hierarchy alive for the duration of the computation
-  KeepAliveRegistrar keepAlive(THREAD);
-  KeepAliveVisitor loadKeepAlive(&keepAlive);
-  loadKeepAlive.run(current_class);   // get hierarchy from current class
-
-#ifndef PRODUCT
-  if (TraceDefaultMethods) {
-    tty->print_cr("Finding super default method %s.%s%s from %s",
-      super_class->name()->as_C_string(),
-      method_name->as_C_string(), sig->as_C_string(),
-      current_class->name()->as_C_string());
-  }
-#endif // ndef PRODUCT
-
-  assert(super_class->is_interface(), "only call for default methods");
-
-  Method* target = NULL;
-  if (ParseGenericDefaults) {
-    target = find_generic_super_default(current_class, super_class,
-                                        method_name, sig, CHECK_NULL);
-  } else {
-    target = find_erased_super_default(current_class, super_class,
-                                       method_name, sig, CHECK_NULL);
-  }
-
-#ifndef PRODUCT
-  if (target != NULL) {
-    if (TraceDefaultMethods) {
-      tty->print("    Returning ");
-      print_method(tty, target, true);
-      tty->print_cr("");
-    }
-  }
-#endif // ndef PRODUCT
-  return target;
-}
-
-=======
->>>>>>> dae71504
 #ifdef ASSERT
 // Return true is broad type is a covariant return of narrow type
 static bool covariant_return_type(BasicType narrow, BasicType broad) {
@@ -1067,11 +804,7 @@
   }
   return false;
 }
-<<<<<<< HEAD
-#endif // def ASSERT
-=======
 #endif
->>>>>>> dae71504
 
 static int assemble_redirect(
     BytecodeConstantPool* cp, BytecodeBuffer* buffer,
