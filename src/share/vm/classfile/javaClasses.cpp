--- conflicted
+++ resolved
@@ -563,6 +563,12 @@
   set_init_lock(mirror(), r);
 
   // Set protection domain also
+#ifdef GRAAL
+  if (k->class_loader() == SystemDictionary::graal_loader()) {
+    // Same protection domain as for classes loaded by the boot loader
+    protection_domain = Handle();
+  }
+#endif
   set_protection_domain(mirror(), protection_domain());
 
   // Initialize static fields
@@ -613,22 +619,6 @@
     } else {
       assert(k->oop_is_instance(), "Must be");
 
-<<<<<<< HEAD
-      // Allocate a simple java object for a lock.
-      // This needs to be a java object because during class initialization
-      // it can be held across a java call.
-      typeArrayOop r = oopFactory::new_typeArray(T_INT, 0, CHECK_NULL);
-      set_init_lock(mirror(), r);
-
-      // Set protection domain also
-#ifdef GRAAL
-      if (k->class_loader() == SystemDictionary::graal_loader()) {
-        // Same protection domain as for classes loaded by the boot loader
-        protection_domain = Handle();
-      }
-#endif
-      set_protection_domain(mirror(), protection_domain());
-=======
       initialize_mirror_fields(k, mirror, protection_domain, THREAD);
       if (HAS_PENDING_EXCEPTION) {
         // If any of the fields throws an exception like OOM remove the klass field
@@ -639,7 +629,6 @@
         return;
       }
     }
->>>>>>> e684f462
 
     // Setup indirection from klass->mirror last
     // after any exceptions can happen during allocations.
@@ -717,6 +706,7 @@
 #endif
   return java_class;
 }
+
 
 Klass* java_lang_Class::as_Klass(oop java_class) {
   //%note memory_2
@@ -1499,7 +1489,7 @@
   while (h_throwable.not_null()) {
     objArrayHandle result (THREAD, objArrayOop(backtrace(h_throwable())));
     if (result.is_null()) {
-      st->print_cr("%s", no_stack_trace_message());
+      st->print_raw_cr(no_stack_trace_message());
       return;
     }
 
