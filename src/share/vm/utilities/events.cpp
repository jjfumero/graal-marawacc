--- conflicted
+++ resolved
@@ -82,11 +82,7 @@
     va_start(ap, format);
     // Save a copy of begin message and log it.
     _buffer.printv(format, ap);
-<<<<<<< HEAD
-    Events::log(NULL, "%s", (const char*)_buffer);
-=======
     Events::log(NULL, "%s", _buffer.buffer());
->>>>>>> 57c20ed4
     va_end(ap);
   }
 }
@@ -95,10 +91,6 @@
   if (LogEvents) {
     // Append " done" to the begin message and log it
     _buffer.append(" done");
-<<<<<<< HEAD
-    Events::log(NULL, "%s", (const char*)_buffer);
-=======
     Events::log(NULL, "%s", _buffer.buffer());
->>>>>>> 57c20ed4
   }
 }