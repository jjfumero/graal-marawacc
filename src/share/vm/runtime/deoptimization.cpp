--- conflicted
+++ resolved
@@ -36,6 +36,9 @@
 #include "memory/resourceArea.hpp"
 #include "oops/method.hpp"
 #include "oops/oop.inline.hpp"
+#ifdef GRAAL
+#include "oops/fieldStreams.hpp"
+#endif
 #include "prims/jvmtiThreadState.hpp"
 #include "runtime/biasedLocking.hpp"
 #include "runtime/compilationPolicy.hpp"
@@ -254,12 +257,8 @@
         assert(result == NULL || result->is_oop(), "must be oop");
         return_value = Handle(thread, result);
         assert(Universe::heap()->is_in_or_null(result), "must be heap pointer");
-<<<<<<< HEAD
-        if (PrintDeoptimizationDetails) {
-=======
         if (TraceDeoptimization) {
           ttyLocker ttyl;
->>>>>>> 74ee5fc8
           tty->print_cr("SAVED OOP RESULT " INTPTR_FORMAT " in thread " INTPTR_FORMAT, result, thread);
         }
       }
@@ -272,12 +271,12 @@
       if (reallocated) {
         reassign_fields(&deoptee, &map, objects);
 #ifndef PRODUCT
-        if (PrintDeoptimizationDetails) {
+        if (TraceDeoptimization) {
           ttyLocker ttyl;
           tty->print_cr("REALLOC OBJECTS in thread " INTPTR_FORMAT, thread);
           print_objects(objects);
         }
-#endif // !PRODUCT
+#endif
       }
       if (save_oop_result) {
         // Restore result.
@@ -524,12 +523,8 @@
   info->set_initial_info((intptr_t) array->sender().initial_deoptimization_info());
 
   if (array->frames() > 1) {
-<<<<<<< HEAD
-    if (PrintDeoptimizationDetails) {
-=======
     if (VerifyStack && TraceDeoptimization) {
       ttyLocker ttyl;
->>>>>>> 74ee5fc8
       tty->print_cr("Deoptimizing method containing inlining");
     }
   }
@@ -609,12 +604,8 @@
   vframeArray* array = thread->vframe_array_head();
 
 #ifndef PRODUCT
-<<<<<<< HEAD
-  if (PrintDeoptimizationDetails) {
-=======
   if (TraceDeoptimization) {
     ttyLocker ttyl;
->>>>>>> 74ee5fc8
     tty->print_cr("DEOPT UNPACKING thread " INTPTR_FORMAT " vframeArray " INTPTR_FORMAT " mode %d", thread, array, exec_mode);
   }
 #endif
@@ -951,6 +942,72 @@
   }
 }
 
+#ifdef GRAAL
+// Restore fields of an eliminated instance object using the same field order
+// returned by HotSpotResolvedJavaType.getInstanceFields(true)
+static int reassign_fields_by_klass(InstanceKlass* klass, frame* fr, RegisterMap* reg_map, ObjectValue* sv, int svIndex, oop obj) {
+  if (klass->superklass() != NULL) {
+    svIndex = reassign_fields_by_klass(klass->superklass(), fr, reg_map, sv, svIndex, obj);
+  }
+
+  for (AllFieldStream fs(klass); !fs.done(); fs.next()) {
+    if (fs.access_flags().is_static()) {
+      continue;
+    }
+    intptr_t val;
+    StackValue* value = StackValue::create_stack_value(fr, reg_map, sv->field_at(svIndex));
+    int offset = fs.offset();
+    BasicType type = FieldType::basic_type(fs.signature());
+    switch (type) {
+      case T_OBJECT: case T_ARRAY:
+        assert(value->type() == T_OBJECT, "Agreement.");
+        obj->obj_field_put(offset, value->get_obj()());
+        break;
+
+      case T_LONG: case T_DOUBLE: {
+        assert(value->type() == T_INT, "Agreement.");
+        StackValue* low = StackValue::create_stack_value(fr, reg_map, sv->field_at(++svIndex));
+#ifdef _LP64
+        jlong res = (jlong)low->get_int();
+#else
+#ifdef SPARC
+        // For SPARC we have to swap high and low words.
+        jlong res = jlong_from((jint)low->get_int(), (jint)value->get_int());
+#else
+        jlong res = jlong_from((jint)value->get_int(), (jint)low->get_int());
+#endif //SPARC
+#endif
+        obj->long_field_put(offset, res);
+        break;
+      }
+      // Have to cast to INT (32 bits) pointer to avoid little/big-endian problem.
+      case T_INT: case T_FLOAT: // 4 bytes.
+        assert(value->type() == T_INT, "Agreement.");
+        val = value->get_int();
+        obj->int_field_put(offset, (jint)*((jint*)&val));
+        break;
+
+      case T_SHORT: case T_CHAR: // 2 bytes
+        assert(value->type() == T_INT, "Agreement.");
+        val = value->get_int();
+        obj->short_field_put(offset, (jshort)*((jint*)&val));
+        break;
+
+      case T_BOOLEAN: case T_BYTE: // 1 byte
+        assert(value->type() == T_INT, "Agreement.");
+        val = value->get_int();
+        obj->bool_field_put(offset, (jboolean)*((jint*)&val));
+        break;
+
+      default:
+        ShouldNotReachHere();
+    }
+    svIndex++;
+  }
+  return svIndex;
+}
+#endif
+
 
 // restore fields of all eliminated objects and arrays
 void Deoptimization::reassign_fields(frame* fr, RegisterMap* reg_map, GrowableArray<ScopeValue*>* objects) {
@@ -965,8 +1022,12 @@
 
     if (k->oop_is_instance()) {
       InstanceKlass* ik = InstanceKlass::cast(k());
+#ifndef GRAAL
       FieldReassigner reassign(fr, reg_map, sv, obj());
       ik->do_nonstatic_fields(&reassign);
+#else
+      reassign_fields_by_klass(ik, fr, reg_map, sv, 0, obj());
+#endif
     } else if (k->oop_is_typeArray()) {
       TypeArrayKlass* ak = TypeArrayKlass::cast(k());
       reassign_type_array_elements(fr, reg_map, sv, (typeArrayOop) obj(), ak->element_type());
@@ -1333,7 +1394,7 @@
 
     if (trap_scope->rethrow_exception()) {
       if (PrintDeoptimizationDetails) {
-        tty->print_cr("Exception to be rethrown in the interpreter for method %s::%s at bci %d", instanceKlass::cast(trap_method->method_holder())->name()->as_C_string(), trap_method->name()->as_C_string(), trap_bci);
+        tty->print_cr("Exception to be rethrown in the interpreter for method %s::%s at bci %d", trap_method->method_holder()->name()->as_C_string(), trap_method->name()->as_C_string(), trap_bci);
       }
       GrowableArray<ScopeValue*>* expressions = trap_scope->expressions();
       guarantee(expressions != NULL, "must have exception to throw");
