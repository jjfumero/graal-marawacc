/*
 * Copyright (c) 1997, 2013, Oracle and/or its affiliates. All rights reserved.
 * DO NOT ALTER OR REMOVE COPYRIGHT NOTICES OR THIS FILE HEADER.
 *
 * This code is free software; you can redistribute it and/or modify it
 * under the terms of the GNU General Public License version 2 only, as
 * published by the Free Software Foundation.
 *
 * This code is distributed in the hope that it will be useful, but WITHOUT
 * ANY WARRANTY; without even the implied warranty of MERCHANTABILITY or
 * FITNESS FOR A PARTICULAR PURPOSE.  See the GNU General Public License
 * version 2 for more details (a copy is included in the LICENSE file that
 * accompanied this code).
 *
 * You should have received a copy of the GNU General Public License version
 * 2 along with this work; if not, write to the Free Software Foundation,
 * Inc., 51 Franklin St, Fifth Floor, Boston, MA 02110-1301 USA.
 *
 * Please contact Oracle, 500 Oracle Parkway, Redwood Shores, CA 94065 USA
 * or visit www.oracle.com if you need additional information or have any
 * questions.
 *
 */

#include "precompiled.hpp"
#include "classfile/systemDictionary.hpp"
#include "code/debugInfoRec.hpp"
#include "code/nmethod.hpp"
#include "code/pcDesc.hpp"
#include "code/scopeDesc.hpp"
#include "interpreter/bytecode.hpp"
#include "interpreter/interpreter.hpp"
#include "interpreter/oopMapCache.hpp"
#include "memory/allocation.inline.hpp"
#include "memory/oopFactory.hpp"
#include "memory/resourceArea.hpp"
#include "oops/method.hpp"
#include "oops/oop.inline.hpp"
#include "oops/fieldStreams.hpp"
#include "prims/jvmtiThreadState.hpp"
#include "runtime/biasedLocking.hpp"
#include "runtime/compilationPolicy.hpp"
#include "runtime/deoptimization.hpp"
#include "runtime/interfaceSupport.hpp"
#include "runtime/sharedRuntime.hpp"
#include "runtime/signature.hpp"
#include "runtime/stubRoutines.hpp"
#include "runtime/thread.hpp"
#include "runtime/vframe.hpp"
#include "runtime/vframeArray.hpp"
#include "runtime/vframe_hp.hpp"
#include "utilities/events.hpp"
#include "utilities/xmlstream.hpp"
#ifdef TARGET_ARCH_x86
# include "vmreg_x86.inline.hpp"
#endif
#ifdef TARGET_ARCH_sparc
# include "vmreg_sparc.inline.hpp"
#endif
#ifdef TARGET_ARCH_zero
# include "vmreg_zero.inline.hpp"
#endif
#ifdef TARGET_ARCH_arm
# include "vmreg_arm.inline.hpp"
#endif
#ifdef TARGET_ARCH_ppc
# include "vmreg_ppc.inline.hpp"
#endif
#ifdef COMPILER2
#ifdef TARGET_ARCH_MODEL_x86_32
# include "adfiles/ad_x86_32.hpp"
#endif
#ifdef TARGET_ARCH_MODEL_x86_64
# include "adfiles/ad_x86_64.hpp"
#endif
#ifdef TARGET_ARCH_MODEL_sparc
# include "adfiles/ad_sparc.hpp"
#endif
#ifdef TARGET_ARCH_MODEL_zero
# include "adfiles/ad_zero.hpp"
#endif
#ifdef TARGET_ARCH_MODEL_arm
# include "adfiles/ad_arm.hpp"
#endif
#ifdef TARGET_ARCH_MODEL_ppc_32
# include "adfiles/ad_ppc_32.hpp"
#endif
#ifdef TARGET_ARCH_MODEL_ppc_64
# include "adfiles/ad_ppc_64.hpp"
#endif
#endif // COMPILER2

#ifdef GRAAL
#include "graal/graalCompiler.hpp"
#include "graal/graalJavaAccess.hpp"
#endif


bool DeoptimizationMarker::_is_active = false;

Deoptimization::UnrollBlock::UnrollBlock(int  size_of_deoptimized_frame,
                                         int  caller_adjustment,
                                         int  caller_actual_parameters,
                                         int  number_of_frames,
                                         intptr_t* frame_sizes,
                                         address* frame_pcs,
                                         BasicType return_type) {
  _size_of_deoptimized_frame = size_of_deoptimized_frame;
  _caller_adjustment         = caller_adjustment;
  _caller_actual_parameters  = caller_actual_parameters;
  _number_of_frames          = number_of_frames;
  _frame_sizes               = frame_sizes;
  _frame_pcs                 = frame_pcs;
  _register_block            = NEW_C_HEAP_ARRAY(intptr_t, RegisterMap::reg_count * 2, mtCompiler);
  _return_type               = return_type;
  _initial_info              = 0;
  // PD (x86 only)
  _counter_temp              = 0;
  _unpack_kind               = 0;
  _sender_sp_temp            = 0;

  _total_frame_sizes         = size_of_frames();
}


Deoptimization::UnrollBlock::~UnrollBlock() {
  FREE_C_HEAP_ARRAY(intptr_t, _frame_sizes, mtCompiler);
  FREE_C_HEAP_ARRAY(intptr_t, _frame_pcs, mtCompiler);
  FREE_C_HEAP_ARRAY(intptr_t, _register_block, mtCompiler);
}


intptr_t* Deoptimization::UnrollBlock::value_addr_at(int register_number) const {
  assert(register_number < RegisterMap::reg_count, "checking register number");
  return &_register_block[register_number * 2];
}



int Deoptimization::UnrollBlock::size_of_frames() const {
  // Acount first for the adjustment of the initial frame
  int result = _caller_adjustment;
  for (int index = 0; index < number_of_frames(); index++) {
    result += frame_sizes()[index];
  }
  return result;
}


void Deoptimization::UnrollBlock::print() {
  ttyLocker ttyl;
  tty->print_cr("UnrollBlock");
  tty->print_cr("  size_of_deoptimized_frame = %d", _size_of_deoptimized_frame);
  tty->print(   "  frame_sizes: ");
  for (int index = 0; index < number_of_frames(); index++) {
    tty->print("%d ", frame_sizes()[index]);
  }
  tty->cr();
}


// In order to make fetch_unroll_info work properly with escape
// analysis, The method was changed from JRT_LEAF to JRT_BLOCK_ENTRY and
// ResetNoHandleMark and HandleMark were removed from it. The actual reallocation
// of previously eliminated objects occurs in realloc_objects, which is
// called from the method fetch_unroll_info_helper below.
JRT_BLOCK_ENTRY(Deoptimization::UnrollBlock*, Deoptimization::fetch_unroll_info(JavaThread* thread))
  // It is actually ok to allocate handles in a leaf method. It causes no safepoints,
  // but makes the entry a little slower. There is however a little dance we have to
  // do in debug mode to get around the NoHandleMark code in the JRT_LEAF macro

  // fetch_unroll_info() is called at the beginning of the deoptimization
  // handler. Note this fact before we start generating temporary frames
  // that can confuse an asynchronous stack walker. This counter is
  // decremented at the end of unpack_frames().
  if (TraceDeoptimization) {
    tty->print_cr("Deoptimizing thread " INTPTR_FORMAT, thread);
  }
  thread->inc_in_deopt_handler();

  return fetch_unroll_info_helper(thread);
JRT_END


// This is factored, since it is both called from a JRT_LEAF (deoptimization) and a JRT_ENTRY (uncommon_trap)
Deoptimization::UnrollBlock* Deoptimization::fetch_unroll_info_helper(JavaThread* thread) {

  // Note: there is a safepoint safety issue here. No matter whether we enter
  // via vanilla deopt or uncommon trap we MUST NOT stop at a safepoint once
  // the vframeArray is created.
  //

  // Allocate our special deoptimization ResourceMark
  DeoptResourceMark* dmark = new DeoptResourceMark(thread);
  assert(thread->deopt_mark() == NULL, "Pending deopt!");
  thread->set_deopt_mark(dmark);

  frame stub_frame = thread->last_frame(); // Makes stack walkable as side effect
  RegisterMap map(thread, true);
  RegisterMap dummy_map(thread, false);
  // Now get the deoptee with a valid map
  frame deoptee = stub_frame.sender(&map);
  // Set the deoptee nmethod
  assert(thread->deopt_nmethod() == NULL, "Pending deopt!");
  thread->set_deopt_nmethod(deoptee.cb()->as_nmethod_or_null());

  if (VerifyStack) {
    thread->validate_frame_layout();
  }

  // Create a growable array of VFrames where each VFrame represents an inlined
  // Java frame.  This storage is allocated with the usual system arena.
  assert(deoptee.is_compiled_frame(), "Wrong frame type");

#ifdef GRAAL
  nmethod* nm = (nmethod*) deoptee.cb();
  GraalCompiler* compiler = (GraalCompiler*) nm->compiler();
  for (jlong* p = nm->leaf_graph_ids_begin(); p != nm->leaf_graph_ids_end(); p++) {
    compiler->deopt_leaf_graph(*p);
  }
  if (PrintDeoptimizationDetails) {
    tty->print("leaf graph ids: ");
    for (jlong* p = nm->leaf_graph_ids_begin(); p != nm->leaf_graph_ids_end(); p++) {
      tty->print("%d ", *p);
    }
    tty->cr();
  }
#endif

  GrowableArray<compiledVFrame*>* chunk = new GrowableArray<compiledVFrame*>(10);
  vframe* vf = vframe::new_vframe(&deoptee, &map, thread);
  while (!vf->is_top()) {
    assert(vf->is_compiled_frame(), "Wrong frame type");
    chunk->push(compiledVFrame::cast(vf));
    vf = vf->sender();
  }
  assert(vf->is_compiled_frame(), "Wrong frame type");
  chunk->push(compiledVFrame::cast(vf));

#if defined(COMPILER2) || defined(GRAAL)
  // Reallocate the non-escaping objects and restore their fields. Then
  // relock objects if synchronization on them was eliminated.
#ifdef COMPILER2
  if (DoEscapeAnalysis || EliminateNestedLocks) {
    if (EliminateAllocations) {
#endif // COMPILER2
      assert (chunk->at(0)->scope() != NULL,"expect only compiled java frames");
      GrowableArray<ScopeValue*>* objects = chunk->at(0)->scope()->objects();

      // The flag return_oop() indicates call sites which return oop
      // in compiled code. Such sites include java method calls,
      // runtime calls (for example, used to allocate new objects/arrays
      // on slow code path) and any other calls generated in compiled code.
      // It is not guaranteed that we can get such information here only
      // by analyzing bytecode in deoptimized frames. This is why this flag
      // is set during method compilation (see Compile::Process_OopMap_Node()).
      bool save_oop_result = chunk->at(0)->scope()->return_oop();
      Handle return_value;
      if (save_oop_result) {
        // Reallocation may trigger GC. If deoptimization happened on return from
        // call which returns oop we need to save it since it is not in oopmap.
        oop result = deoptee.saved_oop_result(&map);
        assert(result == NULL || result->is_oop(), "must be oop");
        return_value = Handle(thread, result);
        assert(Universe::heap()->is_in_or_null(result), "must be heap pointer");
        if (TraceDeoptimization) {
          ttyLocker ttyl;
          tty->print_cr("SAVED OOP RESULT " INTPTR_FORMAT " in thread " INTPTR_FORMAT, (void *)result, thread);
        }
      }
      bool reallocated = false;
      if (objects != NULL) {
        JRT_BLOCK
          reallocated = realloc_objects(thread, &deoptee, objects, THREAD);
        JRT_END
      }
      if (reallocated) {
        reassign_fields(&deoptee, &map, objects);
#ifndef PRODUCT
        if (TraceDeoptimization) {
          ttyLocker ttyl;
          tty->print_cr("REALLOC OBJECTS in thread " INTPTR_FORMAT, thread);
          print_objects(objects);
        }
#endif
      }
      if (save_oop_result) {
        // Restore result.
        deoptee.set_saved_oop_result(&map, return_value());
      }
#ifdef COMPILER2
    }
    if (EliminateLocks) {
#endif // COMPILER2
#ifndef PRODUCT
      bool first = true;
#endif
      for (int i = 0; i < chunk->length(); i++) {
        compiledVFrame* cvf = chunk->at(i);
        assert (cvf->scope() != NULL,"expect only compiled java frames");
        GrowableArray<MonitorInfo*>* monitors = cvf->monitors();
        if (monitors->is_nonempty()) {
          relock_objects(monitors, thread);
#ifndef PRODUCT
          if (PrintDeoptimizationDetails) {
            ttyLocker ttyl;
            for (int j = 0; j < monitors->length(); j++) {
              MonitorInfo* mi = monitors->at(j);
              if (mi->eliminated()) {
                if (first) {
                  first = false;
                  tty->print_cr("RELOCK OBJECTS in thread " INTPTR_FORMAT, thread);
                }
                tty->print_cr("     object <" INTPTR_FORMAT "> locked", (void *)mi->owner());
              }
            }
          }
#endif // !PRODUCT
        }
      }
#ifdef COMPILER2
    }
  }
#endif // COMPILER2
#endif // COMPILER2 || GRAAL

  // Ensure that no safepoint is taken after pointers have been stored
  // in fields of rematerialized objects.  If a safepoint occurs from here on
  // out the java state residing in the vframeArray will be missed.
  No_Safepoint_Verifier no_safepoint;

  vframeArray* array = create_vframeArray(thread, deoptee, &map, chunk);

  assert(thread->vframe_array_head() == NULL, "Pending deopt!");;
  thread->set_vframe_array_head(array);

  // Now that the vframeArray has been created if we have any deferred local writes
  // added by jvmti then we can free up that structure as the data is now in the
  // vframeArray

  if (thread->deferred_locals() != NULL) {
    GrowableArray<jvmtiDeferredLocalVariableSet*>* list = thread->deferred_locals();
    int i = 0;
    do {
      // Because of inlining we could have multiple vframes for a single frame
      // and several of the vframes could have deferred writes. Find them all.
      if (list->at(i)->id() == array->original().id()) {
        jvmtiDeferredLocalVariableSet* dlv = list->at(i);
        list->remove_at(i);
        // individual jvmtiDeferredLocalVariableSet are CHeapObj's
        delete dlv;
      } else {
        i++;
      }
    } while ( i < list->length() );
    if (list->length() == 0) {
      thread->set_deferred_locals(NULL);
      // free the list and elements back to C heap.
      delete list;
    }

  }

#ifndef SHARK
  // Compute the caller frame based on the sender sp of stub_frame and stored frame sizes info.
  CodeBlob* cb = stub_frame.cb();
  // Verify we have the right vframeArray
  assert(cb->frame_size() >= 0, "Unexpected frame size");
  intptr_t* unpack_sp = stub_frame.sp() + cb->frame_size();

  // If the deopt call site is a MethodHandle invoke call site we have
  // to adjust the unpack_sp.
  nmethod* deoptee_nm = deoptee.cb()->as_nmethod_or_null();
  if (deoptee_nm != NULL && deoptee_nm->is_method_handle_return(deoptee.pc()))
    unpack_sp = deoptee.unextended_sp();

#ifdef ASSERT
  assert(cb->is_deoptimization_stub() || cb->is_uncommon_trap_stub(), "just checking");
#endif
#else
  intptr_t* unpack_sp = stub_frame.sender(&dummy_map).unextended_sp();
#endif // !SHARK

  // This is a guarantee instead of an assert because if vframe doesn't match
  // we will unpack the wrong deoptimized frame and wind up in strange places
  // where it will be very difficult to figure out what went wrong. Better
  // to die an early death here than some very obscure death later when the
  // trail is cold.
  // Note: on ia64 this guarantee can be fooled by frames with no memory stack
  // in that it will fail to detect a problem when there is one. This needs
  // more work in tiger timeframe.
  guarantee(array->unextended_sp() == unpack_sp, "vframe_array_head must contain the vframeArray to unpack");

  int number_of_frames = array->frames();

  // Compute the vframes' sizes.  Note that frame_sizes[] entries are ordered from outermost to innermost
  // virtual activation, which is the reverse of the elements in the vframes array.
  intptr_t* frame_sizes = NEW_C_HEAP_ARRAY(intptr_t, number_of_frames, mtCompiler);
  // +1 because we always have an interpreter return address for the final slot.
  address* frame_pcs = NEW_C_HEAP_ARRAY(address, number_of_frames + 1, mtCompiler);
  int popframe_extra_args = 0;
  // Create an interpreter return address for the stub to use as its return
  // address so the skeletal frames are perfectly walkable
  frame_pcs[number_of_frames] = Interpreter::deopt_entry(vtos, 0);

  // PopFrame requires that the preserved incoming arguments from the recently-popped topmost
  // activation be put back on the expression stack of the caller for reexecution
  if (JvmtiExport::can_pop_frame() && thread->popframe_forcing_deopt_reexecution()) {
    popframe_extra_args = in_words(thread->popframe_preserved_args_size_in_words());
  }

  // Find the current pc for sender of the deoptee. Since the sender may have been deoptimized
  // itself since the deoptee vframeArray was created we must get a fresh value of the pc rather
  // than simply use array->sender.pc(). This requires us to walk the current set of frames
  //
  frame deopt_sender = stub_frame.sender(&dummy_map); // First is the deoptee frame
  deopt_sender = deopt_sender.sender(&dummy_map);     // Now deoptee caller

  // It's possible that the number of parameters at the call site is
  // different than number of arguments in the callee when method
  // handles are used.  If the caller is interpreted get the real
  // value so that the proper amount of space can be added to it's
  // frame.
  bool caller_was_method_handle = false;
  if (deopt_sender.is_interpreted_frame()) {
    methodHandle method = deopt_sender.interpreter_frame_method();
    Bytecode_invoke cur = Bytecode_invoke_check(method, deopt_sender.interpreter_frame_bci());
    if (cur.is_invokedynamic() || cur.is_invokehandle()) {
      // Method handle invokes may involve fairly arbitrary chains of
      // calls so it's impossible to know how much actual space the
      // caller has for locals.
      caller_was_method_handle = true;
    }
  }

  //
  // frame_sizes/frame_pcs[0] oldest frame (int or c2i)
  // frame_sizes/frame_pcs[1] next oldest frame (int)
  // frame_sizes/frame_pcs[n] youngest frame (int)
  //
  // Now a pc in frame_pcs is actually the return address to the frame's caller (a frame
  // owns the space for the return address to it's caller).  Confusing ain't it.
  //
  // The vframe array can address vframes with indices running from
  // 0.._frames-1. Index  0 is the youngest frame and _frame - 1 is the oldest (root) frame.
  // When we create the skeletal frames we need the oldest frame to be in the zero slot
  // in the frame_sizes/frame_pcs so the assembly code can do a trivial walk.
  // so things look a little strange in this loop.
  //
  int callee_parameters = 0;
  int callee_locals = 0;
  for (int index = 0; index < array->frames(); index++ ) {
    // frame[number_of_frames - 1 ] = on_stack_size(youngest)
    // frame[number_of_frames - 2 ] = on_stack_size(sender(youngest))
    // frame[number_of_frames - 3 ] = on_stack_size(sender(sender(youngest)))
    int caller_parms = callee_parameters;
    if ((index == array->frames() - 1) && caller_was_method_handle) {
      caller_parms = 0;
    }
    frame_sizes[number_of_frames - 1 - index] = BytesPerWord * array->element(index)->on_stack_size(caller_parms,
                                                                                                    callee_parameters,
                                                                                                    callee_locals,
                                                                                                    index == 0,
                                                                                                    index == array->frames() - 1,
                                                                                                    popframe_extra_args);
    // This pc doesn't have to be perfect just good enough to identify the frame
    // as interpreted so the skeleton frame will be walkable
    // The correct pc will be set when the skeleton frame is completely filled out
    // The final pc we store in the loop is wrong and will be overwritten below
    frame_pcs[number_of_frames - 1 - index ] = Interpreter::deopt_entry(vtos, 0) - frame::pc_return_offset;

    callee_parameters = array->element(index)->method()->size_of_parameters();
    callee_locals = array->element(index)->method()->max_locals();
    popframe_extra_args = 0;
  }

  // Compute whether the root vframe returns a float or double value.
  BasicType return_type;
  {
    HandleMark hm;
    methodHandle method(thread, array->element(0)->method());
    Bytecode_invoke invoke = Bytecode_invoke_check(method, array->element(0)->bci());
    return_type = invoke.is_valid() ? invoke.result_type() : T_ILLEGAL;
  }

  // Compute information for handling adapters and adjusting the frame size of the caller.
  int caller_adjustment = 0;

  // Compute the amount the oldest interpreter frame will have to adjust
  // its caller's stack by. If the caller is a compiled frame then
  // we pretend that the callee has no parameters so that the
  // extension counts for the full amount of locals and not just
  // locals-parms. This is because without a c2i adapter the parm
  // area as created by the compiled frame will not be usable by
  // the interpreter. (Depending on the calling convention there
  // may not even be enough space).

  // QQQ I'd rather see this pushed down into last_frame_adjust
  // and have it take the sender (aka caller).

  if (deopt_sender.is_compiled_frame() || caller_was_method_handle) {
    caller_adjustment = last_frame_adjust(0, callee_locals);
  } else if (callee_locals > callee_parameters) {
    // The caller frame may need extending to accommodate
    // non-parameter locals of the first unpacked interpreted frame.
    // Compute that adjustment.
    caller_adjustment = last_frame_adjust(callee_parameters, callee_locals);
  }

  // If the sender is deoptimized the we must retrieve the address of the handler
  // since the frame will "magically" show the original pc before the deopt
  // and we'd undo the deopt.

  frame_pcs[0] = deopt_sender.raw_pc();

#ifndef SHARK
  assert(CodeCache::find_blob_unsafe(frame_pcs[0]) != NULL, "bad pc");
#endif // SHARK

  UnrollBlock* info = new UnrollBlock(array->frame_size() * BytesPerWord,
                                      caller_adjustment * BytesPerWord,
                                      caller_was_method_handle ? 0 : callee_parameters,
                                      number_of_frames,
                                      frame_sizes,
                                      frame_pcs,
                                      return_type);
  // On some platforms, we need a way to pass some platform dependent
  // information to the unpacking code so the skeletal frames come out
  // correct (initial fp value, unextended sp, ...)
  info->set_initial_info((intptr_t) array->sender().initial_deoptimization_info());

  if (array->frames() > 1) {
    if (VerifyStack && TraceDeoptimization) {
      ttyLocker ttyl;
      tty->print_cr("Deoptimizing method containing inlining");
    }
  }

  array->set_unroll_block(info);
  return info;
}

// Called to cleanup deoptimization data structures in normal case
// after unpacking to stack and when stack overflow error occurs
void Deoptimization::cleanup_deopt_info(JavaThread *thread,
                                        vframeArray *array) {

  // Get array if coming from exception
  if (array == NULL) {
    array = thread->vframe_array_head();
  }
  thread->set_vframe_array_head(NULL);

  // Free the previous UnrollBlock
  vframeArray* old_array = thread->vframe_array_last();
  thread->set_vframe_array_last(array);

  if (old_array != NULL) {
    UnrollBlock* old_info = old_array->unroll_block();
    old_array->set_unroll_block(NULL);
    delete old_info;
    delete old_array;
  }

  // Deallocate any resource creating in this routine and any ResourceObjs allocated
  // inside the vframeArray (StackValueCollections)

  delete thread->deopt_mark();
  thread->set_deopt_mark(NULL);
  thread->set_deopt_nmethod(NULL);


  if (JvmtiExport::can_pop_frame()) {
#ifndef CC_INTERP
    // Regardless of whether we entered this routine with the pending
    // popframe condition bit set, we should always clear it now
    thread->clear_popframe_condition();
#else
    // C++ interpreter will clear has_pending_popframe when it enters
    // with method_resume. For deopt_resume2 we clear it now.
    if (thread->popframe_forcing_deopt_reexecution())
        thread->clear_popframe_condition();
#endif /* CC_INTERP */
  }

  // unpack_frames() is called at the end of the deoptimization handler
  // and (in C2) at the end of the uncommon trap handler. Note this fact
  // so that an asynchronous stack walker can work again. This counter is
  // incremented at the beginning of fetch_unroll_info() and (in C2) at
  // the beginning of uncommon_trap().
  thread->dec_in_deopt_handler();
}


// Return BasicType of value being returned
JRT_LEAF(BasicType, Deoptimization::unpack_frames(JavaThread* thread, int exec_mode))

  // We are already active int he special DeoptResourceMark any ResourceObj's we
  // allocate will be freed at the end of the routine.

  // It is actually ok to allocate handles in a leaf method. It causes no safepoints,
  // but makes the entry a little slower. There is however a little dance we have to
  // do in debug mode to get around the NoHandleMark code in the JRT_LEAF macro
  ResetNoHandleMark rnhm; // No-op in release/product versions
  HandleMark hm;

  frame stub_frame = thread->last_frame();

  // Since the frame to unpack is the top frame of this thread, the vframe_array_head
  // must point to the vframeArray for the unpack frame.
  vframeArray* array = thread->vframe_array_head();

#ifndef PRODUCT
  if (TraceDeoptimization) {
    ttyLocker ttyl;
    tty->print_cr("DEOPT UNPACKING thread " INTPTR_FORMAT " vframeArray " INTPTR_FORMAT " mode %d", thread, array, exec_mode);
  }
#endif
  Events::log(thread, "DEOPT UNPACKING pc=" INTPTR_FORMAT " sp=" INTPTR_FORMAT " mode %d",
              stub_frame.pc(), stub_frame.sp(), exec_mode);

  UnrollBlock* info = array->unroll_block();

  // Unpack the interpreter frames and any adapter frame (c2 only) we might create.
  array->unpack_to_stack(stub_frame, exec_mode, info->caller_actual_parameters());

  BasicType bt = info->return_type();

  // If we have an exception pending, claim that the return type is an oop
  // so the deopt_blob does not overwrite the exception_oop.

  if (exec_mode == Unpack_exception)
    bt = T_OBJECT;

  // Cleanup thread deopt data
  cleanup_deopt_info(thread, array);

#ifndef PRODUCT
  if (VerifyStack) {
    ResourceMark res_mark;

    thread->validate_frame_layout();

    // Verify that the just-unpacked frames match the interpreter's
    // notions of expression stack and locals
    vframeArray* cur_array = thread->vframe_array_last();
    RegisterMap rm(thread, false);
    rm.set_include_argument_oops(false);
    bool is_top_frame = true;
    int callee_size_of_parameters = 0;
    int callee_max_locals = 0;
    for (int i = 0; i < cur_array->frames(); i++) {
      vframeArrayElement* el = cur_array->element(i);
      frame* iframe = el->iframe();
      guarantee(iframe->is_interpreted_frame(), "Wrong frame type");

      // Get the oop map for this bci
      InterpreterOopMap mask;
      int cur_invoke_parameter_size = 0;
      bool try_next_mask = false;
      int next_mask_expression_stack_size = -1;
      int top_frame_expression_stack_adjustment = 0;
      methodHandle mh(thread, iframe->interpreter_frame_method());
      OopMapCache::compute_one_oop_map(mh, iframe->interpreter_frame_bci(), &mask);
      BytecodeStream str(mh);
      str.set_start(iframe->interpreter_frame_bci());
      int max_bci = mh->code_size();
      // Get to the next bytecode if possible
      assert(str.bci() < max_bci, "bci in interpreter frame out of bounds");
      // Check to see if we can grab the number of outgoing arguments
      // at an uncommon trap for an invoke (where the compiler
      // generates debug info before the invoke has executed)
      Bytecodes::Code cur_code = str.next();
      if (cur_code == Bytecodes::_invokevirtual   ||
          cur_code == Bytecodes::_invokespecial   ||
          cur_code == Bytecodes::_invokestatic    ||
          cur_code == Bytecodes::_invokeinterface ||
          cur_code == Bytecodes::_invokedynamic) {
        Bytecode_invoke invoke(mh, iframe->interpreter_frame_bci());
        Symbol* signature = invoke.signature();
        ArgumentSizeComputer asc(signature);
        cur_invoke_parameter_size = asc.size();
        if (invoke.has_receiver()) {
          // Add in receiver
          ++cur_invoke_parameter_size;
        }
        if (i != 0 && !invoke.is_invokedynamic() && MethodHandles::has_member_arg(invoke.klass(), invoke.name())) {
          callee_size_of_parameters++;
        }
      }
      if (str.bci() < max_bci) {
        Bytecodes::Code bc = str.next();
        if (bc >= 0) {
          // The interpreter oop map generator reports results before
          // the current bytecode has executed except in the case of
          // calls. It seems to be hard to tell whether the compiler
          // has emitted debug information matching the "state before"
          // a given bytecode or the state after, so we try both
          switch (cur_code) {
            case Bytecodes::_invokevirtual:
            case Bytecodes::_invokespecial:
            case Bytecodes::_invokestatic:
            case Bytecodes::_invokeinterface:
            case Bytecodes::_invokedynamic:
            case Bytecodes::_athrow:
              break;
            default: {
              InterpreterOopMap next_mask;
              OopMapCache::compute_one_oop_map(mh, str.bci(), &next_mask);
              next_mask_expression_stack_size = next_mask.expression_stack_size();
              // Need to subtract off the size of the result type of
              // the bytecode because this is not described in the
              // debug info but returned to the interpreter in the TOS
              // caching register
              BasicType bytecode_result_type = Bytecodes::result_type(cur_code);
              if (bytecode_result_type != T_ILLEGAL) {
                top_frame_expression_stack_adjustment = type2size[bytecode_result_type];
              }
              assert(top_frame_expression_stack_adjustment >= 0, "");
              try_next_mask = true;
              break;
            }
          }
        }
      }

      // Verify stack depth and oops in frame
      // This assertion may be dependent on the platform we're running on and may need modification (tested on x86 and sparc)
      if (!(
            /* SPARC */
            (iframe->interpreter_frame_expression_stack_size() == mask.expression_stack_size() + callee_size_of_parameters) ||
            /* x86 */
            (iframe->interpreter_frame_expression_stack_size() == mask.expression_stack_size() + callee_max_locals) ||
            (try_next_mask &&
             (iframe->interpreter_frame_expression_stack_size() == (next_mask_expression_stack_size -
                                                                    top_frame_expression_stack_adjustment))) ||
            (is_top_frame && (exec_mode == Unpack_exception) && iframe->interpreter_frame_expression_stack_size() == 0) ||
            (is_top_frame && (exec_mode == Unpack_uncommon_trap || exec_mode == Unpack_reexecute) &&
             (iframe->interpreter_frame_expression_stack_size() == mask.expression_stack_size() + cur_invoke_parameter_size))
            )) {
        ttyLocker ttyl;

        // Print out some information that will help us debug the problem
        tty->print_cr("Wrong number of expression stack elements during deoptimization");
        tty->print_cr("  Error occurred while verifying frame %d (0..%d, 0 is topmost)", i, cur_array->frames() - 1);
        tty->print_cr("  Fabricated interpreter frame had %d expression stack elements",
                      iframe->interpreter_frame_expression_stack_size());
        tty->print_cr("  Interpreter oop map had %d expression stack elements", mask.expression_stack_size());
        tty->print_cr("  try_next_mask = %d", try_next_mask);
        tty->print_cr("  next_mask_expression_stack_size = %d", next_mask_expression_stack_size);
        tty->print_cr("  callee_size_of_parameters = %d", callee_size_of_parameters);
        tty->print_cr("  callee_max_locals = %d", callee_max_locals);
        tty->print_cr("  top_frame_expression_stack_adjustment = %d", top_frame_expression_stack_adjustment);
        tty->print_cr("  exec_mode = %d", exec_mode);
        tty->print_cr("  cur_invoke_parameter_size = %d", cur_invoke_parameter_size);
        tty->print_cr("  Thread = " INTPTR_FORMAT ", thread ID = " UINTX_FORMAT, thread, thread->osthread()->thread_id());
        tty->print_cr("  Interpreted frames:");
        for (int k = 0; k < cur_array->frames(); k++) {
          vframeArrayElement* el = cur_array->element(k);
          tty->print_cr("    %s (bci %d)", el->method()->name_and_sig_as_C_string(), el->bci());
        }
        cur_array->print_on_2(tty);
        guarantee(false, "wrong number of expression stack elements during deopt");
      }
      VerifyOopClosure verify;
      iframe->oops_interpreted_do(&verify, NULL, &rm, false);
      callee_size_of_parameters = mh->size_of_parameters();
      callee_max_locals = mh->max_locals();
      is_top_frame = false;
    }
  }
#endif /* !PRODUCT */


  return bt;
JRT_END


int Deoptimization::deoptimize_dependents() {
  Threads::deoptimized_wrt_marked_nmethods();
  return 0;
}


#if defined(COMPILER2) || defined(GRAAL)
bool Deoptimization::realloc_objects(JavaThread* thread, frame* fr, GrowableArray<ScopeValue*>* objects, TRAPS) {
  Handle pending_exception(thread->pending_exception());
  const char* exception_file = thread->exception_file();
  int exception_line = thread->exception_line();
  thread->clear_pending_exception();

  for (int i = 0; i < objects->length(); i++) {
    assert(objects->at(i)->is_object(), "invalid debug information");
    ObjectValue* sv = (ObjectValue*) objects->at(i);

    KlassHandle k(java_lang_Class::as_Klass(sv->klass()->as_ConstantOopReadValue()->value()()));
    oop obj = NULL;

    if (k->oop_is_instance()) {
      InstanceKlass* ik = InstanceKlass::cast(k());
      obj = ik->allocate_instance(CHECK_(false));
    } else if (k->oop_is_typeArray()) {
      TypeArrayKlass* ak = TypeArrayKlass::cast(k());
      assert(sv->field_size() % type2size[ak->element_type()] == 0, "non-integral array length");
      int len = sv->field_size() / type2size[ak->element_type()];
      obj = ak->allocate(len, CHECK_(false));
    } else if (k->oop_is_objArray()) {
      ObjArrayKlass* ak = ObjArrayKlass::cast(k());
      obj = ak->allocate(sv->field_size(), CHECK_(false));
    }

    assert(obj != NULL, "allocation failed");
    assert(sv->value().is_null(), "redundant reallocation");
    sv->set_value(obj);
  }

  if (pending_exception.not_null()) {
    thread->set_pending_exception(pending_exception(), exception_file, exception_line);
  }

  return true;
}

// restore elements of an eliminated type array
void Deoptimization::reassign_type_array_elements(frame* fr, RegisterMap* reg_map, ObjectValue* sv, typeArrayOop obj, BasicType type) {
  int index = 0;
  intptr_t val;

  for (int i = 0; i < sv->field_size(); i++) {
    StackValue* value = StackValue::create_stack_value(fr, reg_map, sv->field_at(i));
    switch(type) {
    case T_LONG: case T_DOUBLE: {
      assert(value->type() == T_INT, "Agreement.");
      StackValue* low =
        StackValue::create_stack_value(fr, reg_map, sv->field_at(++i));
#ifdef _LP64
      jlong res = (jlong)low->get_int();
#else
#ifdef SPARC
      // For SPARC we have to swap high and low words.
      jlong res = jlong_from((jint)low->get_int(), (jint)value->get_int());
#else
      jlong res = jlong_from((jint)value->get_int(), (jint)low->get_int());
#endif //SPARC
#endif
      obj->long_at_put(index, res);
      break;
    }

    // Have to cast to INT (32 bits) pointer to avoid little/big-endian problem.
    case T_INT: case T_FLOAT: // 4 bytes.
      assert(value->type() == T_INT, "Agreement.");
      val = value->get_int();
      obj->int_at_put(index, (jint)*((jint*)&val));
      break;

    case T_SHORT: case T_CHAR: // 2 bytes
      assert(value->type() == T_INT, "Agreement.");
      val = value->get_int();
      obj->short_at_put(index, (jshort)*((jint*)&val));
      break;

    case T_BOOLEAN: case T_BYTE: // 1 byte
      assert(value->type() == T_INT, "Agreement.");
      val = value->get_int();
      obj->bool_at_put(index, (jboolean)*((jint*)&val));
      break;

      default:
        ShouldNotReachHere();
    }
    index++;
  }
}


// restore fields of an eliminated object array
void Deoptimization::reassign_object_array_elements(frame* fr, RegisterMap* reg_map, ObjectValue* sv, objArrayOop obj) {
  for (int i = 0; i < sv->field_size(); i++) {
    StackValue* value = StackValue::create_stack_value(fr, reg_map, sv->field_at(i));
    assert(value->type() == T_OBJECT, "object element expected");
    obj->obj_at_put(i, value->get_obj()());
  }
}

class ReassignedField {
public:
  int _offset;
  BasicType _type;
public:
  ReassignedField() {
    _offset = 0;
    _type = T_ILLEGAL;
  }
};

int compare(ReassignedField* left, ReassignedField* right) {
  return left->_offset - right->_offset;
}

// Restore fields of an eliminated instance object using the same field order
// returned by HotSpotResolvedObjectType.getInstanceFields(true)
static int reassign_fields_by_klass(InstanceKlass* klass, frame* fr, RegisterMap* reg_map, ObjectValue* sv, int svIndex, oop obj) {
  if (klass->superklass() != NULL) {
    svIndex = reassign_fields_by_klass(klass->superklass(), fr, reg_map, sv, svIndex, obj);
  }

  GrowableArray<ReassignedField>* fields = new GrowableArray<ReassignedField>();
  for (AllFieldStream fs(klass); !fs.done(); fs.next()) {
    if (!fs.access_flags().is_static()) {
      ReassignedField field;
      field._offset = fs.offset();
      field._type = FieldType::basic_type(fs.signature());
      fields->append(field);
    }
  }
  fields->sort(compare);
  for (int i = 0; i < fields->length(); i++) {
    intptr_t val;
    ScopeValue* scope_field = sv->field_at(svIndex);
    StackValue* value = StackValue::create_stack_value(fr, reg_map, scope_field);
    int offset = fields->at(i)._offset;
    BasicType type = fields->at(i)._type;
    switch (type) {
      case T_OBJECT: case T_ARRAY:
        assert(value->type() == T_OBJECT, "Agreement.");
        obj->obj_field_put(offset, value->get_obj()());
        break;

      // Have to cast to INT (32 bits) pointer to avoid little/big-endian problem.
      case T_INT: case T_FLOAT: { // 4 bytes.
        assert(value->type() == T_INT, "Agreement.");
        bool big_value = false;
        if (i+1 < fields->length() && fields->at(i+1)._type == T_INT) {
          if (scope_field->is_location()) {
            Location::Type type = ((LocationValue*) scope_field)->location().type();
            if (type == Location::dbl || type == Location::lng) {
              big_value = true;
            }
          }
          if (scope_field->is_constant_int()) {
            ScopeValue* next_scope_field = sv->field_at(svIndex + 1);
            if (next_scope_field->is_constant_long() || next_scope_field->is_constant_double()) {
              big_value = true;
            }
          }
        }

        if (big_value) {
          i++;
          assert(i < fields->length(), "second T_INT field needed");
          assert(fields->at(i)._type == T_INT, "T_INT field needed");
        } else {
          val = value->get_int();
          obj->int_field_put(offset, (jint)*((jint*)&val));
          break;
        }
      }
        /* no break */

      case T_LONG: case T_DOUBLE: {
        assert(value->type() == T_INT, "Agreement.");
        StackValue* low = StackValue::create_stack_value(fr, reg_map, sv->field_at(++svIndex));
#ifdef _LP64
        jlong res = (jlong)low->get_int();
#else
#ifdef SPARC
        // For SPARC we have to swap high and low words.
        jlong res = jlong_from((jint)low->get_int(), (jint)value->get_int());
#else
        jlong res = jlong_from((jint)value->get_int(), (jint)low->get_int());
#endif //SPARC
#endif
        obj->long_field_put(offset, res);
        break;
      }

      case T_SHORT: case T_CHAR: // 2 bytes
        assert(value->type() == T_INT, "Agreement.");
        val = value->get_int();
        obj->short_field_put(offset, (jshort)*((jint*)&val));
        break;

      case T_BOOLEAN: case T_BYTE: // 1 byte
        assert(value->type() == T_INT, "Agreement.");
        val = value->get_int();
        obj->bool_field_put(offset, (jboolean)*((jint*)&val));
        break;

      default:
        ShouldNotReachHere();
    }
    svIndex++;
  }
  return svIndex;
}

// restore fields of all eliminated objects and arrays
void Deoptimization::reassign_fields(frame* fr, RegisterMap* reg_map, GrowableArray<ScopeValue*>* objects) {
  for (int i = 0; i < objects->length(); i++) {
    ObjectValue* sv = (ObjectValue*) objects->at(i);
    KlassHandle k(java_lang_Class::as_Klass(sv->klass()->as_ConstantOopReadValue()->value()()));
    Handle obj = sv->value();
    assert(obj.not_null(), "reallocation was missed");
    if (PrintDeoptimizationDetails) {
      tty->print_cr("reassign fields for object of type %s!", k->name()->as_C_string());
    }

    if (k->oop_is_instance()) {
      InstanceKlass* ik = InstanceKlass::cast(k());
      reassign_fields_by_klass(ik, fr, reg_map, sv, 0, obj());
    } else if (k->oop_is_typeArray()) {
      TypeArrayKlass* ak = TypeArrayKlass::cast(k());
      reassign_type_array_elements(fr, reg_map, sv, (typeArrayOop) obj(), ak->element_type());
    } else if (k->oop_is_objArray()) {
      reassign_object_array_elements(fr, reg_map, sv, (objArrayOop) obj());
    }
  }
}


// relock objects for which synchronization was eliminated
void Deoptimization::relock_objects(GrowableArray<MonitorInfo*>* monitors, JavaThread* thread) {
  for (int i = 0; i < monitors->length(); i++) {
    MonitorInfo* mon_info = monitors->at(i);
    if (mon_info->eliminated()) {
      assert(mon_info->owner() != NULL, "reallocation was missed");
      Handle obj = Handle(mon_info->owner());
      markOop mark = obj->mark();
      if (UseBiasedLocking && mark->has_bias_pattern()) {
        // New allocated objects may have the mark set to anonymously biased.
        // Also the deoptimized method may called methods with synchronization
        // where the thread-local object is bias locked to the current thread.
        assert(mark->is_biased_anonymously() ||
               mark->biased_locker() == thread, "should be locked to current thread");
        // Reset mark word to unbiased prototype.
        markOop unbiased_prototype = markOopDesc::prototype()->set_age(mark->age());
        obj->set_mark(unbiased_prototype);
      }
      BasicLock* lock = mon_info->lock();
      ObjectSynchronizer::slow_enter(obj, lock, thread);
    }
    assert(mon_info->owner()->is_locked(), "object must be locked now");
  }
}


#ifndef PRODUCT
// print information about reallocated objects
void Deoptimization::print_objects(GrowableArray<ScopeValue*>* objects) {
  fieldDescriptor fd;

  for (int i = 0; i < objects->length(); i++) {
    ObjectValue* sv = (ObjectValue*) objects->at(i);
    KlassHandle k(java_lang_Class::as_Klass(sv->klass()->as_ConstantOopReadValue()->value()()));
    Handle obj = sv->value();

    tty->print("     object <" INTPTR_FORMAT "> of type ", (void *)sv->value()());
    k->print_value();
    tty->print(" allocated (%d bytes)", obj->size() * HeapWordSize);
    tty->cr();

    if (Verbose) {
      k->oop_print_on(obj(), tty);
    }
  }
}
#endif
#endif // COMPILER2 || GRAAL

vframeArray* Deoptimization::create_vframeArray(JavaThread* thread, frame fr, RegisterMap *reg_map, GrowableArray<compiledVFrame*>* chunk) {
  Events::log(thread, "DEOPT PACKING pc=" INTPTR_FORMAT " sp=" INTPTR_FORMAT, fr.pc(), fr.sp());

#ifndef PRODUCT
  if (PrintDeoptimizationDetails) {
    ttyLocker ttyl;
    tty->print("DEOPT PACKING thread " INTPTR_FORMAT " ", thread);
    fr.print_on(tty);
    tty->print_cr("     Virtual frames (innermost first):");
    for (int index = 0; index < chunk->length(); index++) {
      compiledVFrame* vf = chunk->at(index);
      tty->print("       %2d - ", index);
      vf->print_value();
      int bci = chunk->at(index)->raw_bci();
      const char* code_name;
      if (bci == SynchronizationEntryBCI) {
        code_name = "sync entry";
      } else {
        Bytecodes::Code code = vf->method()->code_at(bci);
        code_name = Bytecodes::name(code);
      }
      tty->print(" - %s", code_name);
      tty->print_cr(" @ bci %d ", bci);
      if (Verbose) {
        vf->print();
        tty->cr();
      }
    }
  }
#endif

  // Register map for next frame (used for stack crawl).  We capture
  // the state of the deopt'ing frame's caller.  Thus if we need to
  // stuff a C2I adapter we can properly fill in the callee-save
  // register locations.
  frame caller = fr.sender(reg_map);
  int frame_size = caller.sp() - fr.sp();

  frame sender = caller;

  // Since the Java thread being deoptimized will eventually adjust it's own stack,
  // the vframeArray containing the unpacking information is allocated in the C heap.
  // For Compiler1, the caller of the deoptimized frame is saved for use by unpack_frames().
  vframeArray* array = vframeArray::allocate(thread, frame_size, chunk, reg_map, sender, caller, fr);

  // Compare the vframeArray to the collected vframes
  assert(array->structural_compare(thread, chunk), "just checking");

#ifndef PRODUCT
  if (PrintDeoptimizationDetails) {
    ttyLocker ttyl;
    tty->print_cr("     Created vframeArray " INTPTR_FORMAT, array);
  }
#endif // PRODUCT

  return array;
}


static void collect_monitors(compiledVFrame* cvf, GrowableArray<Handle>* objects_to_revoke) {
  GrowableArray<MonitorInfo*>* monitors = cvf->monitors();
  for (int i = 0; i < monitors->length(); i++) {
    MonitorInfo* mon_info = monitors->at(i);
    if (!mon_info->eliminated() && mon_info->owner() != NULL) {
      objects_to_revoke->append(Handle(mon_info->owner()));
    }
  }
}


void Deoptimization::revoke_biases_of_monitors(JavaThread* thread, frame fr, RegisterMap* map) {
  if (!UseBiasedLocking) {
    return;
  }

  GrowableArray<Handle>* objects_to_revoke = new GrowableArray<Handle>();

  // Unfortunately we don't have a RegisterMap available in most of
  // the places we want to call this routine so we need to walk the
  // stack again to update the register map.
  if (map == NULL || !map->update_map()) {
    StackFrameStream sfs(thread, true);
    bool found = false;
    while (!found && !sfs.is_done()) {
      frame* cur = sfs.current();
      sfs.next();
      found = cur->id() == fr.id();
    }
    assert(found, "frame to be deoptimized not found on target thread's stack");
    map = sfs.register_map();
  }

  vframe* vf = vframe::new_vframe(&fr, map, thread);
  compiledVFrame* cvf = compiledVFrame::cast(vf);
  // Revoke monitors' biases in all scopes
  while (!cvf->is_top()) {
    collect_monitors(cvf, objects_to_revoke);
    cvf = compiledVFrame::cast(cvf->sender());
  }
  collect_monitors(cvf, objects_to_revoke);

  if (SafepointSynchronize::is_at_safepoint()) {
    BiasedLocking::revoke_at_safepoint(objects_to_revoke);
  } else {
    BiasedLocking::revoke(objects_to_revoke);
  }
}


void Deoptimization::revoke_biases_of_monitors(CodeBlob* cb) {
  if (!UseBiasedLocking) {
    return;
  }

  assert(SafepointSynchronize::is_at_safepoint(), "must only be called from safepoint");
  GrowableArray<Handle>* objects_to_revoke = new GrowableArray<Handle>();
  for (JavaThread* jt = Threads::first(); jt != NULL ; jt = jt->next()) {
    if (jt->has_last_Java_frame()) {
      StackFrameStream sfs(jt, true);
      while (!sfs.is_done()) {
        frame* cur = sfs.current();
        if (cb->contains(cur->pc())) {
          vframe* vf = vframe::new_vframe(cur, sfs.register_map(), jt);
          compiledVFrame* cvf = compiledVFrame::cast(vf);
          // Revoke monitors' biases in all scopes
          while (!cvf->is_top()) {
            collect_monitors(cvf, objects_to_revoke);
            cvf = compiledVFrame::cast(cvf->sender());
          }
          collect_monitors(cvf, objects_to_revoke);
        }
        sfs.next();
      }
    }
  }
  BiasedLocking::revoke_at_safepoint(objects_to_revoke);
}


void Deoptimization::deoptimize_single_frame(JavaThread* thread, frame fr, Deoptimization::DeoptReason reason) {
  assert(fr.can_be_deoptimized(), "checking frame type");

  gather_statistics(reason, Action_none, Bytecodes::_illegal);

  // Patch the nmethod so that when execution returns to it we will
  // deopt the execution state and return to the interpreter.
  fr.deoptimize(thread);
}

void Deoptimization::deoptimize(JavaThread* thread, frame fr, RegisterMap *map) {
  deoptimize(thread, fr, map, Reason_constraint);
}

void Deoptimization::deoptimize(JavaThread* thread, frame fr, RegisterMap *map, DeoptReason reason) {
  // Deoptimize only if the frame comes from compile code.
  // Do not deoptimize the frame which is already patched
  // during the execution of the loops below.
  if (!fr.is_compiled_frame() || fr.is_deoptimized_frame()) {
    return;
  }
  ResourceMark rm;
  DeoptimizationMarker dm;
  if (UseBiasedLocking) {
    revoke_biases_of_monitors(thread, fr, map);
  }
  deoptimize_single_frame(thread, fr, reason);

}


void Deoptimization::deoptimize_frame_internal(JavaThread* thread, intptr_t* id, DeoptReason reason) {
  assert(thread == Thread::current() || SafepointSynchronize::is_at_safepoint(),
         "can only deoptimize other thread at a safepoint");
  // Compute frame and register map based on thread and sp.
  RegisterMap reg_map(thread, UseBiasedLocking);
  frame fr = thread->last_frame();
  while (fr.id() != id) {
    fr = fr.sender(&reg_map);
  }
  deoptimize(thread, fr, &reg_map, reason);
}


void Deoptimization::deoptimize_frame(JavaThread* thread, intptr_t* id, DeoptReason reason) {
  if (thread == Thread::current()) {
    Deoptimization::deoptimize_frame_internal(thread, id, reason);
  } else {
    VM_DeoptimizeFrame deopt(thread, id, reason);
    VMThread::execute(&deopt);
  }
}

void Deoptimization::deoptimize_frame(JavaThread* thread, intptr_t* id) {
  deoptimize_frame(thread, id, Reason_constraint);
}

// JVMTI PopFrame support
JRT_LEAF(void, Deoptimization::popframe_preserve_args(JavaThread* thread, int bytes_to_save, void* start_address))
{
  thread->popframe_preserve_args(in_ByteSize(bytes_to_save), start_address);
}
JRT_END


#if defined(COMPILER2) || defined(SHARK) || defined(GRAAL)
void Deoptimization::load_class_by_index(constantPoolHandle constant_pool, int index, TRAPS) {
  // in case of an unresolved klass entry, load the class.
  if (constant_pool->tag_at(index).is_unresolved_klass()) {
    Klass* tk = constant_pool->klass_at(index, CHECK);
    return;
  }

  if (!constant_pool->tag_at(index).is_symbol()) return;

  Handle class_loader (THREAD, constant_pool->pool_holder()->class_loader());
  Symbol*  symbol  = constant_pool->symbol_at(index);

  // class name?
  if (symbol->byte_at(0) != '(') {
    Handle protection_domain (THREAD, constant_pool->pool_holder()->protection_domain());
    SystemDictionary::resolve_or_null(symbol, class_loader, protection_domain, CHECK);
    return;
  }

  // then it must be a signature!
  ResourceMark rm(THREAD);
  for (SignatureStream ss(symbol); !ss.is_done(); ss.next()) {
    if (ss.is_object()) {
      Symbol* class_name = ss.as_symbol(CHECK);
      Handle protection_domain (THREAD, constant_pool->pool_holder()->protection_domain());
      SystemDictionary::resolve_or_null(class_name, class_loader, protection_domain, CHECK);
    }
  }
}


void Deoptimization::load_class_by_index(constantPoolHandle constant_pool, int index) {
  EXCEPTION_MARK;
  load_class_by_index(constant_pool, index, THREAD);
  if (HAS_PENDING_EXCEPTION) {
    // Exception happened during classloading. We ignore the exception here, since it
    // is going to be rethrown since the current activation is going to be deoptimized and
    // the interpreter will re-execute the bytecode.
    CLEAR_PENDING_EXCEPTION;
    // Class loading called java code which may have caused a stack
    // overflow. If the exception was thrown right before the return
    // to the runtime the stack is no longer guarded. Reguard the
    // stack otherwise if we return to the uncommon trap blob and the
    // stack bang causes a stack overflow we crash.
    assert(THREAD->is_Java_thread(), "only a java thread can be here");
    JavaThread* thread = (JavaThread*)THREAD;
    bool guard_pages_enabled = thread->stack_yellow_zone_enabled();
    if (!guard_pages_enabled) guard_pages_enabled = thread->reguard_stack();
    assert(guard_pages_enabled, "stack banging in uncommon trap blob may cause crash");
  }
}

JRT_ENTRY(void, Deoptimization::uncommon_trap_inner(JavaThread* thread, jint trap_request)) {
  HandleMark hm;

  // uncommon_trap() is called at the beginning of the uncommon trap
  // handler. Note this fact before we start generating temporary frames
  // that can confuse an asynchronous stack walker. This counter is
  // decremented at the end of unpack_frames().
  thread->inc_in_deopt_handler();

  // We need to update the map if we have biased locking.
#ifdef GRAAL
  // (lstadler) Graal might need to get an exception from the stack, which in turn requires the register map to be valid
  RegisterMap reg_map(thread, true);
#else
  RegisterMap reg_map(thread, UseBiasedLocking);
#endif
  frame stub_frame = thread->last_frame();
  frame fr = stub_frame.sender(&reg_map);
  // Make sure the calling nmethod is not getting deoptimized and removed
  // before we are done with it.
  nmethodLocker nl(fr.pc());

  // Log a message
  Events::log(thread, "Uncommon trap: trap_request=" PTR32_FORMAT " fr.pc=" INTPTR_FORMAT " relative=" INTPTR_FORMAT,
              trap_request, fr.pc(), fr.pc() - fr.cb()->code_begin());

  {
    ResourceMark rm;

    // Revoke biases of any monitors in the frame to ensure we can migrate them
    revoke_biases_of_monitors(thread, fr, &reg_map);

    DeoptReason reason = trap_request_reason(trap_request);
    DeoptAction action = trap_request_action(trap_request);
#ifdef GRAAL
    int debug_id = trap_request_debug_id(trap_request);
#endif
    jint unloaded_class_index = trap_request_index(trap_request); // CP idx or -1

    vframe*  vf  = vframe::new_vframe(&fr, &reg_map, thread);
    compiledVFrame* cvf = compiledVFrame::cast(vf);

    nmethod* nm = cvf->code();

    ScopeDesc*      trap_scope  = cvf->scope();
    
    if (TraceDeoptimization) {
      tty->print_cr("  bci=%d pc=%d, relative_pc=%d, method=%s" GRAAL_ONLY(", debug_id=%d"), trap_scope->bci(), fr.pc(), fr.pc() - nm->code_begin(), trap_scope->method()->name_and_sig_as_C_string()
#ifdef GRAAL
          , debug_id
#endif
          );
    }

    methodHandle    trap_method = trap_scope->method();
    int             trap_bci    = trap_scope->bci();
#ifdef GRAAL
    oop speculation = thread->pending_failed_speculation();
    if (nm->is_compiled_by_graal()) {
    if (speculation != NULL) {
      oop speculation_log = nm->speculation_log();
      if (speculation_log != NULL) {
        if (TraceDeoptimization || TraceUncollectedSpeculations) {
          if (SpeculationLog::lastFailed(speculation_log) != NULL) {
            tty->print_cr("A speculation that was not collected by the compiler is being overwritten");
          }
        }
        if (TraceDeoptimization) {
          tty->print_cr("Saving speculation to speculation log");
        }
        SpeculationLog::set_lastFailed(speculation_log, speculation);
      } else {
        if (TraceDeoptimization) {
          tty->print_cr("Speculation present but no speculation log");
        }
      }
      thread->set_pending_failed_speculation(NULL);
    } else {
      if (TraceDeoptimization) {
        tty->print_cr("No speculation");
      }
    }
    } else {
#ifdef ASSERT
      assert(speculation == NULL, "There should not be a speculation for method compiled by other compilers");
#endif
    }

    if (trap_bci == SynchronizationEntryBCI) {
      trap_bci = 0;
      Thread::current()->set_pending_monitorenter(true);
    }
#endif
    Bytecodes::Code trap_bc     = trap_method->java_code_at(trap_bci);

    if (trap_scope->rethrow_exception()) {
      if (PrintDeoptimizationDetails) {
        tty->print_cr("Exception to be rethrown in the interpreter for method %s::%s at bci %d", trap_method->method_holder()->name()->as_C_string(), trap_method->name()->as_C_string(), trap_bci);
      }
      GrowableArray<ScopeValue*>* expressions = trap_scope->expressions();
      guarantee(expressions != NULL, "must have exception to throw");
      ScopeValue* topOfStack = expressions->top();
      Handle topOfStackObj = StackValue::create_stack_value(&fr, &reg_map, topOfStack)->get_obj();
      THREAD->set_pending_exception(topOfStackObj(), NULL, 0);
    }
    
    // Record this event in the histogram.
    gather_statistics(reason, action, trap_bc);

    // Ensure that we can record deopt. history:
    bool create_if_missing = ProfileTraps;

    methodHandle profiled_method;
#ifdef GRAAL
    if (nm->is_compiled_by_graal()) {
      profiled_method = nm->method();
    } else {
      profiled_method = trap_method;
    }
#else
    profiled_method = trap_method;
#endif

    MethodData* trap_mdo =
      get_method_data(thread, profiled_method, create_if_missing);

    // Log a message
    Events::log_deopt_message(thread, "Uncommon trap: reason=%s action=%s pc=" INTPTR_FORMAT " method=%s @ %d",
                              trap_reason_name(reason), trap_action_name(action), fr.pc(),
                              trap_method->name_and_sig_as_C_string(), trap_bci);

    // Print a bunch of diagnostics, if requested.
    if (TraceDeoptimization || LogCompilation) {
      ResourceMark rm;
      ttyLocker ttyl;
      char buf[100];
      if (xtty != NULL) {
        xtty->begin_head("uncommon_trap thread='" UINTX_FORMAT"' %s",
                         os::current_thread_id(),
                         format_trap_request(buf, sizeof(buf), trap_request));
        nm->log_identity(xtty);
      }
      Symbol* class_name = NULL;
      bool unresolved = false;
      if (unloaded_class_index >= 0) {
        constantPoolHandle constants (THREAD, trap_method->constants());
        if (constants->tag_at(unloaded_class_index).is_unresolved_klass()) {
          class_name = constants->klass_name_at(unloaded_class_index);
          unresolved = true;
          if (xtty != NULL)
            xtty->print(" unresolved='1'");
        } else if (constants->tag_at(unloaded_class_index).is_symbol()) {
          class_name = constants->symbol_at(unloaded_class_index);
        }
        if (xtty != NULL)
          xtty->name(class_name);
      }
      if (xtty != NULL && trap_mdo != NULL) {
        // Dump the relevant MDO state.
        // This is the deopt count for the current reason, any previous
        // reasons or recompiles seen at this point.
        int dcnt = trap_mdo->trap_count(reason);
        if (dcnt != 0)
          xtty->print(" count='%d'", dcnt);
        ProfileData* pdata = trap_mdo->bci_to_data(trap_bci);
        int dos = (pdata == NULL)? 0: pdata->trap_state();
        if (dos != 0) {
          xtty->print(" state='%s'", format_trap_state(buf, sizeof(buf), dos));
          if (trap_state_is_recompiled(dos)) {
            int recnt2 = trap_mdo->overflow_recompile_count();
            if (recnt2 != 0)
              xtty->print(" recompiles2='%d'", recnt2);
          }
        }
      }
      if (xtty != NULL) {
        xtty->stamp();
        xtty->end_head();
      }
      if (TraceDeoptimization) {  // make noise on the tty
        tty->print("Uncommon trap occurred in");
        nm->method()->print_short_name(tty);
#ifdef GRAAL
        oop installedCode = nm->graal_installed_code();
        if (installedCode != NULL) {
          oop installedCodeName = HotSpotNmethod::name(installedCode);
          if (installedCodeName != NULL) {
            tty->print(" (Graal: installedCodeName=%s) ", java_lang_String::as_utf8_string(installedCodeName));
          } else {
            tty->print(" (Graal: installed code has no name) ");
          }
        } else if (nm->is_compiled_by_graal()) {
          tty->print(" (Graal: no installed code) ");
        }
#endif //GRAAL
        tty->print(" (@" INTPTR_FORMAT ") thread=" UINTX_FORMAT " reason=%s action=%s unloaded_class_index=%d" GRAAL_ONLY(" debug_id=%d"),
                   fr.pc(),
                   os::current_thread_id(),
                   trap_reason_name(reason),
                   trap_action_name(action),
                   unloaded_class_index
#ifdef GRAAL
                   , debug_id
#endif
                   );
        if (class_name != NULL) {
          tty->print(unresolved ? " unresolved class: " : " symbol: ");
          class_name->print_symbol_on(tty);
        }
        tty->cr();
      }
      if (xtty != NULL) {
        // Log the precise location of the trap.
        for (ScopeDesc* sd = trap_scope; ; sd = sd->sender()) {
          xtty->begin_elem("jvms bci='%d'", sd->bci());
          xtty->method(sd->method());
          xtty->end_elem();
          if (sd->is_top())  break;
        }
        xtty->tail("uncommon_trap");
      }
    }
    // (End diagnostic printout.)

    // Load class if necessary
    if (unloaded_class_index >= 0) {
      constantPoolHandle constants(THREAD, trap_method->constants());
      load_class_by_index(constants, unloaded_class_index);
    }

    // Flush the nmethod if necessary and desirable.
    //
    // We need to avoid situations where we are re-flushing the nmethod
    // because of a hot deoptimization site.  Repeated flushes at the same
    // point need to be detected by the compiler and avoided.  If the compiler
    // cannot avoid them (or has a bug and "refuses" to avoid them), this
    // module must take measures to avoid an infinite cycle of recompilation
    // and deoptimization.  There are several such measures:
    //
    //   1. If a recompilation is ordered a second time at some site X
    //   and for the same reason R, the action is adjusted to 'reinterpret',
    //   to give the interpreter time to exercise the method more thoroughly.
    //   If this happens, the method's overflow_recompile_count is incremented.
    //
    //   2. If the compiler fails to reduce the deoptimization rate, then
    //   the method's overflow_recompile_count will begin to exceed the set
    //   limit PerBytecodeRecompilationCutoff.  If this happens, the action
    //   is adjusted to 'make_not_compilable', and the method is abandoned
    //   to the interpreter.  This is a performance hit for hot methods,
    //   but is better than a disastrous infinite cycle of recompilations.
    //   (Actually, only the method containing the site X is abandoned.)
    //
    //   3. In parallel with the previous measures, if the total number of
    //   recompilations of a method exceeds the much larger set limit
    //   PerMethodRecompilationCutoff, the method is abandoned.
    //   This should only happen if the method is very large and has
    //   many "lukewarm" deoptimizations.  The code which enforces this
    //   limit is elsewhere (class nmethod, class Method).
    //
    // Note that the per-BCI 'is_recompiled' bit gives the compiler one chance
    // to recompile at each bytecode independently of the per-BCI cutoff.
    //
    // The decision to update code is up to the compiler, and is encoded
    // in the Action_xxx code.  If the compiler requests Action_none
    // no trap state is changed, no compiled code is changed, and the
    // computation suffers along in the interpreter.
    //
    // The other action codes specify various tactics for decompilation
    // and recompilation.  Action_maybe_recompile is the loosest, and
    // allows the compiled code to stay around until enough traps are seen,
    // and until the compiler gets around to recompiling the trapping method.
    //
    // The other actions cause immediate removal of the present code.

    bool update_trap_state = true;
    bool make_not_entrant = false;
    bool make_not_compilable = false;
    bool reprofile = false;
    switch (action) {
    case Action_none:
      // Keep the old code.
      update_trap_state = false;
      break;
    case Action_maybe_recompile:
      // Do not need to invalidate the present code, but we can
      // initiate another
      // Start compiler without (necessarily) invalidating the nmethod.
      // The system will tolerate the old code, but new code should be
      // generated when possible.
      break;
    case Action_reinterpret:
      // Go back into the interpreter for a while, and then consider
      // recompiling form scratch.
      make_not_entrant = true;
      // Reset invocation counter for outer most method.
      // This will allow the interpreter to exercise the bytecodes
      // for a while before recompiling.
      // By contrast, Action_make_not_entrant is immediate.
      //
      // Note that the compiler will track null_check, null_assert,
      // range_check, and class_check events and log them as if they
      // had been traps taken from compiled code.  This will update
      // the MDO trap history so that the next compilation will
      // properly detect hot trap sites.
      reprofile = true;
      break;
    case Action_make_not_entrant:
      // Request immediate recompilation, and get rid of the old code.
      // Make them not entrant, so next time they are called they get
      // recompiled.  Unloaded classes are loaded now so recompile before next
      // time they are called.  Same for uninitialized.  The interpreter will
      // link the missing class, if any.
      make_not_entrant = true;
      break;
    case Action_make_not_compilable:
      // Give up on compiling this method at all.
      make_not_entrant = true;
      make_not_compilable = true;
      break;
    default:
      ShouldNotReachHere();
    }

    // Setting +ProfileTraps fixes the following, on all platforms:
    // 4852688: ProfileInterpreter is off by default for ia64.  The result is
    // infinite heroic-opt-uncommon-trap/deopt/recompile cycles, since the
    // recompile relies on a MethodData* to record heroic opt failures.

    // Whether the interpreter is producing MDO data or not, we also need
    // to use the MDO to detect hot deoptimization points and control
    // aggressive optimization.
    bool inc_recompile_count = false;
    ProfileData* pdata = NULL;
    if (ProfileTraps && update_trap_state && trap_mdo != NULL) {
      assert(trap_mdo == get_method_data(thread, profiled_method, false), "sanity");
      uint this_trap_count = 0;
      bool maybe_prior_trap = false;
      bool maybe_prior_recompile = false;
<<<<<<< HEAD
      pdata = query_update_method_data(trap_mdo, trap_bci, reason, true,
#ifdef GRAAL
                                   nm->is_compiled_by_graal() && nm->is_osr_method(),
#endif
=======
      pdata = query_update_method_data(trap_mdo, trap_bci, reason,
                                   nm->method(),
>>>>>>> 4395c0af
                                   //outputs:
                                   this_trap_count,
                                   maybe_prior_trap,
                                   maybe_prior_recompile);
      // Because the interpreter also counts null, div0, range, and class
      // checks, these traps from compiled code are double-counted.
      // This is harmless; it just means that the PerXTrapLimit values
      // are in effect a little smaller than they look.

      DeoptReason per_bc_reason = reason_recorded_per_bytecode_if_any(reason);
      if (per_bc_reason != Reason_none) {
        // Now take action based on the partially known per-BCI history.
        if (maybe_prior_trap
            && this_trap_count >= (uint)PerBytecodeTrapLimit) {
          // If there are too many traps at this BCI, force a recompile.
          // This will allow the compiler to see the limit overflow, and
          // take corrective action, if possible.  The compiler generally
          // does not use the exact PerBytecodeTrapLimit value, but instead
          // changes its tactics if it sees any traps at all.  This provides
          // a little hysteresis, delaying a recompile until a trap happens
          // several times.
          //
          // Actually, since there is only one bit of counter per BCI,
          // the possible per-BCI counts are {0,1,(per-method count)}.
          // This produces accurate results if in fact there is only
          // one hot trap site, but begins to get fuzzy if there are
          // many sites.  For example, if there are ten sites each
          // trapping two or more times, they each get the blame for
          // all of their traps.
          make_not_entrant = true;
        }

        // Detect repeated recompilation at the same BCI, and enforce a limit.
        if (make_not_entrant && maybe_prior_recompile) {
          // More than one recompile at this point.
          inc_recompile_count = maybe_prior_trap;
        }
      } else {
        // For reasons which are not recorded per-bytecode, we simply
        // force recompiles unconditionally.
        // (Note that PerMethodRecompilationCutoff is enforced elsewhere.)
        make_not_entrant = true;
      }

      // Go back to the compiler if there are too many traps in this method.
      if (this_trap_count >= per_method_trap_limit(reason)) {
        // If there are too many traps in this method, force a recompile.
        // This will allow the compiler to see the limit overflow, and
        // take corrective action, if possible.
        // (This condition is an unlikely backstop only, because the
        // PerBytecodeTrapLimit is more likely to take effect first,
        // if it is applicable.)
        make_not_entrant = true;
      }

      // Here's more hysteresis:  If there has been a recompile at
      // this trap point already, run the method in the interpreter
      // for a while to exercise it more thoroughly.
      if (make_not_entrant && maybe_prior_recompile && maybe_prior_trap) {
        reprofile = true;
      }

    }

    // Take requested actions on the method:

    // Recompile
    if (make_not_entrant) {
      if (!nm->make_not_entrant()) {
        return; // the call did not change nmethod's state
      }

      if (pdata != NULL) {
        // Record the recompilation event, if any.
        int tstate0 = pdata->trap_state();
        int tstate1 = trap_state_set_recompiled(tstate0, true);
        if (tstate1 != tstate0)
          pdata->set_trap_state(tstate1);
      }
    }

    if (inc_recompile_count) {
      trap_mdo->inc_overflow_recompile_count();
      if ((uint)trap_mdo->overflow_recompile_count() >
          (uint)PerBytecodeRecompilationCutoff) {
        // Give up on the method containing the bad BCI.
        if (trap_method() == nm->method()) {
          make_not_compilable = true;
        } else {
          trap_method->set_not_compilable(CompLevel_full_optimization, true, "overflow_recompile_count > PerBytecodeRecompilationCutoff");
          // But give grace to the enclosing nm->method().
        }
      }
    }

    // Reprofile
    if (reprofile) {
      CompilationPolicy::policy()->reprofile(trap_scope, nm->is_osr_method());
    }

    // Give up compiling
    if (make_not_compilable && !nm->method()->is_not_compilable(CompLevel_full_optimization)) {
      assert(make_not_entrant, "consistent");
      nm->method()->set_not_compilable(CompLevel_full_optimization);
    }

  } // Free marked resources

}
JRT_END

MethodData*
Deoptimization::get_method_data(JavaThread* thread, methodHandle m,
                                bool create_if_missing) {
  Thread* THREAD = thread;
  MethodData* mdo = m()->method_data();
  if (mdo == NULL && create_if_missing && !HAS_PENDING_EXCEPTION) {
    // Build an MDO.  Ignore errors like OutOfMemory;
    // that simply means we won't have an MDO to update.
    Method::build_interpreter_method_data(m, THREAD);
    if (HAS_PENDING_EXCEPTION) {
      assert((PENDING_EXCEPTION->is_a(SystemDictionary::OutOfMemoryError_klass())), "we expect only an OOM error here");
      CLEAR_PENDING_EXCEPTION;
    }
    mdo = m()->method_data();
  }
  return mdo;
}

ProfileData*
Deoptimization::query_update_method_data(MethodData* trap_mdo,
                                         int trap_bci,
                                         Deoptimization::DeoptReason reason,
<<<<<<< HEAD
                                         bool update_total_trap_count,
#ifdef GRAAL
                                         bool is_osr,
#endif
=======
                                         Method* compiled_method,
>>>>>>> 4395c0af
                                         //outputs:
                                         uint& ret_this_trap_count,
                                         bool& ret_maybe_prior_trap,
                                         bool& ret_maybe_prior_recompile) {
  bool maybe_prior_trap = false;
  bool maybe_prior_recompile = false;
  uint this_trap_count = 0;
  if (update_total_trap_count) {
    uint idx = reason;
#ifdef GRAAL
    if (is_osr) {
      idx += Reason_LIMIT;
    }
#endif
    uint prior_trap_count = trap_mdo->trap_count(idx);
    this_trap_count  = trap_mdo->inc_trap_count(idx);

    // If the runtime cannot find a place to store trap history,
    // it is estimated based on the general condition of the method.
    // If the method has ever been recompiled, or has ever incurred
    // a trap with the present reason , then this BCI is assumed
    // (pessimistically) to be the culprit.
    maybe_prior_trap      = (prior_trap_count != 0);
    maybe_prior_recompile = (trap_mdo->decompile_count() != 0);
  }
  ProfileData* pdata = NULL;


  // For reasons which are recorded per bytecode, we check per-BCI data.
  DeoptReason per_bc_reason = reason_recorded_per_bytecode_if_any(reason);
  assert(per_bc_reason != Reason_none || update_total_trap_count, "must be");
  if (per_bc_reason != Reason_none) {
    // Find the profile data for this BCI.  If there isn't one,
    // try to allocate one from the MDO's set of spares.
    // This will let us detect a repeated trap at this point.
    pdata = trap_mdo->allocate_bci_to_data(trap_bci, reason_is_speculate(reason) ? compiled_method : NULL);

    if (pdata != NULL) {
      if (reason_is_speculate(reason) && !pdata->is_SpeculativeTrapData()) {
        if (LogCompilation && xtty != NULL) {
          ttyLocker ttyl;
          // no more room for speculative traps in this MDO
          xtty->elem("speculative_traps_oom");
        }
      }
      // Query the trap state of this profile datum.
      int tstate0 = pdata->trap_state();
      if (!trap_state_has_reason(tstate0, per_bc_reason))
        maybe_prior_trap = false;
      if (!trap_state_is_recompiled(tstate0))
        maybe_prior_recompile = false;

      // Update the trap state of this profile datum.
      int tstate1 = tstate0;
      // Record the reason.
      tstate1 = trap_state_add_reason(tstate1, per_bc_reason);
      // Store the updated state on the MDO, for next time.
      if (tstate1 != tstate0)
        pdata->set_trap_state(tstate1);
    } else {
      if (LogCompilation && xtty != NULL) {
        ttyLocker ttyl;
        // Missing MDP?  Leave a small complaint in the log.
        xtty->elem("missing_mdp bci='%d'", trap_bci);
      }
    }
  }

  // Return results:
  ret_this_trap_count = this_trap_count;
  ret_maybe_prior_trap = maybe_prior_trap;
  ret_maybe_prior_recompile = maybe_prior_recompile;
  return pdata;
}

void
Deoptimization::update_method_data_from_interpreter(MethodData* trap_mdo, int trap_bci, int reason) {
  ResourceMark rm;
  // Ignored outputs:
  uint ignore_this_trap_count;
  bool ignore_maybe_prior_trap;
  bool ignore_maybe_prior_recompile;
<<<<<<< HEAD
  // Graal uses the total counts to determine if deoptimizations are happening too frequently -> do not adjust total counts
  bool update_total_counts = GRAAL_ONLY(false) NOT_GRAAL(true);
  query_update_method_data(trap_mdo, trap_bci,
                           (DeoptReason)reason,
                           update_total_counts,
#ifdef GRAAL
                           false,
#endif
=======
  assert(!reason_is_speculate(reason), "reason speculate only used by compiler");
  query_update_method_data(trap_mdo, trap_bci,
                           (DeoptReason)reason,
                           NULL,
>>>>>>> 4395c0af
                           ignore_this_trap_count,
                           ignore_maybe_prior_trap,
                           ignore_maybe_prior_recompile);
}

Deoptimization::UnrollBlock* Deoptimization::uncommon_trap(JavaThread* thread, jint trap_request) {
  if (TraceDeoptimization) {
    tty->print("Uncommon trap "); 
  }
  // Still in Java no safepoints
  {
    // This enters VM and may safepoint
    uncommon_trap_inner(thread, trap_request);
  }
  return fetch_unroll_info_helper(thread);
}

// Local derived constants.
// Further breakdown of DataLayout::trap_state, as promised by DataLayout.
const int DS_REASON_MASK   = DataLayout::trap_mask >> 1;
const int DS_RECOMPILE_BIT = DataLayout::trap_mask - DS_REASON_MASK;

//---------------------------trap_state_reason---------------------------------
Deoptimization::DeoptReason
Deoptimization::trap_state_reason(int trap_state) {
  // This assert provides the link between the width of DataLayout::trap_bits
  // and the encoding of "recorded" reasons.  It ensures there are enough
  // bits to store all needed reasons in the per-BCI MDO profile.
  assert(DS_REASON_MASK >= Reason_RECORDED_LIMIT, "enough bits");
  int recompile_bit = (trap_state & DS_RECOMPILE_BIT);
  trap_state -= recompile_bit;
  if (trap_state == DS_REASON_MASK) {
    return Reason_many;
  } else {
    assert((int)Reason_none == 0, "state=0 => Reason_none");
    return (DeoptReason)trap_state;
  }
}
//-------------------------trap_state_has_reason-------------------------------
int Deoptimization::trap_state_has_reason(int trap_state, int reason) {
  assert(reason_is_recorded_per_bytecode((DeoptReason)reason), "valid reason");
  assert(DS_REASON_MASK >= Reason_RECORDED_LIMIT, "enough bits");
  int recompile_bit = (trap_state & DS_RECOMPILE_BIT);
  trap_state -= recompile_bit;
  if (trap_state == DS_REASON_MASK) {
    return -1;  // true, unspecifically (bottom of state lattice)
  } else if (trap_state == reason) {
    return 1;   // true, definitely
  } else if (trap_state == 0) {
    return 0;   // false, definitely (top of state lattice)
  } else {
    return 0;   // false, definitely
  }
}
//-------------------------trap_state_add_reason-------------------------------
int Deoptimization::trap_state_add_reason(int trap_state, int reason) {
  assert(reason_is_recorded_per_bytecode((DeoptReason)reason) || reason == Reason_many, "valid reason");
  int recompile_bit = (trap_state & DS_RECOMPILE_BIT);
  trap_state -= recompile_bit;
  if (trap_state == DS_REASON_MASK) {
    return trap_state + recompile_bit;     // already at state lattice bottom
  } else if (trap_state == reason) {
    return trap_state + recompile_bit;     // the condition is already true
  } else if (trap_state == 0) {
    return reason + recompile_bit;          // no condition has yet been true
  } else {
    return DS_REASON_MASK + recompile_bit;  // fall to state lattice bottom
  }
}
//-----------------------trap_state_is_recompiled------------------------------
bool Deoptimization::trap_state_is_recompiled(int trap_state) {
  return (trap_state & DS_RECOMPILE_BIT) != 0;
}
//-----------------------trap_state_set_recompiled-----------------------------
int Deoptimization::trap_state_set_recompiled(int trap_state, bool z) {
  if (z)  return trap_state |  DS_RECOMPILE_BIT;
  else    return trap_state & ~DS_RECOMPILE_BIT;
}
//---------------------------format_trap_state---------------------------------
// This is used for debugging and diagnostics, including LogFile output.
const char* Deoptimization::format_trap_state(char* buf, size_t buflen,
                                              int trap_state) {
  DeoptReason reason      = trap_state_reason(trap_state);
  bool        recomp_flag = trap_state_is_recompiled(trap_state);
  // Re-encode the state from its decoded components.
  int decoded_state = 0;
  if (reason_is_recorded_per_bytecode(reason) || reason == Reason_many)
    decoded_state = trap_state_add_reason(decoded_state, reason);
  if (recomp_flag)
    decoded_state = trap_state_set_recompiled(decoded_state, recomp_flag);
  // If the state re-encodes properly, format it symbolically.
  // Because this routine is used for debugging and diagnostics,
  // be robust even if the state is a strange value.
  size_t len;
  if (decoded_state != trap_state) {
    // Random buggy state that doesn't decode??
    len = jio_snprintf(buf, buflen, "#%d", trap_state);
  } else {
    len = jio_snprintf(buf, buflen, "%s%s",
                       trap_reason_name(reason),
                       recomp_flag ? " recompiled" : "");
  }
  if (len >= buflen)
    buf[buflen-1] = '\0';
  return buf;
}


//--------------------------------statics--------------------------------------
Deoptimization::DeoptAction Deoptimization::_unloaded_action
  = Deoptimization::Action_reinterpret;
const char* Deoptimization::_trap_reason_name[Reason_LIMIT] = {
  // Note:  Keep this in sync. with enum DeoptReason.
  "none",
  "null_check",
  "null_assert" GRAAL_ONLY("|unreached0"),
  "range_check",
  "class_check",
  "array_check",
  "intrinsic" GRAAL_ONLY("|type_checked_inlining"),
  "bimorphic" GRAAL_ONLY("|optimized_type_check"),
  "unloaded",
  "uninitialized" GRAAL_ONLY("|unresolved"),
  "unreached",
  "unhandled" GRAAL_ONLY("|not_compiled_exception_handler"),
  "constraint",
  "div0_check",
  "age" GRAAL_ONLY("|jsr_mismatch"),
  "predicate",
  "loop_limit_check",
<<<<<<< HEAD
  GRAAL_ONLY("aliasing")
=======
  "speculate_class_check"
>>>>>>> 4395c0af
};
const char* Deoptimization::_trap_action_name[Action_LIMIT] = {
  // Note:  Keep this in sync. with enum DeoptAction.
  "none",
  "maybe_recompile",
  "reinterpret",
  "make_not_entrant",
  "make_not_compilable"
};

const char* Deoptimization::trap_reason_name(int reason) {
  if (reason == Reason_many)  return "many";
  if ((uint)reason < Reason_LIMIT)
    return _trap_reason_name[reason];
  static char buf[20];
  sprintf(buf, "reason%d", reason);
  return buf;
}
const char* Deoptimization::trap_action_name(int action) {
  if ((uint)action < Action_LIMIT)
    return _trap_action_name[action];
  static char buf[20];
  sprintf(buf, "action%d", action);
  return buf;
}

// This is used for debugging and diagnostics, including LogFile output.
const char* Deoptimization::format_trap_request(char* buf, size_t buflen,
                                                int trap_request) {
  jint unloaded_class_index = trap_request_index(trap_request);
  const char* reason = trap_reason_name(trap_request_reason(trap_request));
  const char* action = trap_action_name(trap_request_action(trap_request));
#ifdef GRAAL
  int debug_id = trap_request_debug_id(trap_request);
#endif
  size_t len;
  if (unloaded_class_index < 0) {
    len = jio_snprintf(buf, buflen, "reason='%s' action='%s'" GRAAL_ONLY(" debug_id='%d'"),
                       reason, action
#ifdef GRAAL
                       ,debug_id
#endif
                       );
  } else {
    len = jio_snprintf(buf, buflen, "reason='%s' action='%s' index='%d'" GRAAL_ONLY(" debug_id='%d'"),
                       reason, action, unloaded_class_index
#ifdef GRAAL
                       ,debug_id
#endif
                       );
  }
  if (len >= buflen)
    buf[buflen-1] = '\0';
  return buf;
}

juint Deoptimization::_deoptimization_hist
        [Deoptimization::Reason_LIMIT]
    [1 + Deoptimization::Action_LIMIT]
        [Deoptimization::BC_CASE_LIMIT]
  = {0};

enum {
  LSB_BITS = 8,
  LSB_MASK = right_n_bits(LSB_BITS)
};

void Deoptimization::gather_statistics(DeoptReason reason, DeoptAction action,
                                       Bytecodes::Code bc) {
  assert(reason >= 0 && reason < Reason_LIMIT, "oob");
  assert(action >= 0 && action < Action_LIMIT, "oob");
  _deoptimization_hist[Reason_none][0][0] += 1;  // total
  _deoptimization_hist[reason][0][0]      += 1;  // per-reason total
  juint* cases = _deoptimization_hist[reason][1+action];
  juint* bc_counter_addr = NULL;
  juint  bc_counter      = 0;
  // Look for an unused counter, or an exact match to this BC.
  if (bc != Bytecodes::_illegal) {
    for (int bc_case = 0; bc_case < BC_CASE_LIMIT; bc_case++) {
      juint* counter_addr = &cases[bc_case];
      juint  counter = *counter_addr;
      if ((counter == 0 && bc_counter_addr == NULL)
          || (Bytecodes::Code)(counter & LSB_MASK) == bc) {
        // this counter is either free or is already devoted to this BC
        bc_counter_addr = counter_addr;
        bc_counter = counter | bc;
      }
    }
  }
  if (bc_counter_addr == NULL) {
    // Overflow, or no given bytecode.
    bc_counter_addr = &cases[BC_CASE_LIMIT-1];
    bc_counter = (*bc_counter_addr & ~LSB_MASK);  // clear LSB
  }
  *bc_counter_addr = bc_counter + (1 << LSB_BITS);
}

jint Deoptimization::total_deoptimization_count() {
  return _deoptimization_hist[Reason_none][0][0];
}

jint Deoptimization::deoptimization_count(DeoptReason reason) {
  assert(reason >= 0 && reason < Reason_LIMIT, "oob");
  return _deoptimization_hist[reason][0][0];
}

void Deoptimization::print_statistics() {
  juint total = total_deoptimization_count();
  juint account = total;
  if (total != 0) {
    ttyLocker ttyl;
    if (xtty != NULL)  xtty->head("statistics type='deoptimization'");
    tty->print_cr("Deoptimization traps recorded:");
    #define PRINT_STAT_LINE(name, r) \
      tty->print_cr("  %4d (%4.1f%%) %s", (int)(r), ((r) * 100.0) / total, name);
    PRINT_STAT_LINE("total", total);
    // For each non-zero entry in the histogram, print the reason,
    // the action, and (if specifically known) the type of bytecode.
    for (int reason = 0; reason < Reason_LIMIT; reason++) {
      for (int action = 0; action < Action_LIMIT; action++) {
        juint* cases = _deoptimization_hist[reason][1+action];
        for (int bc_case = 0; bc_case < BC_CASE_LIMIT; bc_case++) {
          juint counter = cases[bc_case];
          if (counter != 0) {
            char name[1*K];
            Bytecodes::Code bc = (Bytecodes::Code)(counter & LSB_MASK);
            if (bc_case == BC_CASE_LIMIT && (int)bc == 0)
              bc = Bytecodes::_illegal;
            sprintf(name, "%s/%s/%s",
                    trap_reason_name(reason),
                    trap_action_name(action),
                    Bytecodes::is_defined(bc)? Bytecodes::name(bc): "other");
            juint r = counter >> LSB_BITS;
            tty->print_cr("  %40s: " UINT32_FORMAT " (%.1f%%)", name, r, (r * 100.0) / total);
            account -= r;
          }
        }
      }
    }
    if (account != 0) {
      PRINT_STAT_LINE("unaccounted", account);
    }
    #undef PRINT_STAT_LINE
    if (xtty != NULL)  xtty->tail("statistics");
  }
}
#else // COMPILER2 || SHARK || GRAAL


// Stubs for C1 only system.
bool Deoptimization::trap_state_is_recompiled(int trap_state) {
  return false;
}

const char* Deoptimization::trap_reason_name(int reason) {
  return "unknown";
}

void Deoptimization::print_statistics() {
  // no output
}

void
Deoptimization::update_method_data_from_interpreter(MethodData* trap_mdo, int trap_bci, int reason) {
  // no udpate
}

int Deoptimization::trap_state_has_reason(int trap_state, int reason) {
  return 0;
}

void Deoptimization::gather_statistics(DeoptReason reason, DeoptAction action,
                                       Bytecodes::Code bc) {
  // no update
}

const char* Deoptimization::format_trap_state(char* buf, size_t buflen,
                                              int trap_state) {
  jio_snprintf(buf, buflen, "#%d", trap_state);
  return buf;
}

#endif // COMPILER2 || SHARK || GRAAL<|MERGE_RESOLUTION|>--- conflicted
+++ resolved
@@ -1663,15 +1663,11 @@
       uint this_trap_count = 0;
       bool maybe_prior_trap = false;
       bool maybe_prior_recompile = false;
-<<<<<<< HEAD
       pdata = query_update_method_data(trap_mdo, trap_bci, reason, true,
 #ifdef GRAAL
                                    nm->is_compiled_by_graal() && nm->is_osr_method(),
 #endif
-=======
-      pdata = query_update_method_data(trap_mdo, trap_bci, reason,
                                    nm->method(),
->>>>>>> 4395c0af
                                    //outputs:
                                    this_trap_count,
                                    maybe_prior_trap,
@@ -1805,14 +1801,11 @@
 Deoptimization::query_update_method_data(MethodData* trap_mdo,
                                          int trap_bci,
                                          Deoptimization::DeoptReason reason,
-<<<<<<< HEAD
                                          bool update_total_trap_count,
 #ifdef GRAAL
                                          bool is_osr,
 #endif
-=======
                                          Method* compiled_method,
->>>>>>> 4395c0af
                                          //outputs:
                                          uint& ret_this_trap_count,
                                          bool& ret_maybe_prior_trap,
@@ -1895,21 +1888,16 @@
   uint ignore_this_trap_count;
   bool ignore_maybe_prior_trap;
   bool ignore_maybe_prior_recompile;
-<<<<<<< HEAD
   // Graal uses the total counts to determine if deoptimizations are happening too frequently -> do not adjust total counts
   bool update_total_counts = GRAAL_ONLY(false) NOT_GRAAL(true);
+  assert(!reason_is_speculate(reason), "reason speculate only used by compiler");
   query_update_method_data(trap_mdo, trap_bci,
                            (DeoptReason)reason,
                            update_total_counts,
 #ifdef GRAAL
                            false,
 #endif
-=======
-  assert(!reason_is_speculate(reason), "reason speculate only used by compiler");
-  query_update_method_data(trap_mdo, trap_bci,
-                           (DeoptReason)reason,
                            NULL,
->>>>>>> 4395c0af
                            ignore_this_trap_count,
                            ignore_maybe_prior_trap,
                            ignore_maybe_prior_recompile);
@@ -2040,11 +2028,8 @@
   "age" GRAAL_ONLY("|jsr_mismatch"),
   "predicate",
   "loop_limit_check",
-<<<<<<< HEAD
+  "speculate_class_check",
   GRAAL_ONLY("aliasing")
-=======
-  "speculate_class_check"
->>>>>>> 4395c0af
 };
 const char* Deoptimization::_trap_action_name[Action_LIMIT] = {
   // Note:  Keep this in sync. with enum DeoptAction.
