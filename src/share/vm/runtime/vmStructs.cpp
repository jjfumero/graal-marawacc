--- conflicted
+++ resolved
@@ -825,7 +825,7 @@
      static_field(StubRoutines,                _cipherBlockChaining_decryptAESCrypt,          address)                               \
      static_field(StubRoutines,                _updateBytesCRC32,                             address)                               \
      static_field(StubRoutines,                _crc_table_adr,                                address)                               \
-<<<<<<< HEAD
+     static_field(StubRoutines,                _multiplyToLen,                                address)                               \
      static_field(StubRoutines,                _jbyte_arraycopy,                              address)                               \
      static_field(StubRoutines,                _jshort_arraycopy,                             address)                               \
      static_field(StubRoutines,                _jint_arraycopy,                               address)                               \
@@ -854,9 +854,6 @@
      static_field(StubRoutines,                _checkcast_arraycopy_uninit,                   address)                               \
      static_field(StubRoutines,                _unsafe_arraycopy,                             address)                               \
      static_field(StubRoutines,                _generic_arraycopy,                            address)                               \
-=======
-     static_field(StubRoutines,                _multiplyToLen,                                address)                               \
->>>>>>> 58d92c6d
                                                                                                                                      \
   /*****************/                                                                                                                \
   /* SharedRuntime */                                                                                                                \
@@ -2666,6 +2663,7 @@
   declare_constant(OopMapValue::register_mask_in_place)                   \
   declare_constant(OopMapValue::unused_value)                             \
   declare_constant(OopMapValue::oop_value)                                \
+  declare_constant(OopMapValue::value_value)                              \
   declare_constant(OopMapValue::narrowoop_value)                          \
   declare_constant(OopMapValue::callee_saved_value)                       \
   declare_constant(OopMapValue::derived_oop_value)                        \
