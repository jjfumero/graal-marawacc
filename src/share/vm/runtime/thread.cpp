/*
 * Copyright (c) 1997, 2013, Oracle and/or its affiliates. All rights reserved.
 * DO NOT ALTER OR REMOVE COPYRIGHT NOTICES OR THIS FILE HEADER.
 *
 * This code is free software; you can redistribute it and/or modify it
 * under the terms of the GNU General Public License version 2 only, as
 * published by the Free Software Foundation.
 *
 * This code is distributed in the hope that it will be useful, but WITHOUT
 * ANY WARRANTY; without even the implied warranty of MERCHANTABILITY or
 * FITNESS FOR A PARTICULAR PURPOSE.  See the GNU General Public License
 * version 2 for more details (a copy is included in the LICENSE file that
 * accompanied this code).
 *
 * You should have received a copy of the GNU General Public License version
 * 2 along with this work; if not, write to the Free Software Foundation,
 * Inc., 51 Franklin St, Fifth Floor, Boston, MA 02110-1301 USA.
 *
 * Please contact Oracle, 500 Oracle Parkway, Redwood Shores, CA 94065 USA
 * or visit www.oracle.com if you need additional information or have any
 * questions.
 *
 */

#include "precompiled.hpp"
#include "classfile/classLoader.hpp"
#include "classfile/javaClasses.hpp"
#include "classfile/systemDictionary.hpp"
#include "classfile/vmSymbols.hpp"
#include "code/scopeDesc.hpp"
#include "compiler/compileBroker.hpp"
#ifdef GRAAL
#include "graal/graalCompiler.hpp"
#endif
#include "interpreter/interpreter.hpp"
#include "interpreter/linkResolver.hpp"
#include "interpreter/oopMapCache.hpp"
#include "jvmtifiles/jvmtiEnv.hpp"
#include "memory/gcLocker.inline.hpp"
#include "memory/metaspaceShared.hpp"
#include "memory/oopFactory.hpp"
#include "memory/universe.inline.hpp"
#include "oops/instanceKlass.hpp"
#include "oops/objArrayOop.hpp"
#include "oops/oop.inline.hpp"
#include "oops/symbol.hpp"
#include "prims/jvm_misc.hpp"
#include "prims/jvmtiExport.hpp"
#include "prims/jvmtiThreadState.hpp"
#include "prims/privilegedStack.hpp"
#include "runtime/arguments.hpp"
#include "runtime/biasedLocking.hpp"
#include "runtime/deoptimization.hpp"
#include "runtime/fprofiler.hpp"
#include "runtime/frame.inline.hpp"
#include "runtime/gpu.hpp"
#include "runtime/init.hpp"
#include "runtime/interfaceSupport.hpp"
#include "runtime/java.hpp"
#include "runtime/javaCalls.hpp"
#include "runtime/jniPeriodicChecker.hpp"
#include "runtime/memprofiler.hpp"
#include "runtime/mutexLocker.hpp"
#include "runtime/objectMonitor.hpp"
#include "runtime/osThread.hpp"
#include "runtime/safepoint.hpp"
#include "runtime/sharedRuntime.hpp"
#include "runtime/statSampler.hpp"
#include "runtime/stubRoutines.hpp"
#include "runtime/task.hpp"
#include "runtime/thread.inline.hpp"
#include "runtime/threadCritical.hpp"
#include "runtime/threadLocalStorage.hpp"
#include "runtime/vframe.hpp"
#include "runtime/vframeArray.hpp"
#include "runtime/vframe_hp.hpp"
#include "runtime/vmThread.hpp"
#include "runtime/vm_operations.hpp"
#include "services/attachListener.hpp"
#include "services/management.hpp"
#include "services/memTracker.hpp"
#include "services/threadService.hpp"
#include "trace/tracing.hpp"
#include "trace/traceMacros.hpp"
#include "utilities/defaultStream.hpp"
#include "utilities/dtrace.hpp"
#include "utilities/events.hpp"
#include "utilities/preserveException.hpp"
#include "utilities/macros.hpp"
#ifdef TARGET_OS_FAMILY_linux
# include "os_linux.inline.hpp"
#endif
#ifdef TARGET_OS_FAMILY_solaris
# include "os_solaris.inline.hpp"
#endif
#ifdef TARGET_OS_FAMILY_windows
# include "os_windows.inline.hpp"
#endif
#ifdef TARGET_OS_FAMILY_bsd
# include "os_bsd.inline.hpp"
#endif
#if INCLUDE_ALL_GCS
#include "gc_implementation/concurrentMarkSweep/concurrentMarkSweepThread.hpp"
#include "gc_implementation/g1/concurrentMarkThread.inline.hpp"
#include "gc_implementation/parallelScavenge/pcTasks.hpp"
#endif // INCLUDE_ALL_GCS
#ifdef COMPILER1
#include "c1/c1_Compiler.hpp"
#endif
#ifdef COMPILER2
#include "opto/c2compiler.hpp"
#include "opto/idealGraphPrinter.hpp"
#endif

#ifdef DTRACE_ENABLED

// Only bother with this argument setup if dtrace is available

#ifndef USDT2
HS_DTRACE_PROBE_DECL(hotspot, vm__init__begin);
HS_DTRACE_PROBE_DECL(hotspot, vm__init__end);
HS_DTRACE_PROBE_DECL5(hotspot, thread__start, char*, intptr_t,
  intptr_t, intptr_t, bool);
HS_DTRACE_PROBE_DECL5(hotspot, thread__stop, char*, intptr_t,
  intptr_t, intptr_t, bool);

#define DTRACE_THREAD_PROBE(probe, javathread)                             \
  {                                                                        \
    ResourceMark rm(this);                                                 \
    int len = 0;                                                           \
    const char* name = (javathread)->get_thread_name();                    \
    len = strlen(name);                                                    \
    HS_DTRACE_PROBE5(hotspot, thread__##probe,                             \
      name, len,                                                           \
      java_lang_Thread::thread_id((javathread)->threadObj()),              \
      (javathread)->osthread()->thread_id(),                               \
      java_lang_Thread::is_daemon((javathread)->threadObj()));             \
  }

#else /* USDT2 */

#define HOTSPOT_THREAD_PROBE_start HOTSPOT_THREAD_PROBE_START
#define HOTSPOT_THREAD_PROBE_stop HOTSPOT_THREAD_PROBE_STOP

#define DTRACE_THREAD_PROBE(probe, javathread)                             \
  {                                                                        \
    ResourceMark rm(this);                                                 \
    int len = 0;                                                           \
    const char* name = (javathread)->get_thread_name();                    \
    len = strlen(name);                                                    \
    HOTSPOT_THREAD_PROBE_##probe(  /* probe = start, stop */               \
      (char *) name, len,                                                           \
      java_lang_Thread::thread_id((javathread)->threadObj()),              \
      (uintptr_t) (javathread)->osthread()->thread_id(),                               \
      java_lang_Thread::is_daemon((javathread)->threadObj()));             \
  }

#endif /* USDT2 */

#else //  ndef DTRACE_ENABLED

#define DTRACE_THREAD_PROBE(probe, javathread)

#endif // ndef DTRACE_ENABLED


// Class hierarchy
// - Thread
//   - VMThread
//   - WatcherThread
//   - ConcurrentMarkSweepThread
//   - JavaThread
//     - CompilerThread

// ======= Thread ========
// Support for forcing alignment of thread objects for biased locking
void* Thread::allocate(size_t size, bool throw_excpt, MEMFLAGS flags) {
  if (UseBiasedLocking) {
    const int alignment = markOopDesc::biased_lock_alignment;
    size_t aligned_size = size + (alignment - sizeof(intptr_t));
    void* real_malloc_addr = throw_excpt? AllocateHeap(aligned_size, flags, CURRENT_PC)
                                          : AllocateHeap(aligned_size, flags, CURRENT_PC,
                                              AllocFailStrategy::RETURN_NULL);
    void* aligned_addr     = (void*) align_size_up((intptr_t) real_malloc_addr, alignment);
    assert(((uintptr_t) aligned_addr + (uintptr_t) size) <=
           ((uintptr_t) real_malloc_addr + (uintptr_t) aligned_size),
           "JavaThread alignment code overflowed allocated storage");
    if (TraceBiasedLocking) {
      if (aligned_addr != real_malloc_addr)
        tty->print_cr("Aligned thread " INTPTR_FORMAT " to " INTPTR_FORMAT,
                      real_malloc_addr, aligned_addr);
    }
    ((Thread*) aligned_addr)->_real_malloc_address = real_malloc_addr;
    return aligned_addr;
  } else {
    return throw_excpt? AllocateHeap(size, flags, CURRENT_PC)
                       : AllocateHeap(size, flags, CURRENT_PC, AllocFailStrategy::RETURN_NULL);
  }
}

void Thread::operator delete(void* p) {
  if (UseBiasedLocking) {
    void* real_malloc_addr = ((Thread*) p)->_real_malloc_address;
    FreeHeap(real_malloc_addr, mtThread);
  } else {
    FreeHeap(p, mtThread);
  }
}


// Base class for all threads: VMThread, WatcherThread, ConcurrentMarkSweepThread,
// JavaThread


Thread::Thread() {
  // stack and get_thread
  set_stack_base(NULL);
  set_stack_size(0);
  set_self_raw_id(0);
  set_lgrp_id(-1);

  // allocated data structures
  set_osthread(NULL);
  set_resource_area(new (mtThread)ResourceArea());
  DEBUG_ONLY(_current_resource_mark = NULL;)
  set_handle_area(new (mtThread) HandleArea(NULL));
  set_metadata_handles(new (ResourceObj::C_HEAP, mtClass) GrowableArray<Metadata*>(30, true));
  set_active_handles(NULL);
  set_free_handle_block(NULL);
  set_last_handle_mark(NULL);

  // This initial value ==> never claimed.
  _oops_do_parity = 0;

  // the handle mark links itself to last_handle_mark
  new HandleMark(this);

  // plain initialization
  debug_only(_owned_locks = NULL;)
  debug_only(_allow_allocation_count = 0;)
  NOT_PRODUCT(_allow_safepoint_count = 0;)
  NOT_PRODUCT(_skip_gcalot = false;)
  CHECK_UNHANDLED_OOPS_ONLY(_gc_locked_out_count = 0;)
  _jvmti_env_iteration_count = 0;
  set_allocated_bytes(0);
  _vm_operation_started_count = 0;
  _vm_operation_completed_count = 0;
  _current_pending_monitor = NULL;
  _current_pending_monitor_is_from_java = true;
  _current_waiting_monitor = NULL;
  _num_nested_signal = 0;
  omFreeList = NULL ;
  omFreeCount = 0 ;
  omFreeProvision = 32 ;
  omInUseList = NULL ;
  omInUseCount = 0 ;

#ifdef ASSERT
  _visited_for_critical_count = false;
#endif

  _SR_lock = new Monitor(Mutex::suspend_resume, "SR_lock", true);
  _suspend_flags = 0;

  // thread-specific hashCode stream generator state - Marsaglia shift-xor form
  _hashStateX = os::random() ;
  _hashStateY = 842502087 ;
  _hashStateZ = 0x8767 ;    // (int)(3579807591LL & 0xffff) ;
  _hashStateW = 273326509 ;

  _OnTrap   = 0 ;
  _schedctl = NULL ;
  _Stalled  = 0 ;
  _TypeTag  = 0x2BAD ;

  // Many of the following fields are effectively final - immutable
  // Note that nascent threads can't use the Native Monitor-Mutex
  // construct until the _MutexEvent is initialized ...
  // CONSIDER: instead of using a fixed set of purpose-dedicated ParkEvents
  // we might instead use a stack of ParkEvents that we could provision on-demand.
  // The stack would act as a cache to avoid calls to ParkEvent::Allocate()
  // and ::Release()
  _ParkEvent   = ParkEvent::Allocate (this) ;
  _SleepEvent  = ParkEvent::Allocate (this) ;
  _MutexEvent  = ParkEvent::Allocate (this) ;
  _MuxEvent    = ParkEvent::Allocate (this) ;

#ifdef CHECK_UNHANDLED_OOPS
  if (CheckUnhandledOops) {
    _unhandled_oops = new UnhandledOops(this);
  }
#endif // CHECK_UNHANDLED_OOPS
#ifdef ASSERT
  if (UseBiasedLocking) {
    assert((((uintptr_t) this) & (markOopDesc::biased_lock_alignment - 1)) == 0, "forced alignment of thread object failed");
    assert(this == _real_malloc_address ||
           this == (void*) align_size_up((intptr_t) _real_malloc_address, markOopDesc::biased_lock_alignment),
           "bug in forced alignment of thread objects");
  }
#endif /* ASSERT */
}

void Thread::initialize_thread_local_storage() {
  // Note: Make sure this method only calls
  // non-blocking operations. Otherwise, it might not work
  // with the thread-startup/safepoint interaction.

  // During Java thread startup, safepoint code should allow this
  // method to complete because it may need to allocate memory to
  // store information for the new thread.

  // initialize structure dependent on thread local storage
  ThreadLocalStorage::set_thread(this);
}

void Thread::record_stack_base_and_size() {
  set_stack_base(os::current_stack_base());
  set_stack_size(os::current_stack_size());
  // CR 7190089: on Solaris, primordial thread's stack is adjusted
  // in initialize_thread(). Without the adjustment, stack size is
  // incorrect if stack is set to unlimited (ulimit -s unlimited).
  // So far, only Solaris has real implementation of initialize_thread().
  //
  // set up any platform-specific state.
  os::initialize_thread(this);

#if INCLUDE_NMT
  // record thread's native stack, stack grows downward
  address stack_low_addr = stack_base() - stack_size();
  MemTracker::record_thread_stack(stack_low_addr, stack_size(), this,
      CURRENT_PC);
#endif // INCLUDE_NMT
}


Thread::~Thread() {
  // Reclaim the objectmonitors from the omFreeList of the moribund thread.
  ObjectSynchronizer::omFlush (this) ;

  EVENT_THREAD_DESTRUCT(this);

  // stack_base can be NULL if the thread is never started or exited before
  // record_stack_base_and_size called. Although, we would like to ensure
  // that all started threads do call record_stack_base_and_size(), there is
  // not proper way to enforce that.
#if INCLUDE_NMT
  if (_stack_base != NULL) {
    address low_stack_addr = stack_base() - stack_size();
    MemTracker::release_thread_stack(low_stack_addr, stack_size(), this);
#ifdef ASSERT
    set_stack_base(NULL);
#endif
  }
#endif // INCLUDE_NMT

  // deallocate data structures
  delete resource_area();
  // since the handle marks are using the handle area, we have to deallocated the root
  // handle mark before deallocating the thread's handle area,
  assert(last_handle_mark() != NULL, "check we have an element");
  delete last_handle_mark();
  assert(last_handle_mark() == NULL, "check we have reached the end");

  // It's possible we can encounter a null _ParkEvent, etc., in stillborn threads.
  // We NULL out the fields for good hygiene.
  ParkEvent::Release (_ParkEvent)   ; _ParkEvent   = NULL ;
  ParkEvent::Release (_SleepEvent)  ; _SleepEvent  = NULL ;
  ParkEvent::Release (_MutexEvent)  ; _MutexEvent  = NULL ;
  ParkEvent::Release (_MuxEvent)    ; _MuxEvent    = NULL ;

  delete handle_area();
  delete metadata_handles();

  // osthread() can be NULL, if creation of thread failed.
  if (osthread() != NULL) os::free_thread(osthread());

  delete _SR_lock;

  // clear thread local storage if the Thread is deleting itself
  if (this == Thread::current()) {
    ThreadLocalStorage::set_thread(NULL);
  } else {
    // In the case where we're not the current thread, invalidate all the
    // caches in case some code tries to get the current thread or the
    // thread that was destroyed, and gets stale information.
    ThreadLocalStorage::invalidate_all();
  }
  CHECK_UNHANDLED_OOPS_ONLY(if (CheckUnhandledOops) delete unhandled_oops();)
}

// NOTE: dummy function for assertion purpose.
void Thread::run() {
  ShouldNotReachHere();
}

#ifdef ASSERT
// Private method to check for dangling thread pointer
void check_for_dangling_thread_pointer(Thread *thread) {
 assert(!thread->is_Java_thread() || Thread::current() == thread || Threads_lock->owned_by_self(),
         "possibility of dangling Thread pointer");
}
#endif


#ifndef PRODUCT
// Tracing method for basic thread operations
void Thread::trace(const char* msg, const Thread* const thread) {
  if (!TraceThreadEvents) return;
  ResourceMark rm;
  ThreadCritical tc;
  const char *name = "non-Java thread";
  int prio = -1;
  if (thread->is_Java_thread()
      && !thread->is_Compiler_thread()) {
    // The Threads_lock must be held to get information about
    // this thread but may not be in some situations when
    // tracing  thread events.
    bool release_Threads_lock = false;
    if (!Threads_lock->owned_by_self()) {
      Threads_lock->lock();
      release_Threads_lock = true;
    }
    JavaThread* jt = (JavaThread *)thread;
    name = (char *)jt->get_thread_name();
    oop thread_oop = jt->threadObj();
    if (thread_oop != NULL) {
      prio = java_lang_Thread::priority(thread_oop);
    }
    if (release_Threads_lock) {
      Threads_lock->unlock();
    }
  }
  tty->print_cr("Thread::%s " INTPTR_FORMAT " [%lx] %s (prio: %d)", msg, thread, thread->osthread()->thread_id(), name, prio);
}
#endif


ThreadPriority Thread::get_priority(const Thread* const thread) {
  trace("get priority", thread);
  ThreadPriority priority;
  // Can return an error!
  (void)os::get_priority(thread, priority);
  assert(MinPriority <= priority && priority <= MaxPriority, "non-Java priority found");
  return priority;
}

void Thread::set_priority(Thread* thread, ThreadPriority priority) {
  trace("set priority", thread);
  debug_only(check_for_dangling_thread_pointer(thread);)
  // Can return an error!
  (void)os::set_priority(thread, priority);
}


void Thread::start(Thread* thread) {
  trace("start", thread);
  // Start is different from resume in that its safety is guaranteed by context or
  // being called from a Java method synchronized on the Thread object.
  if (!DisableStartThread) {
    if (thread->is_Java_thread()) {
      // Initialize the thread state to RUNNABLE before starting this thread.
      // Can not set it after the thread started because we do not know the
      // exact thread state at that time. It could be in MONITOR_WAIT or
      // in SLEEPING or some other state.
      java_lang_Thread::set_thread_status(((JavaThread*)thread)->threadObj(),
                                          java_lang_Thread::RUNNABLE);
    }
    os::start_thread(thread);
  }
}

// Enqueue a VM_Operation to do the job for us - sometime later
void Thread::send_async_exception(oop java_thread, oop java_throwable) {
  VM_ThreadStop* vm_stop = new VM_ThreadStop(java_thread, java_throwable);
  VMThread::execute(vm_stop);
}


//
// Check if an external suspend request has completed (or has been
// cancelled). Returns true if the thread is externally suspended and
// false otherwise.
//
// The bits parameter returns information about the code path through
// the routine. Useful for debugging:
//
// set in is_ext_suspend_completed():
// 0x00000001 - routine was entered
// 0x00000010 - routine return false at end
// 0x00000100 - thread exited (return false)
// 0x00000200 - suspend request cancelled (return false)
// 0x00000400 - thread suspended (return true)
// 0x00001000 - thread is in a suspend equivalent state (return true)
// 0x00002000 - thread is native and walkable (return true)
// 0x00004000 - thread is native_trans and walkable (needed retry)
//
// set in wait_for_ext_suspend_completion():
// 0x00010000 - routine was entered
// 0x00020000 - suspend request cancelled before loop (return false)
// 0x00040000 - thread suspended before loop (return true)
// 0x00080000 - suspend request cancelled in loop (return false)
// 0x00100000 - thread suspended in loop (return true)
// 0x00200000 - suspend not completed during retry loop (return false)
//

// Helper class for tracing suspend wait debug bits.
//
// 0x00000100 indicates that the target thread exited before it could
// self-suspend which is not a wait failure. 0x00000200, 0x00020000 and
// 0x00080000 each indicate a cancelled suspend request so they don't
// count as wait failures either.
#define DEBUG_FALSE_BITS (0x00000010 | 0x00200000)

class TraceSuspendDebugBits : public StackObj {
 private:
  JavaThread * jt;
  bool         is_wait;
  bool         called_by_wait;  // meaningful when !is_wait
  uint32_t *   bits;

 public:
  TraceSuspendDebugBits(JavaThread *_jt, bool _is_wait, bool _called_by_wait,
                        uint32_t *_bits) {
    jt             = _jt;
    is_wait        = _is_wait;
    called_by_wait = _called_by_wait;
    bits           = _bits;
  }

  ~TraceSuspendDebugBits() {
    if (!is_wait) {
#if 1
      // By default, don't trace bits for is_ext_suspend_completed() calls.
      // That trace is very chatty.
      return;
#else
      if (!called_by_wait) {
        // If tracing for is_ext_suspend_completed() is enabled, then only
        // trace calls to it from wait_for_ext_suspend_completion()
        return;
      }
#endif
    }

    if (AssertOnSuspendWaitFailure || TraceSuspendWaitFailures) {
      if (bits != NULL && (*bits & DEBUG_FALSE_BITS) != 0) {
        MutexLocker ml(Threads_lock);  // needed for get_thread_name()
        ResourceMark rm;

        tty->print_cr(
            "Failed wait_for_ext_suspend_completion(thread=%s, debug_bits=%x)",
            jt->get_thread_name(), *bits);

        guarantee(!AssertOnSuspendWaitFailure, "external suspend wait failed");
      }
    }
  }
};
#undef DEBUG_FALSE_BITS


bool JavaThread::is_ext_suspend_completed(bool called_by_wait, int delay, uint32_t *bits) {
  TraceSuspendDebugBits tsdb(this, false /* !is_wait */, called_by_wait, bits);

  bool did_trans_retry = false;  // only do thread_in_native_trans retry once
  bool do_trans_retry;           // flag to force the retry

  *bits |= 0x00000001;

  do {
    do_trans_retry = false;

    if (is_exiting()) {
      // Thread is in the process of exiting. This is always checked
      // first to reduce the risk of dereferencing a freed JavaThread.
      *bits |= 0x00000100;
      return false;
    }

    if (!is_external_suspend()) {
      // Suspend request is cancelled. This is always checked before
      // is_ext_suspended() to reduce the risk of a rogue resume
      // confusing the thread that made the suspend request.
      *bits |= 0x00000200;
      return false;
    }

    if (is_ext_suspended()) {
      // thread is suspended
      *bits |= 0x00000400;
      return true;
    }

    // Now that we no longer do hard suspends of threads running
    // native code, the target thread can be changing thread state
    // while we are in this routine:
    //
    //   _thread_in_native -> _thread_in_native_trans -> _thread_blocked
    //
    // We save a copy of the thread state as observed at this moment
    // and make our decision about suspend completeness based on the
    // copy. This closes the race where the thread state is seen as
    // _thread_in_native_trans in the if-thread_blocked check, but is
    // seen as _thread_blocked in if-thread_in_native_trans check.
    JavaThreadState save_state = thread_state();

    if (save_state == _thread_blocked && is_suspend_equivalent()) {
      // If the thread's state is _thread_blocked and this blocking
      // condition is known to be equivalent to a suspend, then we can
      // consider the thread to be externally suspended. This means that
      // the code that sets _thread_blocked has been modified to do
      // self-suspension if the blocking condition releases. We also
      // used to check for CONDVAR_WAIT here, but that is now covered by
      // the _thread_blocked with self-suspension check.
      //
      // Return true since we wouldn't be here unless there was still an
      // external suspend request.
      *bits |= 0x00001000;
      return true;
    } else if (save_state == _thread_in_native && frame_anchor()->walkable()) {
      // Threads running native code will self-suspend on native==>VM/Java
      // transitions. If its stack is walkable (should always be the case
      // unless this function is called before the actual java_suspend()
      // call), then the wait is done.
      *bits |= 0x00002000;
      return true;
    } else if (!called_by_wait && !did_trans_retry &&
               save_state == _thread_in_native_trans &&
               frame_anchor()->walkable()) {
      // The thread is transitioning from thread_in_native to another
      // thread state. check_safepoint_and_suspend_for_native_trans()
      // will force the thread to self-suspend. If it hasn't gotten
      // there yet we may have caught the thread in-between the native
      // code check above and the self-suspend. Lucky us. If we were
      // called by wait_for_ext_suspend_completion(), then it
      // will be doing the retries so we don't have to.
      //
      // Since we use the saved thread state in the if-statement above,
      // there is a chance that the thread has already transitioned to
      // _thread_blocked by the time we get here. In that case, we will
      // make a single unnecessary pass through the logic below. This
      // doesn't hurt anything since we still do the trans retry.

      *bits |= 0x00004000;

      // Once the thread leaves thread_in_native_trans for another
      // thread state, we break out of this retry loop. We shouldn't
      // need this flag to prevent us from getting back here, but
      // sometimes paranoia is good.
      did_trans_retry = true;

      // We wait for the thread to transition to a more usable state.
      for (int i = 1; i <= SuspendRetryCount; i++) {
        // We used to do an "os::yield_all(i)" call here with the intention
        // that yielding would increase on each retry. However, the parameter
        // is ignored on Linux which means the yield didn't scale up. Waiting
        // on the SR_lock below provides a much more predictable scale up for
        // the delay. It also provides a simple/direct point to check for any
        // safepoint requests from the VMThread

        // temporarily drops SR_lock while doing wait with safepoint check
        // (if we're a JavaThread - the WatcherThread can also call this)
        // and increase delay with each retry
        SR_lock()->wait(!Thread::current()->is_Java_thread(), i * delay);

        // check the actual thread state instead of what we saved above
        if (thread_state() != _thread_in_native_trans) {
          // the thread has transitioned to another thread state so
          // try all the checks (except this one) one more time.
          do_trans_retry = true;
          break;
        }
      } // end retry loop


    }
  } while (do_trans_retry);

  *bits |= 0x00000010;
  return false;
}

//
// Wait for an external suspend request to complete (or be cancelled).
// Returns true if the thread is externally suspended and false otherwise.
//
bool JavaThread::wait_for_ext_suspend_completion(int retries, int delay,
       uint32_t *bits) {
  TraceSuspendDebugBits tsdb(this, true /* is_wait */,
                             false /* !called_by_wait */, bits);

  // local flag copies to minimize SR_lock hold time
  bool is_suspended;
  bool pending;
  uint32_t reset_bits;

  // set a marker so is_ext_suspend_completed() knows we are the caller
  *bits |= 0x00010000;

  // We use reset_bits to reinitialize the bits value at the top of
  // each retry loop. This allows the caller to make use of any
  // unused bits for their own marking purposes.
  reset_bits = *bits;

  {
    MutexLockerEx ml(SR_lock(), Mutex::_no_safepoint_check_flag);
    is_suspended = is_ext_suspend_completed(true /* called_by_wait */,
                                            delay, bits);
    pending = is_external_suspend();
  }
  // must release SR_lock to allow suspension to complete

  if (!pending) {
    // A cancelled suspend request is the only false return from
    // is_ext_suspend_completed() that keeps us from entering the
    // retry loop.
    *bits |= 0x00020000;
    return false;
  }

  if (is_suspended) {
    *bits |= 0x00040000;
    return true;
  }

  for (int i = 1; i <= retries; i++) {
    *bits = reset_bits;  // reinit to only track last retry

    // We used to do an "os::yield_all(i)" call here with the intention
    // that yielding would increase on each retry. However, the parameter
    // is ignored on Linux which means the yield didn't scale up. Waiting
    // on the SR_lock below provides a much more predictable scale up for
    // the delay. It also provides a simple/direct point to check for any
    // safepoint requests from the VMThread

    {
      MutexLocker ml(SR_lock());
      // wait with safepoint check (if we're a JavaThread - the WatcherThread
      // can also call this)  and increase delay with each retry
      SR_lock()->wait(!Thread::current()->is_Java_thread(), i * delay);

      is_suspended = is_ext_suspend_completed(true /* called_by_wait */,
                                              delay, bits);

      // It is possible for the external suspend request to be cancelled
      // (by a resume) before the actual suspend operation is completed.
      // Refresh our local copy to see if we still need to wait.
      pending = is_external_suspend();
    }

    if (!pending) {
      // A cancelled suspend request is the only false return from
      // is_ext_suspend_completed() that keeps us from staying in the
      // retry loop.
      *bits |= 0x00080000;
      return false;
    }

    if (is_suspended) {
      *bits |= 0x00100000;
      return true;
    }
  } // end retry loop

  // thread did not suspend after all our retries
  *bits |= 0x00200000;
  return false;
}

#ifndef PRODUCT
void JavaThread::record_jump(address target, address instr, const char* file, int line) {

  // This should not need to be atomic as the only way for simultaneous
  // updates is via interrupts. Even then this should be rare or non-existant
  // and we don't care that much anyway.

  int index = _jmp_ring_index;
  _jmp_ring_index = (index + 1 ) & (jump_ring_buffer_size - 1);
  _jmp_ring[index]._target = (intptr_t) target;
  _jmp_ring[index]._instruction = (intptr_t) instr;
  _jmp_ring[index]._file = file;
  _jmp_ring[index]._line = line;
}
#endif /* PRODUCT */

// Called by flat profiler
// Callers have already called wait_for_ext_suspend_completion
// The assertion for that is currently too complex to put here:
bool JavaThread::profile_last_Java_frame(frame* _fr) {
  bool gotframe = false;
  // self suspension saves needed state.
  if (has_last_Java_frame() && _anchor.walkable()) {
     *_fr = pd_last_frame();
     gotframe = true;
  }
  return gotframe;
}

void Thread::interrupt(Thread* thread) {
  trace("interrupt", thread);
  debug_only(check_for_dangling_thread_pointer(thread);)
  os::interrupt(thread);
}

bool Thread::is_interrupted(Thread* thread, bool clear_interrupted) {
  trace("is_interrupted", thread);
  debug_only(check_for_dangling_thread_pointer(thread);)
  // Note:  If clear_interrupted==false, this simply fetches and
  // returns the value of the field osthread()->interrupted().
  return os::is_interrupted(thread, clear_interrupted);
}


// GC Support
bool Thread::claim_oops_do_par_case(int strong_roots_parity) {
  jint thread_parity = _oops_do_parity;
  if (thread_parity != strong_roots_parity) {
    jint res = Atomic::cmpxchg(strong_roots_parity, &_oops_do_parity, thread_parity);
    if (res == thread_parity) {
      return true;
    } else {
      guarantee(res == strong_roots_parity, "Or else what?");
      assert(SharedHeap::heap()->workers()->active_workers() > 0,
         "Should only fail when parallel.");
      return false;
    }
  }
  assert(SharedHeap::heap()->workers()->active_workers() > 0,
         "Should only fail when parallel.");
  return false;
}

void Thread::oops_do(OopClosure* f, CLDToOopClosure* cld_f, CodeBlobClosure* cf) {
  active_handles()->oops_do(f);
  // Do oop for ThreadShadow
  f->do_oop((oop*)&_pending_exception);
  handle_area()->oops_do(f);
}

void Thread::nmethods_do(CodeBlobClosure* cf) {
  // no nmethods in a generic thread...
}

void Thread::metadata_do(void f(Metadata*)) {
  if (metadata_handles() != NULL) {
    for (int i = 0; i< metadata_handles()->length(); i++) {
      f(metadata_handles()->at(i));
    }
  }
}

void Thread::print_on(outputStream* st) const {
  // get_priority assumes osthread initialized
  if (osthread() != NULL) {
    int os_prio;
    if (os::get_native_priority(this, &os_prio) == OS_OK) {
      st->print("os_prio=%d ", os_prio);
    }
    st->print("tid=" INTPTR_FORMAT " ", this);
    osthread()->print_on(st);
  }
  debug_only(if (WizardMode) print_owned_locks_on(st);)
}

// Thread::print_on_error() is called by fatal error handler. Don't use
// any lock or allocate memory.
void Thread::print_on_error(outputStream* st, char* buf, int buflen) const {
  if      (is_VM_thread())                  st->print("VMThread");
  else if (is_Compiler_thread())            st->print("CompilerThread");
  else if (is_Java_thread())                st->print("JavaThread");
  else if (is_GC_task_thread())             st->print("GCTaskThread");
  else if (is_Watcher_thread())             st->print("WatcherThread");
  else if (is_ConcurrentGC_thread())        st->print("ConcurrentGCThread");
  else st->print("Thread");

  st->print(" [stack: " PTR_FORMAT "," PTR_FORMAT "]",
            _stack_base - _stack_size, _stack_base);

  if (osthread()) {
    st->print(" [id=%d]", osthread()->thread_id());
  }
}

#ifdef ASSERT
void Thread::print_owned_locks_on(outputStream* st) const {
  Monitor *cur = _owned_locks;
  if (cur == NULL) {
    st->print(" (no locks) ");
  } else {
    st->print_cr(" Locks owned:");
    while(cur) {
      cur->print_on(st);
      cur = cur->next();
    }
  }
}

static int ref_use_count  = 0;

bool Thread::owns_locks_but_compiled_lock() const {
  for(Monitor *cur = _owned_locks; cur; cur = cur->next()) {
    if (cur != Compile_lock) return true;
  }
  return false;
}


#endif

#ifndef PRODUCT

// The flag: potential_vm_operation notifies if this particular safepoint state could potential
// invoke the vm-thread (i.e., and oop allocation). In that case, we also have to make sure that
// no threads which allow_vm_block's are held
void Thread::check_for_valid_safepoint_state(bool potential_vm_operation) {
    // Check if current thread is allowed to block at a safepoint
    if (!(_allow_safepoint_count == 0))
      fatal("Possible safepoint reached by thread that does not allow it");
    if (is_Java_thread() && ((JavaThread*)this)->thread_state() != _thread_in_vm) {
      fatal("LEAF method calling lock?");
    }

#ifdef ASSERT
    if (potential_vm_operation && is_Java_thread()
        && !Universe::is_bootstrapping()) {
      // Make sure we do not hold any locks that the VM thread also uses.
      // This could potentially lead to deadlocks
      for(Monitor *cur = _owned_locks; cur; cur = cur->next()) {
        // Threads_lock is special, since the safepoint synchronization will not start before this is
        // acquired. Hence, a JavaThread cannot be holding it at a safepoint. So is VMOperationRequest_lock,
        // since it is used to transfer control between JavaThreads and the VMThread
        // Do not *exclude* any locks unless you are absolutly sure it is correct. Ask someone else first!
        if ( (cur->allow_vm_block() &&
              cur != Threads_lock &&
              cur != Compile_lock &&               // Temporary: should not be necessary when we get spearate compilation
              cur != VMOperationRequest_lock &&
              cur != VMOperationQueue_lock) ||
              cur->rank() == Mutex::special) {
          warning("Thread holding lock at safepoint that vm can block on: %s", cur->name());
        }
      }
    }

    if (GCALotAtAllSafepoints) {
      // We could enter a safepoint here and thus have a gc
      InterfaceSupport::check_gc_alot();
    }
#endif
}
#endif

bool Thread::is_in_stack(address adr) const {
  assert(Thread::current() == this, "is_in_stack can only be called from current thread");
  address end = os::current_stack_pointer();
  // Allow non Java threads to call this without stack_base
  if (_stack_base == NULL) return true;
  if (stack_base() >= adr && adr >= end) return true;

  return false;
}


bool Thread::is_in_usable_stack(address adr) const {
  size_t stack_guard_size = os::uses_stack_guard_pages() ? (StackYellowPages + StackRedPages) * os::vm_page_size() : 0;
  size_t usable_stack_size = _stack_size - stack_guard_size;

  return ((adr < stack_base()) && (adr >= stack_base() - usable_stack_size));
}


// We had to move these methods here, because vm threads get into ObjectSynchronizer::enter
// However, there is a note in JavaThread::is_lock_owned() about the VM threads not being
// used for compilation in the future. If that change is made, the need for these methods
// should be revisited, and they should be removed if possible.

bool Thread::is_lock_owned(address adr) const {
  return on_local_stack(adr);
}

bool Thread::set_as_starting_thread() {
 // NOTE: this must be called inside the main thread.
  return os::create_main_thread((JavaThread*)this);
}

static void initialize_class(Symbol* class_name, TRAPS) {
  Klass* klass = SystemDictionary::resolve_or_fail(class_name, true, CHECK);
  InstanceKlass::cast(klass)->initialize(CHECK);
}


// Creates the initial ThreadGroup
static Handle create_initial_thread_group(TRAPS) {
  Klass* k = SystemDictionary::resolve_or_fail(vmSymbols::java_lang_ThreadGroup(), true, CHECK_NH);
  instanceKlassHandle klass (THREAD, k);

  Handle system_instance = klass->allocate_instance_handle(CHECK_NH);
  {
    JavaValue result(T_VOID);
    JavaCalls::call_special(&result,
                            system_instance,
                            klass,
                            vmSymbols::object_initializer_name(),
                            vmSymbols::void_method_signature(),
                            CHECK_NH);
  }
  Universe::set_system_thread_group(system_instance());

  Handle main_instance = klass->allocate_instance_handle(CHECK_NH);
  {
    JavaValue result(T_VOID);
    Handle string = java_lang_String::create_from_str("main", CHECK_NH);
    JavaCalls::call_special(&result,
                            main_instance,
                            klass,
                            vmSymbols::object_initializer_name(),
                            vmSymbols::threadgroup_string_void_signature(),
                            system_instance,
                            string,
                            CHECK_NH);
  }
  return main_instance;
}

// Creates the initial Thread
static oop create_initial_thread(Handle thread_group, JavaThread* thread, TRAPS) {
  Klass* k = SystemDictionary::resolve_or_fail(vmSymbols::java_lang_Thread(), true, CHECK_NULL);
  instanceKlassHandle klass (THREAD, k);
  instanceHandle thread_oop = klass->allocate_instance_handle(CHECK_NULL);

  java_lang_Thread::set_thread(thread_oop(), thread);
  java_lang_Thread::set_priority(thread_oop(), NormPriority);
  thread->set_threadObj(thread_oop());

  Handle string = java_lang_String::create_from_str("main", CHECK_NULL);

  JavaValue result(T_VOID);
  JavaCalls::call_special(&result, thread_oop,
                                   klass,
                                   vmSymbols::object_initializer_name(),
                                   vmSymbols::threadgroup_string_void_signature(),
                                   thread_group,
                                   string,
                                   CHECK_NULL);
  return thread_oop();
}

static void call_initializeSystemClass(TRAPS) {
  Klass* k =  SystemDictionary::resolve_or_fail(vmSymbols::java_lang_System(), true, CHECK);
  instanceKlassHandle klass (THREAD, k);

  JavaValue result(T_VOID);
  JavaCalls::call_static(&result, klass, vmSymbols::initializeSystemClass_name(),
                                         vmSymbols::void_method_signature(), CHECK);
}

char java_runtime_name[128] = "";
char java_runtime_version[128] = "";

// extract the JRE name from sun.misc.Version.java_runtime_name
static const char* get_java_runtime_name(TRAPS) {
  Klass* k = SystemDictionary::find(vmSymbols::sun_misc_Version(),
                                      Handle(), Handle(), CHECK_AND_CLEAR_NULL);
  fieldDescriptor fd;
  bool found = k != NULL &&
               InstanceKlass::cast(k)->find_local_field(vmSymbols::java_runtime_name_name(),
                                                        vmSymbols::string_signature(), &fd);
  if (found) {
    oop name_oop = k->java_mirror()->obj_field(fd.offset());
    if (name_oop == NULL)
      return NULL;
    const char* name = java_lang_String::as_utf8_string(name_oop,
                                                        java_runtime_name,
                                                        sizeof(java_runtime_name));
    return name;
  } else {
    return NULL;
  }
}

// extract the JRE version from sun.misc.Version.java_runtime_version
static const char* get_java_runtime_version(TRAPS) {
  Klass* k = SystemDictionary::find(vmSymbols::sun_misc_Version(),
                                      Handle(), Handle(), CHECK_AND_CLEAR_NULL);
  fieldDescriptor fd;
  bool found = k != NULL &&
               InstanceKlass::cast(k)->find_local_field(vmSymbols::java_runtime_version_name(),
                                                        vmSymbols::string_signature(), &fd);
  if (found) {
    oop name_oop = k->java_mirror()->obj_field(fd.offset());
    if (name_oop == NULL)
      return NULL;
    const char* name = java_lang_String::as_utf8_string(name_oop,
                                                        java_runtime_version,
                                                        sizeof(java_runtime_version));
    return name;
  } else {
    return NULL;
  }
}

// General purpose hook into Java code, run once when the VM is initialized.
// The Java library method itself may be changed independently from the VM.
static void call_postVMInitHook(TRAPS) {
  Klass* k = SystemDictionary::resolve_or_null(vmSymbols::sun_misc_PostVMInitHook(), THREAD);
  instanceKlassHandle klass (THREAD, k);
  if (klass.not_null()) {
    JavaValue result(T_VOID);
    JavaCalls::call_static(&result, klass, vmSymbols::run_method_name(),
                                           vmSymbols::void_method_signature(),
                                           CHECK);
  }
}

static void reset_vm_info_property(TRAPS) {
  // the vm info string
  ResourceMark rm(THREAD);
  const char *vm_info = VM_Version::vm_info_string();

  // java.lang.System class
  Klass* k =  SystemDictionary::resolve_or_fail(vmSymbols::java_lang_System(), true, CHECK);
  instanceKlassHandle klass (THREAD, k);

  // setProperty arguments
  Handle key_str    = java_lang_String::create_from_str("java.vm.info", CHECK);
  Handle value_str  = java_lang_String::create_from_str(vm_info, CHECK);

  // return value
  JavaValue r(T_OBJECT);

  // public static String setProperty(String key, String value);
  JavaCalls::call_static(&r,
                         klass,
                         vmSymbols::setProperty_name(),
                         vmSymbols::string_string_string_signature(),
                         key_str,
                         value_str,
                         CHECK);
}


void JavaThread::allocate_threadObj(Handle thread_group, char* thread_name, bool daemon, TRAPS) {
  assert(thread_group.not_null(), "thread group should be specified");
  assert(threadObj() == NULL, "should only create Java thread object once");

  Klass* k = SystemDictionary::resolve_or_fail(vmSymbols::java_lang_Thread(), true, CHECK);
  instanceKlassHandle klass (THREAD, k);
  instanceHandle thread_oop = klass->allocate_instance_handle(CHECK);

  java_lang_Thread::set_thread(thread_oop(), this);
  java_lang_Thread::set_priority(thread_oop(), NormPriority);
  set_threadObj(thread_oop());

  JavaValue result(T_VOID);
  if (thread_name != NULL) {
    Handle name = java_lang_String::create_from_str(thread_name, CHECK);
    // Thread gets assigned specified name and null target
    JavaCalls::call_special(&result,
                            thread_oop,
                            klass,
                            vmSymbols::object_initializer_name(),
                            vmSymbols::threadgroup_string_void_signature(),
                            thread_group, // Argument 1
                            name,         // Argument 2
                            THREAD);
  } else {
    // Thread gets assigned name "Thread-nnn" and null target
    // (java.lang.Thread doesn't have a constructor taking only a ThreadGroup argument)
    JavaCalls::call_special(&result,
                            thread_oop,
                            klass,
                            vmSymbols::object_initializer_name(),
                            vmSymbols::threadgroup_runnable_void_signature(),
                            thread_group, // Argument 1
                            Handle(),     // Argument 2
                            THREAD);
  }


  if (daemon) {
      java_lang_Thread::set_daemon(thread_oop());
  }

  if (HAS_PENDING_EXCEPTION) {
    return;
  }

  KlassHandle group(this, SystemDictionary::ThreadGroup_klass());
  Handle threadObj(this, this->threadObj());

  JavaCalls::call_special(&result,
                         thread_group,
                         group,
                         vmSymbols::add_method_name(),
                         vmSymbols::thread_void_signature(),
                         threadObj,          // Arg 1
                         THREAD);


}

// NamedThread --  non-JavaThread subclasses with multiple
// uniquely named instances should derive from this.
NamedThread::NamedThread() : Thread() {
  _name = NULL;
  _processed_thread = NULL;
}

NamedThread::~NamedThread() {
  if (_name != NULL) {
    FREE_C_HEAP_ARRAY(char, _name, mtThread);
    _name = NULL;
  }
}

void NamedThread::set_name(const char* format, ...) {
  guarantee(_name == NULL, "Only get to set name once.");
  _name = NEW_C_HEAP_ARRAY(char, max_name_len, mtThread);
  guarantee(_name != NULL, "alloc failure");
  va_list ap;
  va_start(ap, format);
  jio_vsnprintf(_name, max_name_len, format, ap);
  va_end(ap);
}

// ======= WatcherThread ========

// The watcher thread exists to simulate timer interrupts.  It should
// be replaced by an abstraction over whatever native support for
// timer interrupts exists on the platform.

WatcherThread* WatcherThread::_watcher_thread   = NULL;
bool WatcherThread::_startable = false;
volatile bool  WatcherThread::_should_terminate = false;

WatcherThread::WatcherThread() : Thread(), _crash_protection(NULL) {
  assert(watcher_thread() == NULL, "we can only allocate one WatcherThread");
  if (os::create_thread(this, os::watcher_thread)) {
    _watcher_thread = this;

    // Set the watcher thread to the highest OS priority which should not be
    // used, unless a Java thread with priority java.lang.Thread.MAX_PRIORITY
    // is created. The only normal thread using this priority is the reference
    // handler thread, which runs for very short intervals only.
    // If the VMThread's priority is not lower than the WatcherThread profiling
    // will be inaccurate.
    os::set_priority(this, MaxPriority);
    if (!DisableStartThread) {
      os::start_thread(this);
    }
  }
}

int WatcherThread::sleep() const {
  MutexLockerEx ml(PeriodicTask_lock, Mutex::_no_safepoint_check_flag);

  // remaining will be zero if there are no tasks,
  // causing the WatcherThread to sleep until a task is
  // enrolled
  int remaining = PeriodicTask::time_to_wait();
  int time_slept = 0;

  // we expect this to timeout - we only ever get unparked when
  // we should terminate or when a new task has been enrolled
  OSThreadWaitState osts(this->osthread(), false /* not Object.wait() */);

  jlong time_before_loop = os::javaTimeNanos();

  for (;;) {
    bool timedout = PeriodicTask_lock->wait(Mutex::_no_safepoint_check_flag, remaining);
    jlong now = os::javaTimeNanos();

    if (remaining == 0) {
        // if we didn't have any tasks we could have waited for a long time
        // consider the time_slept zero and reset time_before_loop
        time_slept = 0;
        time_before_loop = now;
    } else {
        // need to recalulate since we might have new tasks in _tasks
        time_slept = (int) ((now - time_before_loop) / 1000000);
    }

    // Change to task list or spurious wakeup of some kind
    if (timedout || _should_terminate) {
        break;
    }

    remaining = PeriodicTask::time_to_wait();
    if (remaining == 0) {
        // Last task was just disenrolled so loop around and wait until
        // another task gets enrolled
        continue;
    }

    remaining -= time_slept;
    if (remaining <= 0)
      break;
  }

  return time_slept;
}

void WatcherThread::run() {
  assert(this == watcher_thread(), "just checking");

  this->record_stack_base_and_size();
  this->initialize_thread_local_storage();
  this->set_active_handles(JNIHandleBlock::allocate_block());
  while(!_should_terminate) {
    assert(watcher_thread() == Thread::current(),  "thread consistency check");
    assert(watcher_thread() == this,  "thread consistency check");

    // Calculate how long it'll be until the next PeriodicTask work
    // should be done, and sleep that amount of time.
    int time_waited = sleep();

    if (is_error_reported()) {
      // A fatal error has happened, the error handler(VMError::report_and_die)
      // should abort JVM after creating an error log file. However in some
      // rare cases, the error handler itself might deadlock. Here we try to
      // kill JVM if the fatal error handler fails to abort in 2 minutes.
      //
      // This code is in WatcherThread because WatcherThread wakes up
      // periodically so the fatal error handler doesn't need to do anything;
      // also because the WatcherThread is less likely to crash than other
      // threads.

      for (;;) {
        if (!ShowMessageBoxOnError
         && (OnError == NULL || OnError[0] == '\0')
         && Arguments::abort_hook() == NULL) {
             os::sleep(this, 2 * 60 * 1000, false);
             fdStream err(defaultStream::output_fd());
             err.print_raw_cr("# [ timer expired, abort... ]");
             // skip atexit/vm_exit/vm_abort hooks
             os::die();
        }

        // Wake up 5 seconds later, the fatal handler may reset OnError or
        // ShowMessageBoxOnError when it is ready to abort.
        os::sleep(this, 5 * 1000, false);
      }
    }

    PeriodicTask::real_time_tick(time_waited);
  }

  // Signal that it is terminated
  {
    MutexLockerEx mu(Terminator_lock, Mutex::_no_safepoint_check_flag);
    _watcher_thread = NULL;
    Terminator_lock->notify();
  }

  // Thread destructor usually does this..
  ThreadLocalStorage::set_thread(NULL);
}

void WatcherThread::start() {
  assert(PeriodicTask_lock->owned_by_self(), "PeriodicTask_lock required");

  if (watcher_thread() == NULL && _startable) {
    _should_terminate = false;
    // Create the single instance of WatcherThread
    new WatcherThread();
  }
}

void WatcherThread::make_startable() {
  assert(PeriodicTask_lock->owned_by_self(), "PeriodicTask_lock required");
  _startable = true;
}

void WatcherThread::stop() {
  {
    MutexLockerEx ml(PeriodicTask_lock, Mutex::_no_safepoint_check_flag);
    _should_terminate = true;
    OrderAccess::fence();  // ensure WatcherThread sees update in main loop

    WatcherThread* watcher = watcher_thread();
    if (watcher != NULL)
      watcher->unpark();
  }

  // it is ok to take late safepoints here, if needed
  MutexLocker mu(Terminator_lock);

  while(watcher_thread() != NULL) {
    // This wait should make safepoint checks, wait without a timeout,
    // and wait as a suspend-equivalent condition.
    //
    // Note: If the FlatProfiler is running, then this thread is waiting
    // for the WatcherThread to terminate and the WatcherThread, via the
    // FlatProfiler task, is waiting for the external suspend request on
    // this thread to complete. wait_for_ext_suspend_completion() will
    // eventually timeout, but that takes time. Making this wait a
    // suspend-equivalent condition solves that timeout problem.
    //
    Terminator_lock->wait(!Mutex::_no_safepoint_check_flag, 0,
                          Mutex::_as_suspend_equivalent_flag);
  }
}

void WatcherThread::unpark() {
  MutexLockerEx ml(PeriodicTask_lock->owned_by_self() ? NULL : PeriodicTask_lock, Mutex::_no_safepoint_check_flag);
  PeriodicTask_lock->notify();
}

void WatcherThread::print_on(outputStream* st) const {
  st->print("\"%s\" ", name());
  Thread::print_on(st);
  st->cr();
}

// ======= JavaThread ========

#ifdef GRAAL

#if GRAAL_COUNTERS_SIZE > 0
jlong JavaThread::_graal_old_thread_counters[GRAAL_COUNTERS_SIZE];

bool graal_counters_include(oop threadObj) {
  return !GRAAL_COUNTERS_EXCLUDE_COMPILER_THREADS || threadObj == NULL || threadObj->klass() != SystemDictionary::CompilerThread_klass();
}

void JavaThread::collect_counters(typeArrayOop array) {
  MutexLocker tl(Threads_lock);
  for (int i = 0; i < array->length(); i++) {
    array->long_at_put(i, _graal_old_thread_counters[i]);
  }
  for (JavaThread* tp = Threads::first(); tp != NULL; tp = tp->next()) {
    if (graal_counters_include(tp->threadObj())) {
      for (int i = 0; i < array->length(); i++) {
        array->long_at_put(i, array->long_at(i) + tp->_graal_counters[i]);
      }
    }
  }
}
#else
void JavaThread::collect_counters(typeArrayOop array) {
  // empty
}
#endif // GRAAL_COUNTERS_SIZE > 0

#endif // GRAAL

// A JavaThread is a normal Java thread

void JavaThread::initialize() {
  // Initialize fields

  // Set the claimed par_id to -1 (ie not claiming any par_ids)
  set_claimed_par_id(-1);
  
  _buffer_blob = NULL;
  set_saved_exception_pc(NULL);
  set_threadObj(NULL);
  _anchor.clear();
  set_entry_point(NULL);
  set_jni_functions(jni_functions());
  set_callee_target(NULL);
  set_vm_result(NULL);
  set_vm_result_2(NULL);
  set_vframe_array_head(NULL);
  set_vframe_array_last(NULL);
  set_deferred_locals(NULL);
  set_deopt_mark(NULL);
  set_deopt_nmethod(NULL);
  clear_must_deopt_id();
  set_monitor_chunks(NULL);
  set_next(NULL);
  set_thread_state(_thread_new);
#if INCLUDE_NMT
  set_recorder(NULL);
#endif
  _terminated = _not_terminated;
  _privileged_stack_top = NULL;
  _array_for_gc = NULL;
  _suspend_equivalent = false;
  _in_deopt_handler = 0;
  _doing_unsafe_access = false;
  _stack_guard_state = stack_guard_unused;
#ifdef GRAAL
  _graal_alternate_call_target = NULL;
#if GRAAL_COUNTERS_SIZE > 0
  for (int i = 0; i < GRAAL_COUNTERS_SIZE; i++) {
    _graal_counters[i] = 0;
  }
#endif // GRAAL_COUNTER_SIZE > 0
#endif // GRAAL
  (void)const_cast<oop&>(_exception_oop = NULL);
  _exception_pc  = 0;
  _exception_handler_pc = 0;
  _is_method_handle_return = 0;
  _jvmti_thread_state= NULL;
  _should_post_on_exceptions_flag = JNI_FALSE;
  _jvmti_get_loaded_classes_closure = NULL;
  _interp_only_mode    = 0;
  _special_runtime_exit_condition = _no_async_condition;
  _pending_async_exception = NULL;
  _thread_stat = NULL;
  _thread_stat = new ThreadStatistics();
  _blocked_on_compilation = false;
  _jni_active_critical = 0;
  _do_not_unlock_if_synchronized = false;
  _cached_monitor_info = NULL;
  _parker = Parker::Allocate(this) ;
  _scanned_nmethod = NULL;

#ifndef PRODUCT
  _jmp_ring_index = 0;
  for (int ji = 0 ; ji < jump_ring_buffer_size ; ji++ ) {
    record_jump(NULL, NULL, NULL, 0);
  }
#endif /* PRODUCT */

  set_thread_profiler(NULL);
  if (FlatProfiler::is_active()) {
    // This is where we would decide to either give each thread it's own profiler
    // or use one global one from FlatProfiler,
    // or up to some count of the number of profiled threads, etc.
    ThreadProfiler* pp = new ThreadProfiler();
    pp->engage();
    set_thread_profiler(pp);
  }

  // Setup safepoint state info for this thread
  ThreadSafepointState::create(this);

  debug_only(_java_call_counter = 0);

  // JVMTI PopFrame support
  _popframe_condition = popframe_inactive;
  _popframe_preserved_args = NULL;
  _popframe_preserved_args_size = 0;

  pd_initialize();
}

#if INCLUDE_ALL_GCS
SATBMarkQueueSet JavaThread::_satb_mark_queue_set;
DirtyCardQueueSet JavaThread::_dirty_card_queue_set;
#endif // INCLUDE_ALL_GCS

JavaThread::JavaThread(bool is_attaching_via_jni) :
  Thread()
#if INCLUDE_ALL_GCS
  , _satb_mark_queue(&_satb_mark_queue_set),
  _dirty_card_queue(&_dirty_card_queue_set)
#endif // INCLUDE_ALL_GCS
{
  initialize();
  if (is_attaching_via_jni) {
    _jni_attach_state = _attaching_via_jni;
  } else {
    _jni_attach_state = _not_attaching_via_jni;
  }
  assert(deferred_card_mark().is_empty(), "Default MemRegion ctor");
  _safepoint_visible = false;
}

bool JavaThread::reguard_stack(address cur_sp) {
  if (_stack_guard_state != stack_guard_yellow_disabled) {
    return true; // Stack already guarded or guard pages not needed.
  }

  if (register_stack_overflow()) {
    // For those architectures which have separate register and
    // memory stacks, we must check the register stack to see if
    // it has overflowed.
    return false;
  }

  // Java code never executes within the yellow zone: the latter is only
  // there to provoke an exception during stack banging.  If java code
  // is executing there, either StackShadowPages should be larger, or
  // some exception code in c1, c2 or the interpreter isn't unwinding
  // when it should.
  guarantee(cur_sp > stack_yellow_zone_base(), "not enough space to reguard - increase StackShadowPages");

  enable_stack_yellow_zone();
  return true;
}

bool JavaThread::reguard_stack(void) {
  return reguard_stack(os::current_stack_pointer());
}


void JavaThread::block_if_vm_exited() {
  if (_terminated == _vm_exited) {
    // _vm_exited is set at safepoint, and Threads_lock is never released
    // we will block here forever
    Threads_lock->lock_without_safepoint_check();
    ShouldNotReachHere();
  }
}


// Remove this ifdef when C1 is ported to the compiler interface.
static void compiler_thread_entry(JavaThread* thread, TRAPS);

JavaThread::JavaThread(ThreadFunction entry_point, size_t stack_sz) :
  Thread()
#if INCLUDE_ALL_GCS
  , _satb_mark_queue(&_satb_mark_queue_set),
  _dirty_card_queue(&_dirty_card_queue_set)
#endif // INCLUDE_ALL_GCS
{
  if (TraceThreadEvents) {
    tty->print_cr("creating thread %p", this);
  }
  initialize();
  _jni_attach_state = _not_attaching_via_jni;
  set_entry_point(entry_point);
  // Create the native thread itself.
  // %note runtime_23
  os::ThreadType thr_type = os::java_thread;
  thr_type = entry_point == &compiler_thread_entry ? os::compiler_thread :
                                                     os::java_thread;
  os::create_thread(this, thr_type, stack_sz);
  _safepoint_visible = false;
  // The _osthread may be NULL here because we ran out of memory (too many threads active).
  // We need to throw and OutOfMemoryError - however we cannot do this here because the caller
  // may hold a lock and all locks must be unlocked before throwing the exception (throwing
  // the exception consists of creating the exception object & initializing it, initialization
  // will leave the VM via a JavaCall and then all locks must be unlocked).
  //
  // The thread is still suspended when we reach here. Thread must be explicit started
  // by creator! Furthermore, the thread must also explicitly be added to the Threads list
  // by calling Threads:add. The reason why this is not done here, is because the thread
  // object must be fully initialized (take a look at JVM_Start)
}

JavaThread::~JavaThread() {
  if (TraceThreadEvents) {
      tty->print_cr("terminate thread %p", this);
  }

  // By now, this thread should already be invisible to safepoint,
  // and its per-thread recorder also collected.
  assert(!is_safepoint_visible(), "wrong state");
#if INCLUDE_NMT
  assert(get_recorder() == NULL, "Already collected");
#endif // INCLUDE_NMT

  // JSR166 -- return the parker to the free list
  Parker::Release(_parker);
  _parker = NULL ;

  // Free any remaining  previous UnrollBlock
  vframeArray* old_array = vframe_array_last();

  if (old_array != NULL) {
    Deoptimization::UnrollBlock* old_info = old_array->unroll_block();
    old_array->set_unroll_block(NULL);
    delete old_info;
    delete old_array;
  }

  GrowableArray<jvmtiDeferredLocalVariableSet*>* deferred = deferred_locals();
  if (deferred != NULL) {
    // This can only happen if thread is destroyed before deoptimization occurs.
    assert(deferred->length() != 0, "empty array!");
    do {
      jvmtiDeferredLocalVariableSet* dlv = deferred->at(0);
      deferred->remove_at(0);
      // individual jvmtiDeferredLocalVariableSet are CHeapObj's
      delete dlv;
    } while (deferred->length() != 0);
    delete deferred;
  }

  // All Java related clean up happens in exit
  ThreadSafepointState::destroy(this);
  if (_thread_profiler != NULL) delete _thread_profiler;
  if (_thread_stat != NULL) delete _thread_stat;

#if defined(GRAAL) && (GRAAL_COUNTERS_SIZE > 0)
  if (graal_counters_include(threadObj())) {
    for (int i = 0; i < GRAAL_COUNTERS_SIZE; i++) {
      _graal_old_thread_counters[i] += _graal_counters[i];
    }
  }
#endif
}


// The first routine called by a new Java thread
void JavaThread::run() {
  // initialize thread-local alloc buffer related fields
  this->initialize_tlab();

  // used to test validitity of stack trace backs
  this->record_base_of_stack_pointer();

  // Record real stack base and size.
  this->record_stack_base_and_size();

  // Initialize thread local storage; set before calling MutexLocker
  this->initialize_thread_local_storage();

  this->create_stack_guard_pages();

  this->cache_global_variables();

  // Thread is now sufficient initialized to be handled by the safepoint code as being
  // in the VM. Change thread state from _thread_new to _thread_in_vm
  ThreadStateTransition::transition_and_fence(this, _thread_new, _thread_in_vm);

  assert(JavaThread::current() == this, "sanity check");
  assert(!Thread::current()->owns_locks(), "sanity check");

  DTRACE_THREAD_PROBE(start, this);

  // This operation might block. We call that after all safepoint checks for a new thread has
  // been completed.
  this->set_active_handles(JNIHandleBlock::allocate_block());

  if (JvmtiExport::should_post_thread_life()) {
    JvmtiExport::post_thread_start(this);
  }

  EventThreadStart event;
  if (event.should_commit()) {
     event.set_javalangthread(java_lang_Thread::thread_id(this->threadObj()));
     event.commit();
  }

  // We call another function to do the rest so we are sure that the stack addresses used
  // from there will be lower than the stack base just computed
  thread_main_inner();

  // Note, thread is no longer valid at this point!
}


void JavaThread::thread_main_inner() {
  assert(JavaThread::current() == this, "sanity check");
  assert(this->threadObj() != NULL, "just checking");

  // Execute thread entry point unless this thread has a pending exception
  // or has been stopped before starting.
  // Note: Due to JVM_StopThread we can have pending exceptions already!
  if (!this->has_pending_exception() &&
      !java_lang_Thread::is_stillborn(this->threadObj())) {
    {
      ResourceMark rm(this);
      this->set_native_thread_name(this->get_thread_name());
    }
    HandleMark hm(this);
    this->entry_point()(this, this);
  }

  DTRACE_THREAD_PROBE(stop, this);

  this->exit(false);
  delete this;
}


static void ensure_join(JavaThread* thread) {
  // We do not need to grap the Threads_lock, since we are operating on ourself.
  Handle threadObj(thread, thread->threadObj());
  assert(threadObj.not_null(), "java thread object must exist");
  ObjectLocker lock(threadObj, thread);
  // Ignore pending exception (ThreadDeath), since we are exiting anyway
  thread->clear_pending_exception();
  // Thread is exiting. So set thread_status field in  java.lang.Thread class to TERMINATED.
  java_lang_Thread::set_thread_status(threadObj(), java_lang_Thread::TERMINATED);
  // Clear the native thread instance - this makes isAlive return false and allows the join()
  // to complete once we've done the notify_all below
  java_lang_Thread::set_thread(threadObj(), NULL);
  lock.notify_all(thread);
  // Ignore pending exception (ThreadDeath), since we are exiting anyway
  thread->clear_pending_exception();
}


// For any new cleanup additions, please check to see if they need to be applied to
// cleanup_failed_attach_current_thread as well.
void JavaThread::exit(bool destroy_vm, ExitType exit_type) {
  assert(this == JavaThread::current(),  "thread consistency check");

  HandleMark hm(this);
  Handle uncaught_exception(this, this->pending_exception());
  this->clear_pending_exception();
  Handle threadObj(this, this->threadObj());
  assert(threadObj.not_null(), "Java thread object should be created");

  if (get_thread_profiler() != NULL) {
    get_thread_profiler()->disengage();
    ResourceMark rm;
    get_thread_profiler()->print(get_thread_name());
  }


  // FIXIT: This code should be moved into else part, when reliable 1.2/1.3 check is in place
  {
    EXCEPTION_MARK;

    CLEAR_PENDING_EXCEPTION;
  }
  // FIXIT: The is_null check is only so it works better on JDK1.2 VM's. This
  // has to be fixed by a runtime query method
  if (!destroy_vm || JDK_Version::is_jdk12x_version()) {
    // JSR-166: change call from from ThreadGroup.uncaughtException to
    // java.lang.Thread.dispatchUncaughtException
    if (uncaught_exception.not_null()) {
      Handle group(this, java_lang_Thread::threadGroup(threadObj()));
      {
        EXCEPTION_MARK;
        // Check if the method Thread.dispatchUncaughtException() exists. If so
        // call it.  Otherwise we have an older library without the JSR-166 changes,
        // so call ThreadGroup.uncaughtException()
        KlassHandle recvrKlass(THREAD, threadObj->klass());
        CallInfo callinfo;
        KlassHandle thread_klass(THREAD, SystemDictionary::Thread_klass());
        LinkResolver::resolve_virtual_call(callinfo, threadObj, recvrKlass, thread_klass,
                                           vmSymbols::dispatchUncaughtException_name(),
                                           vmSymbols::throwable_void_signature(),
                                           KlassHandle(), false, false, THREAD);
        CLEAR_PENDING_EXCEPTION;
        methodHandle method = callinfo.selected_method();
        if (method.not_null()) {
          JavaValue result(T_VOID);
          JavaCalls::call_virtual(&result,
                                  threadObj, thread_klass,
                                  vmSymbols::dispatchUncaughtException_name(),
                                  vmSymbols::throwable_void_signature(),
                                  uncaught_exception,
                                  THREAD);
        } else {
          KlassHandle thread_group(THREAD, SystemDictionary::ThreadGroup_klass());
          JavaValue result(T_VOID);
          JavaCalls::call_virtual(&result,
                                  group, thread_group,
                                  vmSymbols::uncaughtException_name(),
                                  vmSymbols::thread_throwable_void_signature(),
                                  threadObj,           // Arg 1
                                  uncaught_exception,  // Arg 2
                                  THREAD);
        }
        if (HAS_PENDING_EXCEPTION) {
          ResourceMark rm(this);
          jio_fprintf(defaultStream::error_stream(),
                "\nException: %s thrown from the UncaughtExceptionHandler"
                " in thread \"%s\"\n",
                pending_exception()->klass()->external_name(),
                get_thread_name());
          CLEAR_PENDING_EXCEPTION;
        }
      }
    }

    // Called before the java thread exit since we want to read info
    // from java_lang_Thread object
    EventThreadEnd event;
    if (event.should_commit()) {
        event.set_javalangthread(java_lang_Thread::thread_id(this->threadObj()));
        event.commit();
    }

    // Call after last event on thread
    EVENT_THREAD_EXIT(this);

    // Call Thread.exit(). We try 3 times in case we got another Thread.stop during
    // the execution of the method. If that is not enough, then we don't really care. Thread.stop
    // is deprecated anyhow.
    if (!is_Compiler_thread()) {
      int count = 3;
      while (java_lang_Thread::threadGroup(threadObj()) != NULL && (count-- > 0)) {
        EXCEPTION_MARK;
        JavaValue result(T_VOID);
        KlassHandle thread_klass(THREAD, SystemDictionary::Thread_klass());
        JavaCalls::call_virtual(&result,
                              threadObj, thread_klass,
                              vmSymbols::exit_method_name(),
                              vmSymbols::void_method_signature(),
                              THREAD);
        CLEAR_PENDING_EXCEPTION;
      }
    }
    // notify JVMTI
    if (JvmtiExport::should_post_thread_life()) {
      JvmtiExport::post_thread_end(this);
    }

    // We have notified the agents that we are exiting, before we go on,
    // we must check for a pending external suspend request and honor it
    // in order to not surprise the thread that made the suspend request.
    while (true) {
      {
        MutexLockerEx ml(SR_lock(), Mutex::_no_safepoint_check_flag);
        if (!is_external_suspend()) {
          set_terminated(_thread_exiting);
          ThreadService::current_thread_exiting(this);
          break;
        }
        // Implied else:
        // Things get a little tricky here. We have a pending external
        // suspend request, but we are holding the SR_lock so we
        // can't just self-suspend. So we temporarily drop the lock
        // and then self-suspend.
      }

      ThreadBlockInVM tbivm(this);
      java_suspend_self();

      // We're done with this suspend request, but we have to loop around
      // and check again. Eventually we will get SR_lock without a pending
      // external suspend request and will be able to mark ourselves as
      // exiting.
    }
    // no more external suspends are allowed at this point
  } else {
    // before_exit() has already posted JVMTI THREAD_END events
  }

  // Notify waiters on thread object. This has to be done after exit() is called
  // on the thread (if the thread is the last thread in a daemon ThreadGroup the
  // group should have the destroyed bit set before waiters are notified).
  ensure_join(this);
  assert(!this->has_pending_exception(), "ensure_join should have cleared");

  // 6282335 JNI DetachCurrentThread spec states that all Java monitors
  // held by this thread must be released.  A detach operation must only
  // get here if there are no Java frames on the stack.  Therefore, any
  // owned monitors at this point MUST be JNI-acquired monitors which are
  // pre-inflated and in the monitor cache.
  //
  // ensure_join() ignores IllegalThreadStateExceptions, and so does this.
  if (exit_type == jni_detach && JNIDetachReleasesMonitors) {
    assert(!this->has_last_Java_frame(), "detaching with Java frames?");
    ObjectSynchronizer::release_monitors_owned_by_thread(this);
    assert(!this->has_pending_exception(), "release_monitors should have cleared");
  }

  // These things needs to be done while we are still a Java Thread. Make sure that thread
  // is in a consistent state, in case GC happens
  assert(_privileged_stack_top == NULL, "must be NULL when we get here");

  if (active_handles() != NULL) {
    JNIHandleBlock* block = active_handles();
    set_active_handles(NULL);
    JNIHandleBlock::release_block(block);
  }

  if (free_handle_block() != NULL) {
    JNIHandleBlock* block = free_handle_block();
    set_free_handle_block(NULL);
    JNIHandleBlock::release_block(block);
  }

  // These have to be removed while this is still a valid thread.
  remove_stack_guard_pages();

  if (UseTLAB) {
    tlab().make_parsable(true);  // retire TLAB
  }

  if (JvmtiEnv::environments_might_exist()) {
    JvmtiExport::cleanup_thread(this);
  }

  // We must flush any deferred card marks before removing a thread from
  // the list of active threads.
  Universe::heap()->flush_deferred_store_barrier(this);
  assert(deferred_card_mark().is_empty(), "Should have been flushed");

#if INCLUDE_ALL_GCS
  // We must flush the G1-related buffers before removing a thread
  // from the list of active threads. We must do this after any deferred
  // card marks have been flushed (above) so that any entries that are
  // added to the thread's dirty card queue as a result are not lost.
  if (UseG1GC) {
    flush_barrier_queues();
  }
#endif // INCLUDE_ALL_GCS

  // Remove from list of active threads list, and notify VM thread if we are the last non-daemon thread
  Threads::remove(this);
}

#if INCLUDE_ALL_GCS
// Flush G1-related queues.
void JavaThread::flush_barrier_queues() {
  satb_mark_queue().flush();
  dirty_card_queue().flush();
}

void JavaThread::initialize_queues() {
  assert(!SafepointSynchronize::is_at_safepoint(),
         "we should not be at a safepoint");

  ObjPtrQueue& satb_queue = satb_mark_queue();
  SATBMarkQueueSet& satb_queue_set = satb_mark_queue_set();
  // The SATB queue should have been constructed with its active
  // field set to false.
  assert(!satb_queue.is_active(), "SATB queue should not be active");
  assert(satb_queue.is_empty(), "SATB queue should be empty");
  // If we are creating the thread during a marking cycle, we should
  // set the active field of the SATB queue to true.
  if (satb_queue_set.is_active()) {
    satb_queue.set_active(true);
  }

  DirtyCardQueue& dirty_queue = dirty_card_queue();
  // The dirty card queue should have been constructed with its
  // active field set to true.
  assert(dirty_queue.is_active(), "dirty card queue should be active");
}
#endif // INCLUDE_ALL_GCS

void JavaThread::cleanup_failed_attach_current_thread() {
  if (get_thread_profiler() != NULL) {
    get_thread_profiler()->disengage();
    ResourceMark rm;
    get_thread_profiler()->print(get_thread_name());
  }

  if (active_handles() != NULL) {
    JNIHandleBlock* block = active_handles();
    set_active_handles(NULL);
    JNIHandleBlock::release_block(block);
  }

  if (free_handle_block() != NULL) {
    JNIHandleBlock* block = free_handle_block();
    set_free_handle_block(NULL);
    JNIHandleBlock::release_block(block);
  }

  // These have to be removed while this is still a valid thread.
  remove_stack_guard_pages();

  if (UseTLAB) {
    tlab().make_parsable(true);  // retire TLAB, if any
  }

#if INCLUDE_ALL_GCS
  if (UseG1GC) {
    flush_barrier_queues();
  }
#endif // INCLUDE_ALL_GCS

  Threads::remove(this);
  delete this;
}




JavaThread* JavaThread::active() {
  Thread* thread = ThreadLocalStorage::thread();
  assert(thread != NULL, "just checking");
  if (thread->is_Java_thread()) {
    return (JavaThread*) thread;
  } else {
    assert(thread->is_VM_thread(), "this must be a vm thread");
    VM_Operation* op = ((VMThread*) thread)->vm_operation();
    JavaThread *ret=op == NULL ? NULL : (JavaThread *)op->calling_thread();
    assert(ret->is_Java_thread(), "must be a Java thread");
    return ret;
  }
}

bool JavaThread::is_lock_owned(address adr) const {
  if (Thread::is_lock_owned(adr)) return true;

  for (MonitorChunk* chunk = monitor_chunks(); chunk != NULL; chunk = chunk->next()) {
    if (chunk->contains(adr)) return true;
  }

  return false;
}


void JavaThread::add_monitor_chunk(MonitorChunk* chunk) {
  chunk->set_next(monitor_chunks());
  set_monitor_chunks(chunk);
}

void JavaThread::remove_monitor_chunk(MonitorChunk* chunk) {
  guarantee(monitor_chunks() != NULL, "must be non empty");
  if (monitor_chunks() == chunk) {
    set_monitor_chunks(chunk->next());
  } else {
    MonitorChunk* prev = monitor_chunks();
    while (prev->next() != chunk) prev = prev->next();
    prev->set_next(chunk->next());
  }
}

// JVM support.

// Note: this function shouldn't block if it's called in
// _thread_in_native_trans state (such as from
// check_special_condition_for_native_trans()).
void JavaThread::check_and_handle_async_exceptions(bool check_unsafe_error) {

  if (has_last_Java_frame() && has_async_condition()) {
    // If we are at a polling page safepoint (not a poll return)
    // then we must defer async exception because live registers
    // will be clobbered by the exception path. Poll return is
    // ok because the call we a returning from already collides
    // with exception handling registers and so there is no issue.
    // (The exception handling path kills call result registers but
    //  this is ok since the exception kills the result anyway).

    if (is_at_poll_safepoint()) {
      // if the code we are returning to has deoptimized we must defer
      // the exception otherwise live registers get clobbered on the
      // exception path before deoptimization is able to retrieve them.
      //
      RegisterMap map(this, false);
      frame caller_fr = last_frame().sender(&map);
      assert(caller_fr.is_compiled_frame(), "what?");
      if (caller_fr.is_deoptimized_frame()) {
        if (TraceExceptions) {
          ResourceMark rm;
          tty->print_cr("deferred async exception at compiled safepoint");
        }
        return;
      }
    }
  }

  JavaThread::AsyncRequests condition = clear_special_runtime_exit_condition();
  if (condition == _no_async_condition) {
    // Conditions have changed since has_special_runtime_exit_condition()
    // was called:
    // - if we were here only because of an external suspend request,
    //   then that was taken care of above (or cancelled) so we are done
    // - if we were here because of another async request, then it has
    //   been cleared between the has_special_runtime_exit_condition()
    //   and now so again we are done
    return;
  }

  // Check for pending async. exception
  if (_pending_async_exception != NULL) {
    // Only overwrite an already pending exception, if it is not a threadDeath.
    if (!has_pending_exception() || !pending_exception()->is_a(SystemDictionary::ThreadDeath_klass())) {

      // We cannot call Exceptions::_throw(...) here because we cannot block
      set_pending_exception(_pending_async_exception, __FILE__, __LINE__);

      if (TraceExceptions) {
        ResourceMark rm;
        tty->print("Async. exception installed at runtime exit (" INTPTR_FORMAT ")", this);
        if (has_last_Java_frame() ) {
          frame f = last_frame();
          tty->print(" (pc: " INTPTR_FORMAT " sp: " INTPTR_FORMAT " )", f.pc(), f.sp());
        }
        tty->print_cr(" of type: %s", InstanceKlass::cast(_pending_async_exception->klass())->external_name());
      }
      _pending_async_exception = NULL;
      clear_has_async_exception();
    }
  }

  if (check_unsafe_error &&
      condition == _async_unsafe_access_error && !has_pending_exception()) {
    condition = _no_async_condition;  // done
    switch (thread_state()) {
    case _thread_in_vm:
      {
        JavaThread* THREAD = this;
        THROW_MSG(vmSymbols::java_lang_InternalError(), "a fault occurred in an unsafe memory access operation");
      }
    case _thread_in_native:
      {
        ThreadInVMfromNative tiv(this);
        JavaThread* THREAD = this;
        THROW_MSG(vmSymbols::java_lang_InternalError(), "a fault occurred in an unsafe memory access operation");
      }
    case _thread_in_Java:
      {
        ThreadInVMfromJava tiv(this);
        JavaThread* THREAD = this;
        THROW_MSG(vmSymbols::java_lang_InternalError(), "a fault occurred in a recent unsafe memory access operation in compiled Java code");
      }
    default:
      ShouldNotReachHere();
    }
  }

  assert(condition == _no_async_condition || has_pending_exception() ||
         (!check_unsafe_error && condition == _async_unsafe_access_error),
         "must have handled the async condition, if no exception");
}

void JavaThread::handle_special_runtime_exit_condition(bool check_asyncs) {
  //
  // Check for pending external suspend. Internal suspend requests do
  // not use handle_special_runtime_exit_condition().
  // If JNIEnv proxies are allowed, don't self-suspend if the target
  // thread is not the current thread. In older versions of jdbx, jdbx
  // threads could call into the VM with another thread's JNIEnv so we
  // can be here operating on behalf of a suspended thread (4432884).
  bool do_self_suspend = is_external_suspend_with_lock();
  if (do_self_suspend && (!AllowJNIEnvProxy || this == JavaThread::current())) {
    //
    // Because thread is external suspended the safepoint code will count
    // thread as at a safepoint. This can be odd because we can be here
    // as _thread_in_Java which would normally transition to _thread_blocked
    // at a safepoint. We would like to mark the thread as _thread_blocked
    // before calling java_suspend_self like all other callers of it but
    // we must then observe proper safepoint protocol. (We can't leave
    // _thread_blocked with a safepoint in progress). However we can be
    // here as _thread_in_native_trans so we can't use a normal transition
    // constructor/destructor pair because they assert on that type of
    // transition. We could do something like:
    //
    // JavaThreadState state = thread_state();
    // set_thread_state(_thread_in_vm);
    // {
    //   ThreadBlockInVM tbivm(this);
    //   java_suspend_self()
    // }
    // set_thread_state(_thread_in_vm_trans);
    // if (safepoint) block;
    // set_thread_state(state);
    //
    // but that is pretty messy. Instead we just go with the way the
    // code has worked before and note that this is the only path to
    // java_suspend_self that doesn't put the thread in _thread_blocked
    // mode.

    frame_anchor()->make_walkable(this);
    java_suspend_self();

    // We might be here for reasons in addition to the self-suspend request
    // so check for other async requests.
  }

  if (check_asyncs) {
    check_and_handle_async_exceptions();
  }
}

void JavaThread::send_thread_stop(oop java_throwable)  {
  assert(Thread::current()->is_VM_thread(), "should be in the vm thread");
  assert(Threads_lock->is_locked(), "Threads_lock should be locked by safepoint code");
  assert(SafepointSynchronize::is_at_safepoint(), "all threads are stopped");

  // Do not throw asynchronous exceptions against the compiler thread
  // (the compiler thread should not be a Java thread -- fix in 1.4.2)
  if (is_Compiler_thread()) return;

  {
    // Actually throw the Throwable against the target Thread - however
    // only if there is no thread death exception installed already.
    if (_pending_async_exception == NULL || !_pending_async_exception->is_a(SystemDictionary::ThreadDeath_klass())) {
      // If the topmost frame is a runtime stub, then we are calling into
      // OptoRuntime from compiled code. Some runtime stubs (new, monitor_exit..)
      // must deoptimize the caller before continuing, as the compiled  exception handler table
      // may not be valid
      if (has_last_Java_frame()) {
        frame f = last_frame();
        if (f.is_runtime_frame() || f.is_safepoint_blob_frame()) {
          // BiasedLocking needs an updated RegisterMap for the revoke monitors pass
          RegisterMap reg_map(this, UseBiasedLocking);
          frame compiled_frame = f.sender(&reg_map);
          if (!StressCompiledExceptionHandlers && compiled_frame.can_be_deoptimized()) {
            Deoptimization::deoptimize(this, compiled_frame, &reg_map, Deoptimization::Reason_constraint);
          }
        }
      }

      // Set async. pending exception in thread.
      set_pending_async_exception(java_throwable);

      if (TraceExceptions) {
       ResourceMark rm;
       tty->print_cr("Pending Async. exception installed of type: %s", InstanceKlass::cast(_pending_async_exception->klass())->external_name());
      }
      // for AbortVMOnException flag
      NOT_PRODUCT(Exceptions::debug_check_abort(InstanceKlass::cast(_pending_async_exception->klass())->external_name()));
    }
  }


  // Interrupt thread so it will wake up from a potential wait()
  Thread::interrupt(this);
}

// External suspension mechanism.
//
// Tell the VM to suspend a thread when ever it knows that it does not hold on
// to any VM_locks and it is at a transition
// Self-suspension will happen on the transition out of the vm.
// Catch "this" coming in from JNIEnv pointers when the thread has been freed
//
// Guarantees on return:
//   + Target thread will not execute any new bytecode (that's why we need to
//     force a safepoint)
//   + Target thread will not enter any new monitors
//
void JavaThread::java_suspend() {
  { MutexLocker mu(Threads_lock);
    if (!Threads::includes(this) || is_exiting() || this->threadObj() == NULL) {
       return;
    }
  }

  { MutexLockerEx ml(SR_lock(), Mutex::_no_safepoint_check_flag);
    if (!is_external_suspend()) {
      // a racing resume has cancelled us; bail out now
      return;
    }

    // suspend is done
    uint32_t debug_bits = 0;
    // Warning: is_ext_suspend_completed() may temporarily drop the
    // SR_lock to allow the thread to reach a stable thread state if
    // it is currently in a transient thread state.
    if (is_ext_suspend_completed(false /* !called_by_wait */,
                                 SuspendRetryDelay, &debug_bits) ) {
      return;
    }
  }

  VM_ForceSafepoint vm_suspend;
  VMThread::execute(&vm_suspend);
}

// Part II of external suspension.
// A JavaThread self suspends when it detects a pending external suspend
// request. This is usually on transitions. It is also done in places
// where continuing to the next transition would surprise the caller,
// e.g., monitor entry.
//
// Returns the number of times that the thread self-suspended.
//
// Note: DO NOT call java_suspend_self() when you just want to block current
//       thread. java_suspend_self() is the second stage of cooperative
//       suspension for external suspend requests and should only be used
//       to complete an external suspend request.
//
int JavaThread::java_suspend_self() {
  int ret = 0;

  // we are in the process of exiting so don't suspend
  if (is_exiting()) {
     clear_external_suspend();
     return ret;
  }

  assert(_anchor.walkable() ||
    (is_Java_thread() && !((JavaThread*)this)->has_last_Java_frame()),
    "must have walkable stack");

  MutexLockerEx ml(SR_lock(), Mutex::_no_safepoint_check_flag);

  assert(!this->is_ext_suspended(),
    "a thread trying to self-suspend should not already be suspended");

  if (this->is_suspend_equivalent()) {
    // If we are self-suspending as a result of the lifting of a
    // suspend equivalent condition, then the suspend_equivalent
    // flag is not cleared until we set the ext_suspended flag so
    // that wait_for_ext_suspend_completion() returns consistent
    // results.
    this->clear_suspend_equivalent();
  }

  // A racing resume may have cancelled us before we grabbed SR_lock
  // above. Or another external suspend request could be waiting for us
  // by the time we return from SR_lock()->wait(). The thread
  // that requested the suspension may already be trying to walk our
  // stack and if we return now, we can change the stack out from under
  // it. This would be a "bad thing (TM)" and cause the stack walker
  // to crash. We stay self-suspended until there are no more pending
  // external suspend requests.
  while (is_external_suspend()) {
    ret++;
    this->set_ext_suspended();

    // _ext_suspended flag is cleared by java_resume()
    while (is_ext_suspended()) {
      this->SR_lock()->wait(Mutex::_no_safepoint_check_flag);
    }
  }

  return ret;
}

#ifdef ASSERT
// verify the JavaThread has not yet been published in the Threads::list, and
// hence doesn't need protection from concurrent access at this stage
void JavaThread::verify_not_published() {
  if (!Threads_lock->owned_by_self()) {
   MutexLockerEx ml(Threads_lock,  Mutex::_no_safepoint_check_flag);
   assert( !Threads::includes(this),
           "java thread shouldn't have been published yet!");
  }
  else {
   assert( !Threads::includes(this),
           "java thread shouldn't have been published yet!");
  }
}
#endif

// Slow path when the native==>VM/Java barriers detect a safepoint is in
// progress or when _suspend_flags is non-zero.
// Current thread needs to self-suspend if there is a suspend request and/or
// block if a safepoint is in progress.
// Async exception ISN'T checked.
// Note only the ThreadInVMfromNative transition can call this function
// directly and when thread state is _thread_in_native_trans
void JavaThread::check_safepoint_and_suspend_for_native_trans(JavaThread *thread) {
  assert(thread->thread_state() == _thread_in_native_trans, "wrong state");

  JavaThread *curJT = JavaThread::current();
  bool do_self_suspend = thread->is_external_suspend();

  assert(!curJT->has_last_Java_frame() || curJT->frame_anchor()->walkable(), "Unwalkable stack in native->vm transition");

  // If JNIEnv proxies are allowed, don't self-suspend if the target
  // thread is not the current thread. In older versions of jdbx, jdbx
  // threads could call into the VM with another thread's JNIEnv so we
  // can be here operating on behalf of a suspended thread (4432884).
  if (do_self_suspend && (!AllowJNIEnvProxy || curJT == thread)) {
    JavaThreadState state = thread->thread_state();

    // We mark this thread_blocked state as a suspend-equivalent so
    // that a caller to is_ext_suspend_completed() won't be confused.
    // The suspend-equivalent state is cleared by java_suspend_self().
    thread->set_suspend_equivalent();

    // If the safepoint code sees the _thread_in_native_trans state, it will
    // wait until the thread changes to other thread state. There is no
    // guarantee on how soon we can obtain the SR_lock and complete the
    // self-suspend request. It would be a bad idea to let safepoint wait for
    // too long. Temporarily change the state to _thread_blocked to
    // let the VM thread know that this thread is ready for GC. The problem
    // of changing thread state is that safepoint could happen just after
    // java_suspend_self() returns after being resumed, and VM thread will
    // see the _thread_blocked state. We must check for safepoint
    // after restoring the state and make sure we won't leave while a safepoint
    // is in progress.
    thread->set_thread_state(_thread_blocked);
    thread->java_suspend_self();
    thread->set_thread_state(state);
    // Make sure new state is seen by VM thread
    if (os::is_MP()) {
      if (UseMembar) {
        // Force a fence between the write above and read below
        OrderAccess::fence();
      } else {
        // Must use this rather than serialization page in particular on Windows
        InterfaceSupport::serialize_memory(thread);
      }
    }
  }

  if (SafepointSynchronize::do_call_back()) {
    // If we are safepointing, then block the caller which may not be
    // the same as the target thread (see above).
    SafepointSynchronize::block(curJT);
  }

  if (thread->is_deopt_suspend()) {
    thread->clear_deopt_suspend();
    RegisterMap map(thread, false);
    frame f = thread->last_frame();
    while ( f.id() != thread->must_deopt_id() && ! f.is_first_frame()) {
      f = f.sender(&map);
    }
    if (f.id() == thread->must_deopt_id()) {
      thread->clear_must_deopt_id();
      f.deoptimize(thread);
    } else {
      fatal("missed deoptimization!");
    }
  }
}

// Slow path when the native==>VM/Java barriers detect a safepoint is in
// progress or when _suspend_flags is non-zero.
// Current thread needs to self-suspend if there is a suspend request and/or
// block if a safepoint is in progress.
// Also check for pending async exception (not including unsafe access error).
// Note only the native==>VM/Java barriers can call this function and when
// thread state is _thread_in_native_trans.
void JavaThread::check_special_condition_for_native_trans(JavaThread *thread) {
  check_safepoint_and_suspend_for_native_trans(thread);

  if (thread->has_async_exception()) {
    // We are in _thread_in_native_trans state, don't handle unsafe
    // access error since that may block.
    thread->check_and_handle_async_exceptions(false);
  }
}

// This is a variant of the normal
// check_special_condition_for_native_trans with slightly different
// semantics for use by critical native wrappers.  It does all the
// normal checks but also performs the transition back into
// thread_in_Java state.  This is required so that critical natives
// can potentially block and perform a GC if they are the last thread
// exiting the GC_locker.
void JavaThread::check_special_condition_for_native_trans_and_transition(JavaThread *thread) {
  check_special_condition_for_native_trans(thread);

  // Finish the transition
  thread->set_thread_state(_thread_in_Java);

  if (thread->do_critical_native_unlock()) {
    ThreadInVMfromJavaNoAsyncException tiv(thread);
    GC_locker::unlock_critical(thread);
    thread->clear_critical_native_unlock();
  }
}

// We need to guarantee the Threads_lock here, since resumes are not
// allowed during safepoint synchronization
// Can only resume from an external suspension
void JavaThread::java_resume() {
  assert_locked_or_safepoint(Threads_lock);

  // Sanity check: thread is gone, has started exiting or the thread
  // was not externally suspended.
  if (!Threads::includes(this) || is_exiting() || !is_external_suspend()) {
    return;
  }

  MutexLockerEx ml(SR_lock(), Mutex::_no_safepoint_check_flag);

  clear_external_suspend();

  if (is_ext_suspended()) {
    clear_ext_suspended();
    SR_lock()->notify_all();
  }
}

void JavaThread::create_stack_guard_pages() {
  if (! os::uses_stack_guard_pages() || _stack_guard_state != stack_guard_unused) return;
  address low_addr = stack_base() - stack_size();
  size_t len = (StackYellowPages + StackRedPages) * os::vm_page_size();

  int allocate = os::allocate_stack_guard_pages();
  // warning("Guarding at " PTR_FORMAT " for len " SIZE_FORMAT "\n", low_addr, len);

  if (allocate && !os::create_stack_guard_pages((char *) low_addr, len)) {
    warning("Attempt to allocate stack guard pages failed.");
    return;
  }

  if (os::guard_memory((char *) low_addr, len)) {
    _stack_guard_state = stack_guard_enabled;
  } else {
    warning("Attempt to protect stack guard pages failed.");
    if (os::uncommit_memory((char *) low_addr, len)) {
      warning("Attempt to deallocate stack guard pages failed.");
    }
  }
}

void JavaThread::remove_stack_guard_pages() {
  assert(Thread::current() == this, "from different thread");
  if (_stack_guard_state == stack_guard_unused) return;
  address low_addr = stack_base() - stack_size();
  size_t len = (StackYellowPages + StackRedPages) * os::vm_page_size();

  if (os::allocate_stack_guard_pages()) {
    if (os::remove_stack_guard_pages((char *) low_addr, len)) {
      _stack_guard_state = stack_guard_unused;
    } else {
      warning("Attempt to deallocate stack guard pages failed.");
    }
  } else {
    if (_stack_guard_state == stack_guard_unused) return;
    if (os::unguard_memory((char *) low_addr, len)) {
      _stack_guard_state = stack_guard_unused;
    } else {
        warning("Attempt to unprotect stack guard pages failed.");
    }
  }
}

void JavaThread::enable_stack_yellow_zone() {
  assert(_stack_guard_state != stack_guard_unused, "must be using guard pages.");
  assert(_stack_guard_state != stack_guard_enabled, "already enabled");

  // The base notation is from the stacks point of view, growing downward.
  // We need to adjust it to work correctly with guard_memory()
  address base = stack_yellow_zone_base() - stack_yellow_zone_size();

  guarantee(base < stack_base(),"Error calculating stack yellow zone");
  guarantee(base < os::current_stack_pointer(),"Error calculating stack yellow zone");

  if (os::guard_memory((char *) base, stack_yellow_zone_size())) {
    _stack_guard_state = stack_guard_enabled;
  } else {
    warning("Attempt to guard stack yellow zone failed.");
  }
  enable_register_stack_guard();
}

void JavaThread::disable_stack_yellow_zone() {
  assert(_stack_guard_state != stack_guard_unused, "must be using guard pages.");
  assert(_stack_guard_state != stack_guard_yellow_disabled, "already disabled");

  // Simply return if called for a thread that does not use guard pages.
  if (_stack_guard_state == stack_guard_unused) return;

  // The base notation is from the stacks point of view, growing downward.
  // We need to adjust it to work correctly with guard_memory()
  address base = stack_yellow_zone_base() - stack_yellow_zone_size();

  if (os::unguard_memory((char *)base, stack_yellow_zone_size())) {
    _stack_guard_state = stack_guard_yellow_disabled;
  } else {
    warning("Attempt to unguard stack yellow zone failed.");
  }
  disable_register_stack_guard();
}

void JavaThread::enable_stack_red_zone() {
  // The base notation is from the stacks point of view, growing downward.
  // We need to adjust it to work correctly with guard_memory()
  assert(_stack_guard_state != stack_guard_unused, "must be using guard pages.");
  address base = stack_red_zone_base() - stack_red_zone_size();

  guarantee(base < stack_base(),"Error calculating stack red zone");
  guarantee(base < os::current_stack_pointer(),"Error calculating stack red zone");

  if(!os::guard_memory((char *) base, stack_red_zone_size())) {
    warning("Attempt to guard stack red zone failed.");
  }
}

void JavaThread::disable_stack_red_zone() {
  // The base notation is from the stacks point of view, growing downward.
  // We need to adjust it to work correctly with guard_memory()
  assert(_stack_guard_state != stack_guard_unused, "must be using guard pages.");
  address base = stack_red_zone_base() - stack_red_zone_size();
  if (!os::unguard_memory((char *)base, stack_red_zone_size())) {
    warning("Attempt to unguard stack red zone failed.");
  }
}

void JavaThread::frames_do(void f(frame*, const RegisterMap* map)) {
  // ignore is there is no stack
  if (!has_last_Java_frame()) return;
  // traverse the stack frames. Starts from top frame.
  for(StackFrameStream fst(this); !fst.is_done(); fst.next()) {
    frame* fr = fst.current();
    f(fr, fst.register_map());
  }
}


#ifndef PRODUCT
// Deoptimization
// Function for testing deoptimization
void JavaThread::deoptimize() {
  // BiasedLocking needs an updated RegisterMap for the revoke monitors pass
  StackFrameStream fst(this, UseBiasedLocking);
  bool deopt = false;           // Dump stack only if a deopt actually happens.
  bool only_at = strlen(DeoptimizeOnlyAt) > 0;
  // Iterate over all frames in the thread and deoptimize
  for(; !fst.is_done(); fst.next()) {
    if(fst.current()->can_be_deoptimized()) {

      if (only_at) {
        // Deoptimize only at particular bcis.  DeoptimizeOnlyAt
        // consists of comma or carriage return separated numbers so
        // search for the current bci in that string.
        address pc = fst.current()->pc();
        nmethod* nm =  (nmethod*) fst.current()->cb();
        ScopeDesc* sd = nm->scope_desc_at( pc);
        char buffer[8];
        jio_snprintf(buffer, sizeof(buffer), "%d", sd->bci());
        size_t len = strlen(buffer);
        const char * found = strstr(DeoptimizeOnlyAt, buffer);
        while (found != NULL) {
          if ((found[len] == ',' || found[len] == '\n' || found[len] == '\0') &&
              (found == DeoptimizeOnlyAt || found[-1] == ',' || found[-1] == '\n')) {
            // Check that the bci found is bracketed by terminators.
            break;
          }
          found = strstr(found + 1, buffer);
        }
        if (!found) {
          continue;
        }
      }

      if (DebugDeoptimization && !deopt) {
        deopt = true; // One-time only print before deopt
        tty->print_cr("[BEFORE Deoptimization]");
        trace_frames();
        trace_stack();
      }
      Deoptimization::deoptimize(this, *fst.current(), fst.register_map(), Deoptimization::Reason_constraint);
    }
  }

  if (DebugDeoptimization && deopt) {
    tty->print_cr("[AFTER Deoptimization]");
    trace_frames();
  }
}


// Make zombies
void JavaThread::make_zombies() {
  for(StackFrameStream fst(this); !fst.is_done(); fst.next()) {
    if (fst.current()->can_be_deoptimized()) {
      // it is a Java nmethod
      nmethod* nm = CodeCache::find_nmethod(fst.current()->pc());
      nm->make_not_entrant();
    }
  }
}
#endif // PRODUCT


void JavaThread::deoptimized_wrt_marked_nmethods() {
  if (!has_last_Java_frame()) return;
  // BiasedLocking needs an updated RegisterMap for the revoke monitors pass
  StackFrameStream fst(this, UseBiasedLocking);
  for(; !fst.is_done(); fst.next()) {
    if (fst.current()->should_be_deoptimized()) {
      if (LogCompilation && xtty != NULL) {
        nmethod* nm = fst.current()->cb()->as_nmethod_or_null();
        xtty->elem("deoptimized thread='" UINTX_FORMAT "' compile_id='%d'",
                   this->name(), nm != NULL ? nm->compile_id() : -1);
      }

      Deoptimization::deoptimize(this, *fst.current(), fst.register_map(), Deoptimization::Reason_constraint);
    }
  }
}


// GC support
static void frame_gc_epilogue(frame* f, const RegisterMap* map) { f->gc_epilogue(); }

void JavaThread::gc_epilogue() {
  frames_do(frame_gc_epilogue);
}


static void frame_gc_prologue(frame* f, const RegisterMap* map) { f->gc_prologue(); }

void JavaThread::gc_prologue() {
  frames_do(frame_gc_prologue);
}

// If the caller is a NamedThread, then remember, in the current scope,
// the given JavaThread in its _processed_thread field.
class RememberProcessedThread: public StackObj {
  NamedThread* _cur_thr;
public:
  RememberProcessedThread(JavaThread* jthr) {
    Thread* thread = Thread::current();
    if (thread->is_Named_thread()) {
      _cur_thr = (NamedThread *)thread;
      _cur_thr->set_processed_thread(jthr);
    } else {
      _cur_thr = NULL;
    }
  }

  ~RememberProcessedThread() {
    if (_cur_thr) {
      _cur_thr->set_processed_thread(NULL);
    }
  }
};

void JavaThread::oops_do(OopClosure* f, CLDToOopClosure* cld_f, CodeBlobClosure* cf) {
  // Verify that the deferred card marks have been flushed.
  assert(deferred_card_mark().is_empty(), "Should be empty during GC");

  // The ThreadProfiler oops_do is done from FlatProfiler::oops_do
  // since there may be more than one thread using each ThreadProfiler.

  // Traverse the GCHandles
  Thread::oops_do(f, cld_f, cf);

  assert( (!has_last_Java_frame() && java_call_counter() == 0) ||
          (has_last_Java_frame() && java_call_counter() > 0), "wrong java_sp info!");

  if (has_last_Java_frame()) {
    // Record JavaThread to GC thread
    RememberProcessedThread rpt(this);

    // Traverse the privileged stack
    if (_privileged_stack_top != NULL) {
      _privileged_stack_top->oops_do(f);
    }

    // traverse the registered growable array
    if (_array_for_gc != NULL) {
      for (int index = 0; index < _array_for_gc->length(); index++) {
        f->do_oop(_array_for_gc->adr_at(index));
      }
    }

    // Traverse the monitor chunks
    for (MonitorChunk* chunk = monitor_chunks(); chunk != NULL; chunk = chunk->next()) {
      chunk->oops_do(f);
    }

    // Traverse the execution stack
    for(StackFrameStream fst(this); !fst.is_done(); fst.next()) {
      fst.current()->oops_do(f, cld_f, cf, fst.register_map());
    }
  }

  // callee_target is never live across a gc point so NULL it here should
  // it still contain a methdOop.

  set_callee_target(NULL);

  assert(vframe_array_head() == NULL, "deopt in progress at a safepoint!");
  // If we have deferred set_locals there might be oops waiting to be
  // written
  GrowableArray<jvmtiDeferredLocalVariableSet*>* list = deferred_locals();
  if (list != NULL) {
    for (int i = 0; i < list->length(); i++) {
      list->at(i)->oops_do(f);
    }
  }

  // Traverse instance variables at the end since the GC may be moving things
  // around using this function
  f->do_oop((oop*) &_threadObj);
  f->do_oop((oop*) &_vm_result);
  f->do_oop((oop*) &_exception_oop);
  f->do_oop((oop*) &_pending_async_exception);

  if (jvmti_thread_state() != NULL) {
    jvmti_thread_state()->oops_do(f);
  }

  if (_scanned_nmethod != NULL && cf != NULL) {
    // Safepoints can occur when the sweeper is scanning an nmethod so
    // process it here to make sure it isn't unloaded in the middle of
    // a scan.
    cf->do_code_blob(_scanned_nmethod);
  }
}

void JavaThread::nmethods_do(CodeBlobClosure* cf) {
  Thread::nmethods_do(cf);  // (super method is a no-op)

  assert( (!has_last_Java_frame() && java_call_counter() == 0) ||
          (has_last_Java_frame() && java_call_counter() > 0), "wrong java_sp info!");

  if (has_last_Java_frame()) {
    // Traverse the execution stack
    for(StackFrameStream fst(this); !fst.is_done(); fst.next()) {
      fst.current()->nmethods_do(cf);
    }
  }
}

void JavaThread::metadata_do(void f(Metadata*)) {
  Thread::metadata_do(f);
  if (has_last_Java_frame()) {
    // Traverse the execution stack to call f() on the methods in the stack
    for(StackFrameStream fst(this); !fst.is_done(); fst.next()) {
      fst.current()->metadata_do(f);
    }
  } else if (is_Compiler_thread()) {
    // need to walk ciMetadata in current compile tasks to keep alive.
    CompilerThread* ct = (CompilerThread*)this;
    if (ct->env() != NULL) {
      ct->env()->metadata_do(f);
    }
  }
}

// Printing
const char* _get_thread_state_name(JavaThreadState _thread_state) {
  switch (_thread_state) {
  case _thread_uninitialized:     return "_thread_uninitialized";
  case _thread_new:               return "_thread_new";
  case _thread_new_trans:         return "_thread_new_trans";
  case _thread_in_native:         return "_thread_in_native";
  case _thread_in_native_trans:   return "_thread_in_native_trans";
  case _thread_in_vm:             return "_thread_in_vm";
  case _thread_in_vm_trans:       return "_thread_in_vm_trans";
  case _thread_in_Java:           return "_thread_in_Java";
  case _thread_in_Java_trans:     return "_thread_in_Java_trans";
  case _thread_blocked:           return "_thread_blocked";
  case _thread_blocked_trans:     return "_thread_blocked_trans";
  default:                        return "unknown thread state";
  }
}

#ifndef PRODUCT
void JavaThread::print_thread_state_on(outputStream *st) const {
  st->print_cr("   JavaThread state: %s", _get_thread_state_name(_thread_state));
};
void JavaThread::print_thread_state() const {
  print_thread_state_on(tty);
};
#endif // PRODUCT

// Called by Threads::print() for VM_PrintThreads operation
void JavaThread::print_on(outputStream *st) const {
  st->print("\"%s\" ", get_thread_name());
  oop thread_oop = threadObj();
  if (thread_oop != NULL) {
    st->print("#" INT64_FORMAT " ", java_lang_Thread::thread_id(thread_oop));
    if (java_lang_Thread::is_daemon(thread_oop))  st->print("daemon ");
    st->print("prio=%d ", java_lang_Thread::priority(thread_oop));
  }
  Thread::print_on(st);
  // print guess for valid stack memory region (assume 4K pages); helps lock debugging
  st->print_cr("[" INTPTR_FORMAT "]", (intptr_t)last_Java_sp() & ~right_n_bits(12));
  if (thread_oop != NULL && JDK_Version::is_gte_jdk15x_version()) {
    st->print_cr("   java.lang.Thread.State: %s", java_lang_Thread::thread_status_name(thread_oop));
  }
#ifndef PRODUCT
  print_thread_state_on(st);
  _safepoint_state->print_on(st);
#endif // PRODUCT
}

// Called by fatal error handler. The difference between this and
// JavaThread::print() is that we can't grab lock or allocate memory.
void JavaThread::print_on_error(outputStream* st, char *buf, int buflen) const {
  st->print("JavaThread \"%s\"",  get_thread_name_string(buf, buflen));
  oop thread_obj = threadObj();
  if (thread_obj != NULL) {
     if (java_lang_Thread::is_daemon(thread_obj)) st->print(" daemon");
  }
  st->print(" [");
  st->print("%s", _get_thread_state_name(_thread_state));
  if (osthread()) {
    st->print(", id=%d", osthread()->thread_id());
  }
  st->print(", stack(" PTR_FORMAT "," PTR_FORMAT ")",
            _stack_base - _stack_size, _stack_base);
  st->print("]");
  return;
}

// Verification

static void frame_verify(frame* f, const RegisterMap *map) { f->verify(map); }

void JavaThread::verify() {
  // Verify oops in the thread.
  oops_do(&VerifyOopClosure::verify_oop, NULL, NULL);

  // Verify the stack frames.
  frames_do(frame_verify);
}

// CR 6300358 (sub-CR 2137150)
// Most callers of this method assume that it can't return NULL but a
// thread may not have a name whilst it is in the process of attaching to
// the VM - see CR 6412693, and there are places where a JavaThread can be
// seen prior to having it's threadObj set (eg JNI attaching threads and
// if vm exit occurs during initialization). These cases can all be accounted
// for such that this method never returns NULL.
const char* JavaThread::get_thread_name() const {
#ifdef ASSERT
  // early safepoints can hit while current thread does not yet have TLS
  if (!SafepointSynchronize::is_at_safepoint()) {
    Thread *cur = Thread::current();
    if (!(cur->is_Java_thread() && cur == this)) {
      // Current JavaThreads are allowed to get their own name without
      // the Threads_lock.
      assert_locked_or_safepoint(Threads_lock);
    }
  }
#endif // ASSERT
    return get_thread_name_string();
}

// Returns a non-NULL representation of this thread's name, or a suitable
// descriptive string if there is no set name
const char* JavaThread::get_thread_name_string(char* buf, int buflen) const {
  const char* name_str;
  oop thread_obj = threadObj();
  if (thread_obj != NULL) {
    typeArrayOop name = java_lang_Thread::name(thread_obj);
    if (name != NULL) {
      if (buf == NULL) {
        name_str = UNICODE::as_utf8((jchar*) name->base(T_CHAR), name->length());
      }
      else {
        name_str = UNICODE::as_utf8((jchar*) name->base(T_CHAR), name->length(), buf, buflen);
      }
    }
    else if (is_attaching_via_jni()) { // workaround for 6412693 - see 6404306
      name_str = "<no-name - thread is attaching>";
    }
    else {
      name_str = Thread::name();
    }
  }
  else {
    name_str = Thread::name();
  }
  assert(name_str != NULL, "unexpected NULL thread name");
  return name_str;
}


const char* JavaThread::get_threadgroup_name() const {
  debug_only(if (JavaThread::current() != this) assert_locked_or_safepoint(Threads_lock);)
  oop thread_obj = threadObj();
  if (thread_obj != NULL) {
    oop thread_group = java_lang_Thread::threadGroup(thread_obj);
    if (thread_group != NULL) {
      typeArrayOop name = java_lang_ThreadGroup::name(thread_group);
      // ThreadGroup.name can be null
      if (name != NULL) {
        const char* str = UNICODE::as_utf8((jchar*) name->base(T_CHAR), name->length());
        return str;
      }
    }
  }
  return NULL;
}

const char* JavaThread::get_parent_name() const {
  debug_only(if (JavaThread::current() != this) assert_locked_or_safepoint(Threads_lock);)
  oop thread_obj = threadObj();
  if (thread_obj != NULL) {
    oop thread_group = java_lang_Thread::threadGroup(thread_obj);
    if (thread_group != NULL) {
      oop parent = java_lang_ThreadGroup::parent(thread_group);
      if (parent != NULL) {
        typeArrayOop name = java_lang_ThreadGroup::name(parent);
        // ThreadGroup.name can be null
        if (name != NULL) {
          const char* str = UNICODE::as_utf8((jchar*) name->base(T_CHAR), name->length());
          return str;
        }
      }
    }
  }
  return NULL;
}

ThreadPriority JavaThread::java_priority() const {
  oop thr_oop = threadObj();
  if (thr_oop == NULL) return NormPriority; // Bootstrapping
  ThreadPriority priority = java_lang_Thread::priority(thr_oop);
  assert(MinPriority <= priority && priority <= MaxPriority, "sanity check");
  return priority;
}

void JavaThread::prepare(jobject jni_thread, ThreadPriority prio) {

  assert(Threads_lock->owner() == Thread::current(), "must have threads lock");
  // Link Java Thread object <-> C++ Thread

  // Get the C++ thread object (an oop) from the JNI handle (a jthread)
  // and put it into a new Handle.  The Handle "thread_oop" can then
  // be used to pass the C++ thread object to other methods.

  // Set the Java level thread object (jthread) field of the
  // new thread (a JavaThread *) to C++ thread object using the
  // "thread_oop" handle.

  // Set the thread field (a JavaThread *) of the
  // oop representing the java_lang_Thread to the new thread (a JavaThread *).

  Handle thread_oop(Thread::current(),
                    JNIHandles::resolve_non_null(jni_thread));
  assert(InstanceKlass::cast(thread_oop->klass())->is_linked(),
    "must be initialized");
  set_threadObj(thread_oop());
  java_lang_Thread::set_thread(thread_oop(), this);

  if (prio == NoPriority) {
    prio = java_lang_Thread::priority(thread_oop());
    assert(prio != NoPriority, "A valid priority should be present");
  }

  // Push the Java priority down to the native thread; needs Threads_lock
  Thread::set_priority(this, prio);

  // Add the new thread to the Threads list and set it in motion.
  // We must have threads lock in order to call Threads::add.
  // It is crucial that we do not block before the thread is
  // added to the Threads list for if a GC happens, then the java_thread oop
  // will not be visited by GC.
  Threads::add(this);
}

oop JavaThread::current_park_blocker() {
  // Support for JSR-166 locks
  oop thread_oop = threadObj();
  if (thread_oop != NULL &&
      JDK_Version::current().supports_thread_park_blocker()) {
    return java_lang_Thread::park_blocker(thread_oop);
  }
  return NULL;
}


void JavaThread::print_stack_on(outputStream* st) {
  if (!has_last_Java_frame()) return;
  ResourceMark rm;
  HandleMark   hm;

  RegisterMap reg_map(this);
  vframe* start_vf = last_java_vframe(&reg_map);
  int count = 0;
  for (vframe* f = start_vf; f; f = f->sender() ) {
    if (f->is_java_frame()) {
      javaVFrame* jvf = javaVFrame::cast(f);
      java_lang_Throwable::print_stack_element(st, jvf->method(), jvf->bci());

      // Print out lock information
      if (JavaMonitorsInStackTrace) {
        jvf->print_lock_info_on(st, count);
      }
    } else {
      // Ignore non-Java frames
    }

    // Bail-out case for too deep stacks
    count++;
    if (MaxJavaStackTraceDepth == count) return;
  }
}


// JVMTI PopFrame support
void JavaThread::popframe_preserve_args(ByteSize size_in_bytes, void* start) {
  assert(_popframe_preserved_args == NULL, "should not wipe out old PopFrame preserved arguments");
  if (in_bytes(size_in_bytes) != 0) {
    _popframe_preserved_args = NEW_C_HEAP_ARRAY(char, in_bytes(size_in_bytes), mtThread);
    _popframe_preserved_args_size = in_bytes(size_in_bytes);
    Copy::conjoint_jbytes(start, _popframe_preserved_args, _popframe_preserved_args_size);
  }
}

void* JavaThread::popframe_preserved_args() {
  return _popframe_preserved_args;
}

ByteSize JavaThread::popframe_preserved_args_size() {
  return in_ByteSize(_popframe_preserved_args_size);
}

WordSize JavaThread::popframe_preserved_args_size_in_words() {
  int sz = in_bytes(popframe_preserved_args_size());
  assert(sz % wordSize == 0, "argument size must be multiple of wordSize");
  return in_WordSize(sz / wordSize);
}

void JavaThread::popframe_free_preserved_args() {
  assert(_popframe_preserved_args != NULL, "should not free PopFrame preserved arguments twice");
  FREE_C_HEAP_ARRAY(char, (char*) _popframe_preserved_args, mtThread);
  _popframe_preserved_args = NULL;
  _popframe_preserved_args_size = 0;
}

#ifndef PRODUCT

void JavaThread::trace_frames() {
  tty->print_cr("[Describe stack]");
  int frame_no = 1;
  for(StackFrameStream fst(this); !fst.is_done(); fst.next()) {
    tty->print("  %d. ", frame_no++);
    fst.current()->print_value_on(tty,this);
    tty->cr();
  }
}

class PrintAndVerifyOopClosure: public OopClosure {
 protected:
  template <class T> inline void do_oop_work(T* p) {
    oop obj = oopDesc::load_decode_heap_oop(p);
    if (obj == NULL) return;
    tty->print(INTPTR_FORMAT ": ", p);
    if (obj->is_oop_or_null()) {
      if (obj->is_objArray()) {
        tty->print_cr("valid objArray: " INTPTR_FORMAT, (oopDesc*) obj);
      } else {
        obj->print();
      }
    } else {
      tty->print_cr("invalid oop: " INTPTR_FORMAT, (oopDesc*) obj);
    }
    tty->cr();
  }
 public:
  virtual void do_oop(oop* p) { do_oop_work(p); }
  virtual void do_oop(narrowOop* p)  { do_oop_work(p); }
};


static void oops_print(frame* f, const RegisterMap *map) {
  PrintAndVerifyOopClosure print;
  f->print_value();
  f->oops_do(&print, NULL, NULL, (RegisterMap*)map);
}

// Print our all the locations that contain oops and whether they are
// valid or not.  This useful when trying to find the oldest frame
// where an oop has gone bad since the frame walk is from youngest to
// oldest.
void JavaThread::trace_oops() {
  tty->print_cr("[Trace oops]");
  frames_do(oops_print);
}


#ifdef ASSERT
// Print or validate the layout of stack frames
void JavaThread::print_frame_layout(int depth, bool validate_only) {
  ResourceMark rm;
  PRESERVE_EXCEPTION_MARK;
  FrameValues values;
  int frame_no = 0;
  for(StackFrameStream fst(this, false); !fst.is_done(); fst.next()) {
    fst.current()->describe(values, ++frame_no);
    if (depth == frame_no) break;
  }
  if (validate_only) {
    values.validate();
  } else {
    tty->print_cr("[Describe stack layout]");
    values.print(this);
  }
}
#endif

void JavaThread::trace_stack_from(vframe* start_vf) {
  ResourceMark rm;
  int vframe_no = 1;
  for (vframe* f = start_vf; f; f = f->sender() ) {
    if (f->is_java_frame()) {
      javaVFrame::cast(f)->print_activation(vframe_no++);
    } else {
      f->print();
    }
    if (vframe_no > StackPrintLimit) {
      tty->print_cr("...<more frames>...");
      return;
    }
  }
}


void JavaThread::trace_stack() {
  if (!has_last_Java_frame()) return;
  ResourceMark rm;
  HandleMark   hm;
  RegisterMap reg_map(this);
  trace_stack_from(last_java_vframe(&reg_map));
}


#endif // PRODUCT


javaVFrame* JavaThread::last_java_vframe(RegisterMap *reg_map) {
  assert(reg_map != NULL, "a map must be given");
  frame f = last_frame();
  for (vframe* vf = vframe::new_vframe(&f, reg_map, this); vf; vf = vf->sender() ) {
    if (vf->is_java_frame()) return javaVFrame::cast(vf);
  }
  return NULL;
}


Klass* JavaThread::security_get_caller_class(int depth) {
  vframeStream vfst(this);
  vfst.security_get_caller_frame(depth);
  if (!vfst.at_end()) {
    return vfst.method()->method_holder();
  }
  return NULL;
}

static void compiler_thread_entry(JavaThread* thread, TRAPS) {
  assert(thread->is_Compiler_thread(), "must be compiler thread");
  CompileBroker::compiler_thread_loop();
}

// Create a CompilerThread
CompilerThread::CompilerThread(CompileQueue* queue, CompilerCounters* counters)
: JavaThread(&compiler_thread_entry) {
  _env   = NULL;
  _log   = NULL;
  _task  = NULL;
  _queue = queue;
  _counters = counters;
<<<<<<< HEAD
=======
  _buffer_blob = NULL;
  _scanned_nmethod = NULL;
  _compiler = NULL;
>>>>>>> de6b446f

#ifndef PRODUCT
  _ideal_graph_printer = NULL;
#endif
}

<<<<<<< HEAD
=======
void CompilerThread::oops_do(OopClosure* f, CLDToOopClosure* cld_f, CodeBlobClosure* cf) {
  JavaThread::oops_do(f, cld_f, cf);
  if (_scanned_nmethod != NULL && cf != NULL) {
    // Safepoints can occur when the sweeper is scanning an nmethod so
    // process it here to make sure it isn't unloaded in the middle of
    // a scan.
    cf->do_code_blob(_scanned_nmethod);
  }
}


>>>>>>> de6b446f
// ======= Threads ========

// The Threads class links together all active threads, and provides
// operations over all threads.  It is protected by its own Mutex
// lock, which is also used in other contexts to protect thread
// operations from having the thread being operated on from exiting
// and going away unexpectedly (e.g., safepoint synchronization)

JavaThread* Threads::_thread_list = NULL;
int         Threads::_number_of_threads = 0;
int         Threads::_number_of_non_daemon_threads = 0;
int         Threads::_return_code = 0;
size_t      JavaThread::_stack_size_at_create = 0;
#ifdef ASSERT
bool        Threads::_vm_complete = false;
#endif

// All JavaThreads
#define ALL_JAVA_THREADS(X) for (JavaThread* X = _thread_list; X; X = X->next())

// All JavaThreads + all non-JavaThreads (i.e., every thread in the system)
void Threads::threads_do(ThreadClosure* tc) {
  assert_locked_or_safepoint(Threads_lock);
  // ALL_JAVA_THREADS iterates through all JavaThreads
  ALL_JAVA_THREADS(p) {
    tc->do_thread(p);
  }
  // Someday we could have a table or list of all non-JavaThreads.
  // For now, just manually iterate through them.
  tc->do_thread(VMThread::vm_thread());
  Universe::heap()->gc_threads_do(tc);
  WatcherThread *wt = WatcherThread::watcher_thread();
  // Strictly speaking, the following NULL check isn't sufficient to make sure
  // the data for WatcherThread is still valid upon being examined. However,
  // considering that WatchThread terminates when the VM is on the way to
  // exit at safepoint, the chance of the above is extremely small. The right
  // way to prevent termination of WatcherThread would be to acquire
  // Terminator_lock, but we can't do that without violating the lock rank
  // checking in some cases.
  if (wt != NULL)
    tc->do_thread(wt);

  // If CompilerThreads ever become non-JavaThreads, add them here
}

jint Threads::create_vm(JavaVMInitArgs* args, bool* canTryAgain) {

  extern void JDK_Version_init();

  // Check version
  if (!is_supported_jni_version(args->version)) return JNI_EVERSION;

  // Initialize the output stream module
  ostream_init();

  // Process java launcher properties.
  Arguments::process_sun_java_launcher_properties(args);

  // Initialize the os module before using TLS
  os::init();

  // Probe for existance of supported GPU and initialize it if one
  // exists.
  gpu::init();

  // Initialize system properties.
  Arguments::init_system_properties();

  // So that JDK version can be used as a discrimintor when parsing arguments
  JDK_Version_init();

  // Update/Initialize System properties after JDK version number is known
  Arguments::init_version_specific_system_properties();

  // Parse arguments
  jint parse_result = Arguments::parse(args);
  if (parse_result != JNI_OK) return parse_result;

  os::init_before_ergo();

  jint ergo_result = Arguments::apply_ergo();
  if (ergo_result != JNI_OK) return ergo_result;

  if (PauseAtStartup) {
    os::pause();
  }

#ifndef USDT2
  HS_DTRACE_PROBE(hotspot, vm__init__begin);
#else /* USDT2 */
  HOTSPOT_VM_INIT_BEGIN();
#endif /* USDT2 */

  // Record VM creation timing statistics
  TraceVmCreationTime create_vm_timer;
  create_vm_timer.start();

  // Timing (must come after argument parsing)
  TraceTime timer("Create VM", TraceStartupTime);

  // Initialize the os module after parsing the args
  jint os_init_2_result = os::init_2();
  if (os_init_2_result != JNI_OK) return os_init_2_result;

  jint adjust_after_os_result = Arguments::adjust_after_os();
  if (adjust_after_os_result != JNI_OK) return adjust_after_os_result;

  // intialize TLS
  ThreadLocalStorage::init();

  // Bootstrap native memory tracking, so it can start recording memory
  // activities before worker thread is started. This is the first phase
  // of bootstrapping, VM is currently running in single-thread mode.
  MemTracker::bootstrap_single_thread();

  // Initialize output stream logging
  ostream_init_log();

  // Convert -Xrun to -agentlib: if there is no JVM_OnLoad
  // Must be before create_vm_init_agents()
  if (Arguments::init_libraries_at_startup()) {
    convert_vm_init_libraries_to_agents();
  }

  // Launch -agentlib/-agentpath and converted -Xrun agents
  if (Arguments::init_agents_at_startup()) {
    create_vm_init_agents();
  }

  // Initialize Threads state
  _thread_list = NULL;
  _number_of_threads = 0;
  _number_of_non_daemon_threads = 0;

  // Initialize global data structures and create system classes in heap
  vm_init_globals();

  // Attach the main thread to this os thread
  JavaThread* main_thread = new JavaThread();
  main_thread->set_thread_state(_thread_in_vm);
  // must do this before set_active_handles and initialize_thread_local_storage
  // Note: on solaris initialize_thread_local_storage() will (indirectly)
  // change the stack size recorded here to one based on the java thread
  // stacksize. This adjusted size is what is used to figure the placement
  // of the guard pages.
  main_thread->record_stack_base_and_size();
  main_thread->initialize_thread_local_storage();

  main_thread->set_active_handles(JNIHandleBlock::allocate_block());

  if (!main_thread->set_as_starting_thread()) {
    vm_shutdown_during_initialization(
      "Failed necessary internal allocation. Out of swap space");
    delete main_thread;
    *canTryAgain = false; // don't let caller call JNI_CreateJavaVM again
    return JNI_ENOMEM;
  }

  // Enable guard page *after* os::create_main_thread(), otherwise it would
  // crash Linux VM, see notes in os_linux.cpp.
  main_thread->create_stack_guard_pages();

  // Initialize Java-Level synchronization subsystem
  ObjectMonitor::Initialize() ;

  // Second phase of bootstrapping, VM is about entering multi-thread mode
  MemTracker::bootstrap_multi_thread();

  // Initialize global modules
  jint status = init_globals();
  if (status != JNI_OK) {
    delete main_thread;
    *canTryAgain = false; // don't let caller call JNI_CreateJavaVM again
    return status;
  }

  // Should be done after the heap is fully created
  main_thread->cache_global_variables();

  HandleMark hm;

  { MutexLocker mu(Threads_lock);
    Threads::add(main_thread);
  }

  // Any JVMTI raw monitors entered in onload will transition into
  // real raw monitor. VM is setup enough here for raw monitor enter.
  JvmtiExport::transition_pending_onload_raw_monitors();

  // Fully start NMT
  MemTracker::start();

  // Create the VMThread
  { TraceTime timer("Start VMThread", TraceStartupTime);
    VMThread::create();
    Thread* vmthread = VMThread::vm_thread();

    if (!os::create_thread(vmthread, os::vm_thread))
      vm_exit_during_initialization("Cannot create VM thread. Out of system resources.");

    // Wait for the VM thread to become ready, and VMThread::run to initialize
    // Monitors can have spurious returns, must always check another state flag
    {
      MutexLocker ml(Notify_lock);
      os::start_thread(vmthread);
      while (vmthread->active_handles() == NULL) {
        Notify_lock->wait();
      }
    }
  }

  assert (Universe::is_fully_initialized(), "not initialized");
  if (VerifyDuringStartup) {
    // Make sure we're starting with a clean slate.
    VM_Verify verify_op;
    VMThread::execute(&verify_op);
  }

  EXCEPTION_MARK;

  // At this point, the Universe is initialized, but we have not executed
  // any byte code.  Now is a good time (the only time) to dump out the
  // internal state of the JVM for sharing.
  if (DumpSharedSpaces) {
    MetaspaceShared::preload_and_dump(CHECK_0);
    ShouldNotReachHere();
  }

  // Always call even when there are not JVMTI environments yet, since environments
  // may be attached late and JVMTI must track phases of VM execution
  JvmtiExport::enter_start_phase();

  // Notify JVMTI agents that VM has started (JNI is up) - nop if no agents.
  JvmtiExport::post_vm_start();

  {
    TraceTime timer("Initialize java.lang classes", TraceStartupTime);

    if (EagerXrunInit && Arguments::init_libraries_at_startup()) {
      create_vm_init_libraries();
    }

    initialize_class(vmSymbols::java_lang_String(), CHECK_0);

    // Initialize java_lang.System (needed before creating the thread)
    initialize_class(vmSymbols::java_lang_System(), CHECK_0);
    initialize_class(vmSymbols::java_lang_ThreadGroup(), CHECK_0);
    Handle thread_group = create_initial_thread_group(CHECK_0);
    Universe::set_main_thread_group(thread_group());
    initialize_class(vmSymbols::java_lang_Thread(), CHECK_0);
    oop thread_object = create_initial_thread(thread_group, main_thread, CHECK_0);
    main_thread->set_threadObj(thread_object);
    // Set thread status to running since main thread has
    // been started and running.
    java_lang_Thread::set_thread_status(thread_object,
                                        java_lang_Thread::RUNNABLE);

    // The VM creates & returns objects of this class. Make sure it's initialized.
    initialize_class(vmSymbols::java_lang_Class(), CHECK_0);

    // The VM preresolves methods to these classes. Make sure that they get initialized
    initialize_class(vmSymbols::java_lang_reflect_Method(), CHECK_0);
    initialize_class(vmSymbols::java_lang_ref_Finalizer(),  CHECK_0);
    call_initializeSystemClass(CHECK_0);

    // get the Java runtime name after java.lang.System is initialized
    JDK_Version::set_runtime_name(get_java_runtime_name(THREAD));
    JDK_Version::set_runtime_version(get_java_runtime_version(THREAD));

    // an instance of OutOfMemory exception has been allocated earlier
    initialize_class(vmSymbols::java_lang_OutOfMemoryError(), CHECK_0);
    initialize_class(vmSymbols::java_lang_NullPointerException(), CHECK_0);
    initialize_class(vmSymbols::java_lang_ClassCastException(), CHECK_0);
    initialize_class(vmSymbols::java_lang_ArrayStoreException(), CHECK_0);
    initialize_class(vmSymbols::java_lang_ArithmeticException(), CHECK_0);
    initialize_class(vmSymbols::java_lang_StackOverflowError(), CHECK_0);
    initialize_class(vmSymbols::java_lang_IllegalMonitorStateException(), CHECK_0);
    initialize_class(vmSymbols::java_lang_IllegalArgumentException(), CHECK_0);
  }

  // See        : bugid 4211085.
  // Background : the static initializer of java.lang.Compiler tries to read
  //              property"java.compiler" and read & write property "java.vm.info".
  //              When a security manager is installed through the command line
  //              option "-Djava.security.manager", the above properties are not
  //              readable and the static initializer for java.lang.Compiler fails
  //              resulting in a NoClassDefFoundError.  This can happen in any
  //              user code which calls methods in java.lang.Compiler.
  // Hack :       the hack is to pre-load and initialize this class, so that only
  //              system domains are on the stack when the properties are read.
  //              Currently even the AWT code has calls to methods in java.lang.Compiler.
  //              On the classic VM, java.lang.Compiler is loaded very early to load the JIT.
  // Future Fix : the best fix is to grant everyone permissions to read "java.compiler" and
  //              read and write"java.vm.info" in the default policy file. See bugid 4211383
  //              Once that is done, we should remove this hack.
  initialize_class(vmSymbols::java_lang_Compiler(), CHECK_0);

  // More hackery - the static initializer of java.lang.Compiler adds the string "nojit" to
  // the java.vm.info property if no jit gets loaded through java.lang.Compiler (the hotspot
  // compiler does not get loaded through java.lang.Compiler).  "java -version" with the
  // hotspot vm says "nojit" all the time which is confusing.  So, we reset it here.
  // This should also be taken out as soon as 4211383 gets fixed.
  reset_vm_info_property(CHECK_0);

  quicken_jni_functions();

  // Must be run after init_ft which initializes ft_enabled
  if (TRACE_INITIALIZE() != JNI_OK) {
    vm_exit_during_initialization("Failed to initialize tracing backend");
  }

  // Set flag that basic initialization has completed. Used by exceptions and various
  // debug stuff, that does not work until all basic classes have been initialized.
  set_init_completed();

#ifndef USDT2
  HS_DTRACE_PROBE(hotspot, vm__init__end);
#else /* USDT2 */
  HOTSPOT_VM_INIT_END();
#endif /* USDT2 */

  // record VM initialization completion time
#if INCLUDE_MANAGEMENT
  Management::record_vm_init_completed();
#endif // INCLUDE_MANAGEMENT

  // Compute system loader. Note that this has to occur after set_init_completed, since
  // valid exceptions may be thrown in the process.
  // Note that we do not use CHECK_0 here since we are inside an EXCEPTION_MARK and
  // set_init_completed has just been called, causing exceptions not to be shortcut
  // anymore. We call vm_exit_during_initialization directly instead.
  SystemDictionary::compute_java_system_loader(THREAD);
  if (HAS_PENDING_EXCEPTION) {
    vm_exit_during_initialization(Handle(THREAD, PENDING_EXCEPTION));
  }

#if INCLUDE_ALL_GCS
  // Support for ConcurrentMarkSweep. This should be cleaned up
  // and better encapsulated. The ugly nested if test would go away
  // once things are properly refactored. XXX YSR
  if (UseConcMarkSweepGC || UseG1GC) {
    if (UseConcMarkSweepGC) {
      ConcurrentMarkSweepThread::makeSurrogateLockerThread(THREAD);
    } else {
      ConcurrentMarkThread::makeSurrogateLockerThread(THREAD);
    }
    if (HAS_PENDING_EXCEPTION) {
      vm_exit_during_initialization(Handle(THREAD, PENDING_EXCEPTION));
    }
  }
#endif // INCLUDE_ALL_GCS

  // Always call even when there are not JVMTI environments yet, since environments
  // may be attached late and JVMTI must track phases of VM execution
  JvmtiExport::enter_live_phase();

  // Signal Dispatcher needs to be started before VMInit event is posted
  os::signal_init();

  // Start Attach Listener if +StartAttachListener or it can't be started lazily
  if (!DisableAttachMechanism) {
    AttachListener::vm_start();
    if (StartAttachListener || AttachListener::init_at_startup()) {
      AttachListener::init();
    }
  }

  // Launch -Xrun agents
  // Must be done in the JVMTI live phase so that for backward compatibility the JDWP
  // back-end can launch with -Xdebug -Xrunjdwp.
  if (!EagerXrunInit && Arguments::init_libraries_at_startup()) {
    create_vm_init_libraries();
  }

  // Notify JVMTI agents that VM initialization is complete - nop if no agents.
  JvmtiExport::post_vm_initialized();

  if (TRACE_START() != JNI_OK) {
    vm_exit_during_initialization("Failed to start tracing backend.");
  }

  if (CleanChunkPoolAsync) {
    Chunk::start_chunk_pool_cleaner_task();
  }

  // initialize compiler(s)
#if defined(COMPILER1) || defined(COMPILER2) || defined(SHARK) || defined(GRAALVM)
  CompileBroker::compilation_init();
#endif

  if (EnableInvokeDynamic) {
    // Pre-initialize some JSR292 core classes to avoid deadlock during class loading.
    // It is done after compilers are initialized, because otherwise compilations of
    // signature polymorphic MH intrinsics can be missed
    // (see SystemDictionary::find_method_handle_intrinsic).
    initialize_class(vmSymbols::java_lang_invoke_MethodHandle(), CHECK_0);
    initialize_class(vmSymbols::java_lang_invoke_MemberName(), CHECK_0);
    initialize_class(vmSymbols::java_lang_invoke_MethodHandleNatives(), CHECK_0);
  }

#if INCLUDE_MANAGEMENT
  Management::initialize(THREAD);
#endif // INCLUDE_MANAGEMENT

  if (HAS_PENDING_EXCEPTION) {
    // management agent fails to start possibly due to
    // configuration problem and is responsible for printing
    // stack trace if appropriate. Simply exit VM.
    vm_exit(1);
  }

  if (Arguments::has_profile())       FlatProfiler::engage(main_thread, true);
  if (MemProfiling)                   MemProfiler::engage();
  StatSampler::engage();
  if (CheckJNICalls)                  JniPeriodicChecker::engage();

  BiasedLocking::init();

  if (JDK_Version::current().post_vm_init_hook_enabled()) {
    call_postVMInitHook(THREAD);
    // The Java side of PostVMInitHook.run must deal with all
    // exceptions and provide means of diagnosis.
    if (HAS_PENDING_EXCEPTION) {
      CLEAR_PENDING_EXCEPTION;
    }
  }

  {
      MutexLockerEx ml(PeriodicTask_lock, Mutex::_no_safepoint_check_flag);
      // Make sure the watcher thread can be started by WatcherThread::start()
      // or by dynamic enrollment.
      WatcherThread::make_startable();
      // Start up the WatcherThread if there are any periodic tasks
      // NOTE:  All PeriodicTasks should be registered by now. If they
      //   aren't, late joiners might appear to start slowly (we might
      //   take a while to process their first tick).
      if (PeriodicTask::num_tasks() > 0) {
          WatcherThread::start();
      }
  }

  // Give os specific code one last chance to start
  os::init_3();

  create_vm_timer.end();
#ifdef ASSERT
  _vm_complete = true;
#endif
  return JNI_OK;
}

// type for the Agent_OnLoad and JVM_OnLoad entry points
extern "C" {
  typedef jint (JNICALL *OnLoadEntry_t)(JavaVM *, char *, void *);
}
// Find a command line agent library and return its entry point for
//         -agentlib:  -agentpath:   -Xrun
// num_symbol_entries must be passed-in since only the caller knows the number of symbols in the array.
static OnLoadEntry_t lookup_on_load(AgentLibrary* agent, const char *on_load_symbols[], size_t num_symbol_entries) {
  OnLoadEntry_t on_load_entry = NULL;
  void *library = NULL;

  if (!agent->valid()) {
    char buffer[JVM_MAXPATHLEN];
    char ebuf[1024];
    const char *name = agent->name();
    const char *msg = "Could not find agent library ";

    // First check to see if agent is statically linked into executable
    if (os::find_builtin_agent(agent, on_load_symbols, num_symbol_entries)) {
      library = agent->os_lib();
    } else if (agent->is_absolute_path()) {
      library = os::dll_load(name, ebuf, sizeof ebuf);
      if (library == NULL) {
        const char *sub_msg = " in absolute path, with error: ";
        size_t len = strlen(msg) + strlen(name) + strlen(sub_msg) + strlen(ebuf) + 1;
        char *buf = NEW_C_HEAP_ARRAY(char, len, mtThread);
        jio_snprintf(buf, len, "%s%s%s%s", msg, name, sub_msg, ebuf);
        // If we can't find the agent, exit.
        vm_exit_during_initialization(buf, NULL);
        FREE_C_HEAP_ARRAY(char, buf, mtThread);
      }
    } else {
      // Try to load the agent from the standard dll directory
      if (os::dll_build_name(buffer, sizeof(buffer), Arguments::get_dll_dir(),
                             name)) {
        library = os::dll_load(buffer, ebuf, sizeof ebuf);
      }
      if (library == NULL) { // Try the local directory
        char ns[1] = {0};
        if (os::dll_build_name(buffer, sizeof(buffer), ns, name)) {
          library = os::dll_load(buffer, ebuf, sizeof ebuf);
        }
        if (library == NULL) {
          const char *sub_msg = " on the library path, with error: ";
          size_t len = strlen(msg) + strlen(name) + strlen(sub_msg) + strlen(ebuf) + 1;
          char *buf = NEW_C_HEAP_ARRAY(char, len, mtThread);
          jio_snprintf(buf, len, "%s%s%s%s", msg, name, sub_msg, ebuf);
          // If we can't find the agent, exit.
          vm_exit_during_initialization(buf, NULL);
          FREE_C_HEAP_ARRAY(char, buf, mtThread);
        }
      }
    }
    agent->set_os_lib(library);
    agent->set_valid();
  }

  // Find the OnLoad function.
  on_load_entry =
    CAST_TO_FN_PTR(OnLoadEntry_t, os::find_agent_function(agent,
                                                          false,
                                                          on_load_symbols,
                                                          num_symbol_entries));
  return on_load_entry;
}

// Find the JVM_OnLoad entry point
static OnLoadEntry_t lookup_jvm_on_load(AgentLibrary* agent) {
  const char *on_load_symbols[] = JVM_ONLOAD_SYMBOLS;
  return lookup_on_load(agent, on_load_symbols, sizeof(on_load_symbols) / sizeof(char*));
}

// Find the Agent_OnLoad entry point
static OnLoadEntry_t lookup_agent_on_load(AgentLibrary* agent) {
  const char *on_load_symbols[] = AGENT_ONLOAD_SYMBOLS;
  return lookup_on_load(agent, on_load_symbols, sizeof(on_load_symbols) / sizeof(char*));
}

// For backwards compatibility with -Xrun
// Convert libraries with no JVM_OnLoad, but which have Agent_OnLoad to be
// treated like -agentpath:
// Must be called before agent libraries are created
void Threads::convert_vm_init_libraries_to_agents() {
  AgentLibrary* agent;
  AgentLibrary* next;

  for (agent = Arguments::libraries(); agent != NULL; agent = next) {
    next = agent->next();  // cache the next agent now as this agent may get moved off this list
    OnLoadEntry_t on_load_entry = lookup_jvm_on_load(agent);

    // If there is an JVM_OnLoad function it will get called later,
    // otherwise see if there is an Agent_OnLoad
    if (on_load_entry == NULL) {
      on_load_entry = lookup_agent_on_load(agent);
      if (on_load_entry != NULL) {
        // switch it to the agent list -- so that Agent_OnLoad will be called,
        // JVM_OnLoad won't be attempted and Agent_OnUnload will
        Arguments::convert_library_to_agent(agent);
      } else {
        vm_exit_during_initialization("Could not find JVM_OnLoad or Agent_OnLoad function in the library", agent->name());
      }
    }
  }
}

// Create agents for -agentlib:  -agentpath:  and converted -Xrun
// Invokes Agent_OnLoad
// Called very early -- before JavaThreads exist
void Threads::create_vm_init_agents() {
  extern struct JavaVM_ main_vm;
  AgentLibrary* agent;

  JvmtiExport::enter_onload_phase();

  for (agent = Arguments::agents(); agent != NULL; agent = agent->next()) {
    OnLoadEntry_t  on_load_entry = lookup_agent_on_load(agent);

    if (on_load_entry != NULL) {
      // Invoke the Agent_OnLoad function
      jint err = (*on_load_entry)(&main_vm, agent->options(), NULL);
      if (err != JNI_OK) {
        vm_exit_during_initialization("agent library failed to init", agent->name());
      }
    } else {
      vm_exit_during_initialization("Could not find Agent_OnLoad function in the agent library", agent->name());
    }
  }
  JvmtiExport::enter_primordial_phase();
}

extern "C" {
  typedef void (JNICALL *Agent_OnUnload_t)(JavaVM *);
}

void Threads::shutdown_vm_agents() {
  // Send any Agent_OnUnload notifications
  const char *on_unload_symbols[] = AGENT_ONUNLOAD_SYMBOLS;
  size_t num_symbol_entries = ARRAY_SIZE(on_unload_symbols);
  extern struct JavaVM_ main_vm;
  for (AgentLibrary* agent = Arguments::agents(); agent != NULL; agent = agent->next()) {

    // Find the Agent_OnUnload function.
    Agent_OnUnload_t unload_entry = CAST_TO_FN_PTR(Agent_OnUnload_t,
      os::find_agent_function(agent,
      false,
      on_unload_symbols,
      num_symbol_entries));

    // Invoke the Agent_OnUnload function
    if (unload_entry != NULL) {
      JavaThread* thread = JavaThread::current();
      ThreadToNativeFromVM ttn(thread);
      HandleMark hm(thread);
      (*unload_entry)(&main_vm);
    }
  }
}

// Called for after the VM is initialized for -Xrun libraries which have not been converted to agent libraries
// Invokes JVM_OnLoad
void Threads::create_vm_init_libraries() {
  extern struct JavaVM_ main_vm;
  AgentLibrary* agent;

  for (agent = Arguments::libraries(); agent != NULL; agent = agent->next()) {
    OnLoadEntry_t on_load_entry = lookup_jvm_on_load(agent);

    if (on_load_entry != NULL) {
      // Invoke the JVM_OnLoad function
      JavaThread* thread = JavaThread::current();
      ThreadToNativeFromVM ttn(thread);
      HandleMark hm(thread);
      jint err = (*on_load_entry)(&main_vm, agent->options(), NULL);
      if (err != JNI_OK) {
        vm_exit_during_initialization("-Xrun library failed to init", agent->name());
      }
    } else {
      vm_exit_during_initialization("Could not find JVM_OnLoad function in -Xrun library", agent->name());
    }
  }
}

// Last thread running calls java.lang.Shutdown.shutdown()
void JavaThread::invoke_shutdown_hooks() {
  HandleMark hm(this);

  // We could get here with a pending exception, if so clear it now.
  if (this->has_pending_exception()) {
    this->clear_pending_exception();
  }

  EXCEPTION_MARK;
  Klass* k =
    SystemDictionary::resolve_or_null(vmSymbols::java_lang_Shutdown(),
                                      THREAD);
  if (k != NULL) {
    // SystemDictionary::resolve_or_null will return null if there was
    // an exception.  If we cannot load the Shutdown class, just don't
    // call Shutdown.shutdown() at all.  This will mean the shutdown hooks
    // and finalizers (if runFinalizersOnExit is set) won't be run.
    // Note that if a shutdown hook was registered or runFinalizersOnExit
    // was called, the Shutdown class would have already been loaded
    // (Runtime.addShutdownHook and runFinalizersOnExit will load it).
    instanceKlassHandle shutdown_klass (THREAD, k);
    JavaValue result(T_VOID);
    JavaCalls::call_static(&result,
                           shutdown_klass,
                           vmSymbols::shutdown_method_name(),
                           vmSymbols::void_method_signature(),
                           THREAD);
  }
  CLEAR_PENDING_EXCEPTION;
}

// Threads::destroy_vm() is normally called from jni_DestroyJavaVM() when
// the program falls off the end of main(). Another VM exit path is through
// vm_exit() when the program calls System.exit() to return a value or when
// there is a serious error in VM. The two shutdown paths are not exactly
// the same, but they share Shutdown.shutdown() at Java level and before_exit()
// and VM_Exit op at VM level.
//
// Shutdown sequence:
//   + Shutdown native memory tracking if it is on
//   + Wait until we are the last non-daemon thread to execute
//     <-- every thing is still working at this moment -->
//   + Call java.lang.Shutdown.shutdown(), which will invoke Java level
//        shutdown hooks, run finalizers if finalization-on-exit
//   + Call before_exit(), prepare for VM exit
//      > run VM level shutdown hooks (they are registered through JVM_OnExit(),
//        currently the only user of this mechanism is File.deleteOnExit())
//      > stop flat profiler, StatSampler, watcher thread, CMS threads,
//        post thread end and vm death events to JVMTI,
//        stop signal thread
//   + Call JavaThread::exit(), it will:
//      > release JNI handle blocks, remove stack guard pages
//      > remove this thread from Threads list
//     <-- no more Java code from this thread after this point -->
//   + Stop VM thread, it will bring the remaining VM to a safepoint and stop
//     the compiler threads at safepoint
//     <-- do not use anything that could get blocked by Safepoint -->
//   + Disable tracing at JNI/JVM barriers
//   + Set _vm_exited flag for threads that are still running native code
//   + Delete this thread
//   + Call exit_globals()
//      > deletes tty
//      > deletes PerfMemory resources
//   + Return to caller

bool Threads::destroy_vm() {
  JavaThread* thread = JavaThread::current();

#ifdef ASSERT
  _vm_complete = false;
#endif
  // Wait until we are the last non-daemon thread to execute
  { MutexLocker nu(Threads_lock);
    while (Threads::number_of_non_daemon_threads() > 1 )
      // This wait should make safepoint checks, wait without a timeout,
      // and wait as a suspend-equivalent condition.
      //
      // Note: If the FlatProfiler is running and this thread is waiting
      // for another non-daemon thread to finish, then the FlatProfiler
      // is waiting for the external suspend request on this thread to
      // complete. wait_for_ext_suspend_completion() will eventually
      // timeout, but that takes time. Making this wait a suspend-
      // equivalent condition solves that timeout problem.
      //
      Threads_lock->wait(!Mutex::_no_safepoint_check_flag, 0,
                         Mutex::_as_suspend_equivalent_flag);
  }

  // Hang forever on exit if we are reporting an error.
  if (ShowMessageBoxOnError && is_error_reported()) {
    os::infinite_sleep();
  }
  os::wait_for_keypress_at_exit();

  if (JDK_Version::is_jdk12x_version()) {
    // We are the last thread running, so check if finalizers should be run.
    // For 1.3 or later this is done in thread->invoke_shutdown_hooks()
    HandleMark rm(thread);
    Universe::run_finalizers_on_exit();
  } else {
    // run Java level shutdown hooks
    thread->invoke_shutdown_hooks();
  }

  before_exit(thread);

  thread->exit(true);

  // Stop VM thread.
  {
    // 4945125 The vm thread comes to a safepoint during exit.
    // GC vm_operations can get caught at the safepoint, and the
    // heap is unparseable if they are caught. Grab the Heap_lock
    // to prevent this. The GC vm_operations will not be able to
    // queue until after the vm thread is dead.
    // After this point, we'll never emerge out of the safepoint before
    // the VM exits, so concurrent GC threads do not need to be explicitly
    // stopped; they remain inactive until the process exits.
    // Note: some concurrent G1 threads may be running during a safepoint,
    // but these will not be accessing the heap, just some G1-specific side
    // data structures that are not accessed by any other threads but them
    // after this point in a terminal safepoint.

    MutexLocker ml(Heap_lock);

    VMThread::wait_for_vm_thread_exit();
    assert(SafepointSynchronize::is_at_safepoint(), "VM thread should exit at Safepoint");
    VMThread::destroy();
  }

  // clean up ideal graph printers
#if defined(COMPILER2) && !defined(PRODUCT)
  IdealGraphPrinter::clean_up();
#endif

  // Now, all Java threads are gone except daemon threads. Daemon threads
  // running Java code or in VM are stopped by the Safepoint. However,
  // daemon threads executing native code are still running.  But they
  // will be stopped at native=>Java/VM barriers. Note that we can't
  // simply kill or suspend them, as it is inherently deadlock-prone.

#ifndef PRODUCT
  // disable function tracing at JNI/JVM barriers
  TraceJNICalls = false;
  TraceJVMCalls = false;
  TraceRuntimeCalls = false;
#endif

  VM_Exit::set_vm_exited();

  notify_vm_shutdown();

  delete thread;

  // exit_globals() will delete tty
  exit_globals();

  return true;
}


jboolean Threads::is_supported_jni_version_including_1_1(jint version) {
  if (version == JNI_VERSION_1_1) return JNI_TRUE;
  return is_supported_jni_version(version);
}


jboolean Threads::is_supported_jni_version(jint version) {
  if (version == JNI_VERSION_1_2) return JNI_TRUE;
  if (version == JNI_VERSION_1_4) return JNI_TRUE;
  if (version == JNI_VERSION_1_6) return JNI_TRUE;
  if (version == JNI_VERSION_1_8) return JNI_TRUE;
  return JNI_FALSE;
}


void Threads::add(JavaThread* p, bool force_daemon) {
  // The threads lock must be owned at this point
  assert_locked_or_safepoint(Threads_lock);

  // See the comment for this method in thread.hpp for its purpose and
  // why it is called here.
  p->initialize_queues();
  p->set_next(_thread_list);
  _thread_list = p;
  _number_of_threads++;
  oop threadObj = p->threadObj();
  bool daemon = true;
  // Bootstrapping problem: threadObj can be null for initial
  // JavaThread (or for threads attached via JNI)
  if ((!force_daemon) && (threadObj == NULL || !java_lang_Thread::is_daemon(threadObj))) {
    _number_of_non_daemon_threads++;
    daemon = false;
  }

  p->set_safepoint_visible(true);

  ThreadService::add_thread(p, daemon);

  // Possible GC point.
  Events::log(p, "Thread added: " INTPTR_FORMAT, p);
}

void Threads::remove(JavaThread* p) {
  // Extra scope needed for Thread_lock, so we can check
  // that we do not remove thread without safepoint code notice
  { MutexLocker ml(Threads_lock);

    assert(includes(p), "p must be present");

    JavaThread* current = _thread_list;
    JavaThread* prev    = NULL;

    while (current != p) {
      prev    = current;
      current = current->next();
    }

    if (prev) {
      prev->set_next(current->next());
    } else {
      _thread_list = p->next();
    }
    _number_of_threads--;
    oop threadObj = p->threadObj();
    bool daemon = true;
    if (threadObj == NULL || !java_lang_Thread::is_daemon(threadObj)) {
      _number_of_non_daemon_threads--;
      daemon = false;

      // Only one thread left, do a notify on the Threads_lock so a thread waiting
      // on destroy_vm will wake up.
      if (number_of_non_daemon_threads() == 1)
        Threads_lock->notify_all();
    }
    ThreadService::remove_thread(p, daemon);

    // Make sure that safepoint code disregard this thread. This is needed since
    // the thread might mess around with locks after this point. This can cause it
    // to do callbacks into the safepoint code. However, the safepoint code is not aware
    // of this thread since it is removed from the queue.
    p->set_terminated_value();

    // Now, this thread is not visible to safepoint
    p->set_safepoint_visible(false);
    // once the thread becomes safepoint invisible, we can not use its per-thread
    // recorder. And Threads::do_threads() no longer walks this thread, so we have
    // to release its per-thread recorder here.
    MemTracker::thread_exiting(p);
  } // unlock Threads_lock

  // Since Events::log uses a lock, we grab it outside the Threads_lock
  Events::log(p, "Thread exited: " INTPTR_FORMAT, p);
}

// Threads_lock must be held when this is called (or must be called during a safepoint)
bool Threads::includes(JavaThread* p) {
  assert(Threads_lock->is_locked(), "sanity check");
  ALL_JAVA_THREADS(q) {
    if (q == p ) {
      return true;
    }
  }
  return false;
}

// Operations on the Threads list for GC.  These are not explicitly locked,
// but the garbage collector must provide a safe context for them to run.
// In particular, these things should never be called when the Threads_lock
// is held by some other thread. (Note: the Safepoint abstraction also
// uses the Threads_lock to gurantee this property. It also makes sure that
// all threads gets blocked when exiting or starting).

void Threads::oops_do(OopClosure* f, CLDToOopClosure* cld_f, CodeBlobClosure* cf) {
  ALL_JAVA_THREADS(p) {
    p->oops_do(f, cld_f, cf);
  }
  VMThread::vm_thread()->oops_do(f, cld_f, cf);
}

void Threads::possibly_parallel_oops_do(OopClosure* f, CLDToOopClosure* cld_f, CodeBlobClosure* cf) {
  // Introduce a mechanism allowing parallel threads to claim threads as
  // root groups.  Overhead should be small enough to use all the time,
  // even in sequential code.
  SharedHeap* sh = SharedHeap::heap();
  // Cannot yet substitute active_workers for n_par_threads
  // because of G1CollectedHeap::verify() use of
  // SharedHeap::process_strong_roots().  n_par_threads == 0 will
  // turn off parallelism in process_strong_roots while active_workers
  // is being used for parallelism elsewhere.
  bool is_par = sh->n_par_threads() > 0;
  assert(!is_par ||
         (SharedHeap::heap()->n_par_threads() ==
          SharedHeap::heap()->workers()->active_workers()), "Mismatch");
  int cp = SharedHeap::heap()->strong_roots_parity();
  ALL_JAVA_THREADS(p) {
    if (p->claim_oops_do(is_par, cp)) {
      p->oops_do(f, cld_f, cf);
    }
  }
  VMThread* vmt = VMThread::vm_thread();
  if (vmt->claim_oops_do(is_par, cp)) {
    vmt->oops_do(f, cld_f, cf);
  }
}

#if INCLUDE_ALL_GCS
// Used by ParallelScavenge
void Threads::create_thread_roots_tasks(GCTaskQueue* q) {
  ALL_JAVA_THREADS(p) {
    q->enqueue(new ThreadRootsTask(p));
  }
  q->enqueue(new ThreadRootsTask(VMThread::vm_thread()));
}

// Used by Parallel Old
void Threads::create_thread_roots_marking_tasks(GCTaskQueue* q) {
  ALL_JAVA_THREADS(p) {
    q->enqueue(new ThreadRootsMarkingTask(p));
  }
  q->enqueue(new ThreadRootsMarkingTask(VMThread::vm_thread()));
}
#endif // INCLUDE_ALL_GCS

void Threads::nmethods_do(CodeBlobClosure* cf) {
  ALL_JAVA_THREADS(p) {
    p->nmethods_do(cf);
  }
  VMThread::vm_thread()->nmethods_do(cf);
}

void Threads::metadata_do(void f(Metadata*)) {
  ALL_JAVA_THREADS(p) {
    p->metadata_do(f);
  }
}

void Threads::gc_epilogue() {
  ALL_JAVA_THREADS(p) {
    p->gc_epilogue();
  }
}

void Threads::gc_prologue() {
  ALL_JAVA_THREADS(p) {
    p->gc_prologue();
  }
}

void Threads::deoptimized_wrt_marked_nmethods() {
  ALL_JAVA_THREADS(p) {
    p->deoptimized_wrt_marked_nmethods();
  }
}


// Get count Java threads that are waiting to enter the specified monitor.
GrowableArray<JavaThread*>* Threads::get_pending_threads(int count,
  address monitor, bool doLock) {
  assert(doLock || SafepointSynchronize::is_at_safepoint(),
    "must grab Threads_lock or be at safepoint");
  GrowableArray<JavaThread*>* result = new GrowableArray<JavaThread*>(count);

  int i = 0;
  {
    MutexLockerEx ml(doLock ? Threads_lock : NULL);
    ALL_JAVA_THREADS(p) {
      if (p->is_Compiler_thread()) continue;

      address pending = (address)p->current_pending_monitor();
      if (pending == monitor) {             // found a match
        if (i < count) result->append(p);   // save the first count matches
        i++;
      }
    }
  }
  return result;
}


JavaThread *Threads::owning_thread_from_monitor_owner(address owner, bool doLock) {
  assert(doLock ||
         Threads_lock->owned_by_self() ||
         SafepointSynchronize::is_at_safepoint(),
         "must grab Threads_lock or be at safepoint");

  // NULL owner means not locked so we can skip the search
  if (owner == NULL) return NULL;

  {
    MutexLockerEx ml(doLock ? Threads_lock : NULL);
    ALL_JAVA_THREADS(p) {
      // first, see if owner is the address of a Java thread
      if (owner == (address)p) return p;
    }
  }
  // Cannot assert on lack of success here since this function may be
  // used by code that is trying to report useful problem information
  // like deadlock detection.
  if (UseHeavyMonitors) return NULL;

  //
  // If we didn't find a matching Java thread and we didn't force use of
  // heavyweight monitors, then the owner is the stack address of the
  // Lock Word in the owning Java thread's stack.
  //
  JavaThread* the_owner = NULL;
  {
    MutexLockerEx ml(doLock ? Threads_lock : NULL);
    ALL_JAVA_THREADS(q) {
      if (q->is_lock_owned(owner)) {
        the_owner = q;
        break;
      }
    }
  }
  // cannot assert on lack of success here; see above comment
  return the_owner;
}

// Threads::print_on() is called at safepoint by VM_PrintThreads operation.
void Threads::print_on(outputStream* st, bool print_stacks, bool internal_format, bool print_concurrent_locks) {
  char buf[32];
  st->print_cr(os::local_time_string(buf, sizeof(buf)));

  st->print_cr("Full thread dump %s (%s %s):",
                Abstract_VM_Version::vm_name(),
                Abstract_VM_Version::vm_release(),
                Abstract_VM_Version::vm_info_string()
               );
  st->cr();

#if INCLUDE_ALL_GCS
  // Dump concurrent locks
  ConcurrentLocksDump concurrent_locks;
  if (print_concurrent_locks) {
    concurrent_locks.dump_at_safepoint();
  }
#endif // INCLUDE_ALL_GCS

  ALL_JAVA_THREADS(p) {
    ResourceMark rm;
    p->print_on(st);
    if (print_stacks) {
      if (internal_format) {
        p->trace_stack();
      } else {
        p->print_stack_on(st);
      }
    }
    st->cr();
#if INCLUDE_ALL_GCS
    if (print_concurrent_locks) {
      concurrent_locks.print_locks_on(p, st);
    }
#endif // INCLUDE_ALL_GCS
  }

  VMThread::vm_thread()->print_on(st);
  st->cr();
  Universe::heap()->print_gc_threads_on(st);
  WatcherThread* wt = WatcherThread::watcher_thread();
  if (wt != NULL) {
    wt->print_on(st);
    st->cr();
  }
  CompileBroker::print_compiler_threads_on(st);
  st->flush();
}

// Threads::print_on_error() is called by fatal error handler. It's possible
// that VM is not at safepoint and/or current thread is inside signal handler.
// Don't print stack trace, as the stack may not be walkable. Don't allocate
// memory (even in resource area), it might deadlock the error handler.
void Threads::print_on_error(outputStream* st, Thread* current, char* buf, int buflen) {
  bool found_current = false;
  st->print_cr("Java Threads: ( => current thread )");
  ALL_JAVA_THREADS(thread) {
    bool is_current = (current == thread);
    found_current = found_current || is_current;

    st->print("%s", is_current ? "=>" : "  ");

    st->print(PTR_FORMAT, thread);
    st->print(" ");
    thread->print_on_error(st, buf, buflen);
    st->cr();
  }
  st->cr();

  st->print_cr("Other Threads:");
  if (VMThread::vm_thread()) {
    bool is_current = (current == VMThread::vm_thread());
    found_current = found_current || is_current;
    st->print("%s", current == VMThread::vm_thread() ? "=>" : "  ");

    st->print(PTR_FORMAT, VMThread::vm_thread());
    st->print(" ");
    VMThread::vm_thread()->print_on_error(st, buf, buflen);
    st->cr();
  }
  WatcherThread* wt = WatcherThread::watcher_thread();
  if (wt != NULL) {
    bool is_current = (current == wt);
    found_current = found_current || is_current;
    st->print("%s", is_current ? "=>" : "  ");

    st->print(PTR_FORMAT, wt);
    st->print(" ");
    wt->print_on_error(st, buf, buflen);
    st->cr();
  }
  if (!found_current) {
    st->cr();
    st->print("=>" PTR_FORMAT " (exited) ", current);
    current->print_on_error(st, buf, buflen);
    st->cr();
  }
}

// Internal SpinLock and Mutex
// Based on ParkEvent

// Ad-hoc mutual exclusion primitives: SpinLock and Mux
//
// We employ SpinLocks _only for low-contention, fixed-length
// short-duration critical sections where we're concerned
// about native mutex_t or HotSpot Mutex:: latency.
// The mux construct provides a spin-then-block mutual exclusion
// mechanism.
//
// Testing has shown that contention on the ListLock guarding gFreeList
// is common.  If we implement ListLock as a simple SpinLock it's common
// for the JVM to devolve to yielding with little progress.  This is true
// despite the fact that the critical sections protected by ListLock are
// extremely short.
//
// TODO-FIXME: ListLock should be of type SpinLock.
// We should make this a 1st-class type, integrated into the lock
// hierarchy as leaf-locks.  Critically, the SpinLock structure
// should have sufficient padding to avoid false-sharing and excessive
// cache-coherency traffic.


typedef volatile int SpinLockT ;

void Thread::SpinAcquire (volatile int * adr, const char * LockName) {
  if (Atomic::cmpxchg (1, adr, 0) == 0) {
     return ;   // normal fast-path return
  }

  // Slow-path : We've encountered contention -- Spin/Yield/Block strategy.
  TEVENT (SpinAcquire - ctx) ;
  int ctr = 0 ;
  int Yields = 0 ;
  for (;;) {
     while (*adr != 0) {
        ++ctr ;
        if ((ctr & 0xFFF) == 0 || !os::is_MP()) {
           if (Yields > 5) {
             // Consider using a simple NakedSleep() instead.
             // Then SpinAcquire could be called by non-JVM threads
             Thread::current()->_ParkEvent->park(1) ;
           } else {
             os::NakedYield() ;
             ++Yields ;
           }
        } else {
           SpinPause() ;
        }
     }
     if (Atomic::cmpxchg (1, adr, 0) == 0) return ;
  }
}

void Thread::SpinRelease (volatile int * adr) {
  assert (*adr != 0, "invariant") ;
  OrderAccess::fence() ;      // guarantee at least release consistency.
  // Roach-motel semantics.
  // It's safe if subsequent LDs and STs float "up" into the critical section,
  // but prior LDs and STs within the critical section can't be allowed
  // to reorder or float past the ST that releases the lock.
  *adr = 0 ;
}

// muxAcquire and muxRelease:
//
// *  muxAcquire and muxRelease support a single-word lock-word construct.
//    The LSB of the word is set IFF the lock is held.
//    The remainder of the word points to the head of a singly-linked list
//    of threads blocked on the lock.
//
// *  The current implementation of muxAcquire-muxRelease uses its own
//    dedicated Thread._MuxEvent instance.  If we're interested in
//    minimizing the peak number of extant ParkEvent instances then
//    we could eliminate _MuxEvent and "borrow" _ParkEvent as long
//    as certain invariants were satisfied.  Specifically, care would need
//    to be taken with regards to consuming unpark() "permits".
//    A safe rule of thumb is that a thread would never call muxAcquire()
//    if it's enqueued (cxq, EntryList, WaitList, etc) and will subsequently
//    park().  Otherwise the _ParkEvent park() operation in muxAcquire() could
//    consume an unpark() permit intended for monitorenter, for instance.
//    One way around this would be to widen the restricted-range semaphore
//    implemented in park().  Another alternative would be to provide
//    multiple instances of the PlatformEvent() for each thread.  One
//    instance would be dedicated to muxAcquire-muxRelease, for instance.
//
// *  Usage:
//    -- Only as leaf locks
//    -- for short-term locking only as muxAcquire does not perform
//       thread state transitions.
//
// Alternatives:
// *  We could implement muxAcquire and muxRelease with MCS or CLH locks
//    but with parking or spin-then-park instead of pure spinning.
// *  Use Taura-Oyama-Yonenzawa locks.
// *  It's possible to construct a 1-0 lock if we encode the lockword as
//    (List,LockByte).  Acquire will CAS the full lockword while Release
//    will STB 0 into the LockByte.  The 1-0 scheme admits stranding, so
//    acquiring threads use timers (ParkTimed) to detect and recover from
//    the stranding window.  Thread/Node structures must be aligned on 256-byte
//    boundaries by using placement-new.
// *  Augment MCS with advisory back-link fields maintained with CAS().
//    Pictorially:  LockWord -> T1 <-> T2 <-> T3 <-> ... <-> Tn <-> Owner.
//    The validity of the backlinks must be ratified before we trust the value.
//    If the backlinks are invalid the exiting thread must back-track through the
//    the forward links, which are always trustworthy.
// *  Add a successor indication.  The LockWord is currently encoded as
//    (List, LOCKBIT:1).  We could also add a SUCCBIT or an explicit _succ variable
//    to provide the usual futile-wakeup optimization.
//    See RTStt for details.
// *  Consider schedctl.sc_nopreempt to cover the critical section.
//


typedef volatile intptr_t MutexT ;      // Mux Lock-word
enum MuxBits { LOCKBIT = 1 } ;

void Thread::muxAcquire (volatile intptr_t * Lock, const char * LockName) {
  intptr_t w = Atomic::cmpxchg_ptr (LOCKBIT, Lock, 0) ;
  if (w == 0) return ;
  if ((w & LOCKBIT) == 0 && Atomic::cmpxchg_ptr (w|LOCKBIT, Lock, w) == w) {
     return ;
  }

  TEVENT (muxAcquire - Contention) ;
  ParkEvent * const Self = Thread::current()->_MuxEvent ;
  assert ((intptr_t(Self) & LOCKBIT) == 0, "invariant") ;
  for (;;) {
     int its = (os::is_MP() ? 100 : 0) + 1 ;

     // Optional spin phase: spin-then-park strategy
     while (--its >= 0) {
       w = *Lock ;
       if ((w & LOCKBIT) == 0 && Atomic::cmpxchg_ptr (w|LOCKBIT, Lock, w) == w) {
          return ;
       }
     }

     Self->reset() ;
     Self->OnList = intptr_t(Lock) ;
     // The following fence() isn't _strictly necessary as the subsequent
     // CAS() both serializes execution and ratifies the fetched *Lock value.
     OrderAccess::fence();
     for (;;) {
        w = *Lock ;
        if ((w & LOCKBIT) == 0) {
            if (Atomic::cmpxchg_ptr (w|LOCKBIT, Lock, w) == w) {
                Self->OnList = 0 ;   // hygiene - allows stronger asserts
                return ;
            }
            continue ;      // Interference -- *Lock changed -- Just retry
        }
        assert (w & LOCKBIT, "invariant") ;
        Self->ListNext = (ParkEvent *) (w & ~LOCKBIT );
        if (Atomic::cmpxchg_ptr (intptr_t(Self)|LOCKBIT, Lock, w) == w) break ;
     }

     while (Self->OnList != 0) {
        Self->park() ;
     }
  }
}

void Thread::muxAcquireW (volatile intptr_t * Lock, ParkEvent * ev) {
  intptr_t w = Atomic::cmpxchg_ptr (LOCKBIT, Lock, 0) ;
  if (w == 0) return ;
  if ((w & LOCKBIT) == 0 && Atomic::cmpxchg_ptr (w|LOCKBIT, Lock, w) == w) {
    return ;
  }

  TEVENT (muxAcquire - Contention) ;
  ParkEvent * ReleaseAfter = NULL ;
  if (ev == NULL) {
    ev = ReleaseAfter = ParkEvent::Allocate (NULL) ;
  }
  assert ((intptr_t(ev) & LOCKBIT) == 0, "invariant") ;
  for (;;) {
    guarantee (ev->OnList == 0, "invariant") ;
    int its = (os::is_MP() ? 100 : 0) + 1 ;

    // Optional spin phase: spin-then-park strategy
    while (--its >= 0) {
      w = *Lock ;
      if ((w & LOCKBIT) == 0 && Atomic::cmpxchg_ptr (w|LOCKBIT, Lock, w) == w) {
        if (ReleaseAfter != NULL) {
          ParkEvent::Release (ReleaseAfter) ;
        }
        return ;
      }
    }

    ev->reset() ;
    ev->OnList = intptr_t(Lock) ;
    // The following fence() isn't _strictly necessary as the subsequent
    // CAS() both serializes execution and ratifies the fetched *Lock value.
    OrderAccess::fence();
    for (;;) {
      w = *Lock ;
      if ((w & LOCKBIT) == 0) {
        if (Atomic::cmpxchg_ptr (w|LOCKBIT, Lock, w) == w) {
          ev->OnList = 0 ;
          // We call ::Release while holding the outer lock, thus
          // artificially lengthening the critical section.
          // Consider deferring the ::Release() until the subsequent unlock(),
          // after we've dropped the outer lock.
          if (ReleaseAfter != NULL) {
            ParkEvent::Release (ReleaseAfter) ;
          }
          return ;
        }
        continue ;      // Interference -- *Lock changed -- Just retry
      }
      assert (w & LOCKBIT, "invariant") ;
      ev->ListNext = (ParkEvent *) (w & ~LOCKBIT );
      if (Atomic::cmpxchg_ptr (intptr_t(ev)|LOCKBIT, Lock, w) == w) break ;
    }

    while (ev->OnList != 0) {
      ev->park() ;
    }
  }
}

// Release() must extract a successor from the list and then wake that thread.
// It can "pop" the front of the list or use a detach-modify-reattach (DMR) scheme
// similar to that used by ParkEvent::Allocate() and ::Release().  DMR-based
// Release() would :
// (A) CAS() or swap() null to *Lock, releasing the lock and detaching the list.
// (B) Extract a successor from the private list "in-hand"
// (C) attempt to CAS() the residual back into *Lock over null.
//     If there were any newly arrived threads and the CAS() would fail.
//     In that case Release() would detach the RATs, re-merge the list in-hand
//     with the RATs and repeat as needed.  Alternately, Release() might
//     detach and extract a successor, but then pass the residual list to the wakee.
//     The wakee would be responsible for reattaching and remerging before it
//     competed for the lock.
//
// Both "pop" and DMR are immune from ABA corruption -- there can be
// multiple concurrent pushers, but only one popper or detacher.
// This implementation pops from the head of the list.  This is unfair,
// but tends to provide excellent throughput as hot threads remain hot.
// (We wake recently run threads first).

void Thread::muxRelease (volatile intptr_t * Lock)  {
  for (;;) {
    const intptr_t w = Atomic::cmpxchg_ptr (0, Lock, LOCKBIT) ;
    assert (w & LOCKBIT, "invariant") ;
    if (w == LOCKBIT) return ;
    ParkEvent * List = (ParkEvent *) (w & ~LOCKBIT) ;
    assert (List != NULL, "invariant") ;
    assert (List->OnList == intptr_t(Lock), "invariant") ;
    ParkEvent * nxt = List->ListNext ;

    // The following CAS() releases the lock and pops the head element.
    if (Atomic::cmpxchg_ptr (intptr_t(nxt), Lock, w) != w) {
      continue ;
    }
    List->OnList = 0 ;
    OrderAccess::fence() ;
    List->unpark () ;
    return ;
  }
}


void Threads::verify() {
  ALL_JAVA_THREADS(p) {
    p->verify();
  }
  VMThread* thread = VMThread::vm_thread();
  if (thread != NULL) thread->verify();
}<|MERGE_RESOLUTION|>--- conflicted
+++ resolved
@@ -3295,20 +3295,15 @@
   _task  = NULL;
   _queue = queue;
   _counters = counters;
-<<<<<<< HEAD
-=======
   _buffer_blob = NULL;
   _scanned_nmethod = NULL;
   _compiler = NULL;
->>>>>>> de6b446f
 
 #ifndef PRODUCT
   _ideal_graph_printer = NULL;
 #endif
 }
 
-<<<<<<< HEAD
-=======
 void CompilerThread::oops_do(OopClosure* f, CLDToOopClosure* cld_f, CodeBlobClosure* cf) {
   JavaThread::oops_do(f, cld_f, cf);
   if (_scanned_nmethod != NULL && cf != NULL) {
@@ -3320,7 +3315,6 @@
 }
 
 
->>>>>>> de6b446f
 // ======= Threads ========
 
 // The Threads class links together all active threads, and provides
