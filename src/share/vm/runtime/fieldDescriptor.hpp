--- conflicted
+++ resolved
@@ -59,18 +59,6 @@
   Symbol* signature() const {
     return field()->signature(_cp);
   }
-<<<<<<< HEAD
-  int signature_index() const          { return field()->signature_index(); }
-  klassOop field_holder() const        { return _cp->pool_holder(); }
-  constantPoolOop constants() const    { return _cp(); }
-  AccessFlags access_flags() const     { return _access_flags; }
-  oop loader() const;
-  // Offset (in words) of field from start of instanceOop / klassOop
-  int offset() const                   { return field()->offset(); }
-  Symbol* generic_signature() const;
-  int index() const                    { return _index; }
-  typeArrayOop annotations() const;
-=======
   InstanceKlass* field_holder()   const    { return _cp->pool_holder(); }
   ConstantPool* constants()       const    { return _cp(); }
   AccessFlags access_flags()      const    { return _access_flags; }
@@ -80,7 +68,6 @@
   Symbol* generic_signature()     const;
   int index()                     const    { return _index; }
   AnnotationArray* annotations()  const;
->>>>>>> 74ee5fc8
 
   // Initial field value
   bool has_initial_value()        const    { return field()->initval_index() != 0; }
