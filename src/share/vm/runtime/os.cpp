--- conflicted
+++ resolved
@@ -633,17 +633,10 @@
       *q = (u_char)freeBlockPad;
     }
     if (PrintMalloc && tty != NULL)
-<<<<<<< HEAD
-      fprintf(stderr, "os::free " SIZE_FORMAT " bytes --> " PTR_FORMAT "\n", size, (intptr_t)memblock);
-  } else if (PrintMalloc && tty != NULL) {
-    // tty->print_cr("os::free %p", memblock);
-    fprintf(stderr, "os::free " PTR_FORMAT "\n", (intptr_t)memblock);
-=======
       fprintf(stderr, "os::free " SIZE_FORMAT " bytes --> " PTR_FORMAT "\n", size, (uintptr_t)memblock);
   } else if (PrintMalloc && tty != NULL) {
     // tty->print_cr("os::free %p", memblock);
     fprintf(stderr, "os::free " PTR_FORMAT "\n", (uintptr_t)memblock);
->>>>>>> 0b4f988a
   }
 #endif
   ::free((char*)memblock - space_before);
