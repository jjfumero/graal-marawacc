--- conflicted
+++ resolved
@@ -767,46 +767,9 @@
   // locked by another thread when reaching here.
   // assert(mark->is_neutral(), "sanity check");
 
-<<<<<<< HEAD
-        // The lock is still contested.
-        // Keep a tally of the # of futile wakeups.
-        // Note that the counter is not protected by a lock or updated by atomics.
-        // That is by design - we trade "lossy" counters which are exposed to
-        // races during updates for a lower probe effect.
-        TEVENT (Inflated enter - Futile wakeup) ;
-        if (ObjectSynchronizer::_sync_FutileWakeups != NULL) {
-           ObjectSynchronizer::_sync_FutileWakeups->inc() ;
-        }
-        ++ nWakeups ;
-
-        if (THREAD->is_Compiler_thread() && nWakeups >= 5) {
-          assert(false, "Compiler thread blocked by lock");
-        }
-
-        // Assuming this is not a spurious wakeup we'll normally find _succ == Self.
-        // We can defer clearing _succ until after the spin completes
-        // TrySpin() must tolerate being called with _succ == Self.
-        // Try yet another round of adaptive spinning.
-        if ((Knob_SpinAfterFutile & 1) && TrySpin (Self) > 0) break ;
-
-        // We can find that we were unpark()ed and redesignated _succ while
-        // we were spinning.  That's harmless.  If we iterate and call park(),
-        // park() will consume the event and return immediately and we'll
-        // just spin again.  This pattern can repeat, leaving _succ to simply
-        // spin on a CPU.  Enable Knob_ResetEvent to clear pending unparks().
-        // Alternately, we can sample fired() here, and if set, forgo spinning
-        // in the next iteration.
-
-        if ((Knob_ResetEvent & 1) && Self->_ParkEvent->fired()) {
-           Self->_ParkEvent->reset() ;
-           OrderAccess::fence() ;
-        }
-        if (_succ == Self) _succ = NULL ;
-=======
   return NULL;
 }
 // Visitors ...
->>>>>>> ad71cbf2
 
 void ObjectSynchronizer::monitors_iterate(MonitorClosure* closure) {
   ObjectMonitor* block = gBlockList;
