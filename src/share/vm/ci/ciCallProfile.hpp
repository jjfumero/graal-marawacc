--- conflicted
+++ resolved
@@ -61,10 +61,7 @@
   // Note:  The following predicates return false for invalid profiles:
   bool      has_receiver(int i) const { return _limit > i; }
   int       morphism() const          { return _morphism; }
-<<<<<<< HEAD
   int       limit() const             { return _limit; }
-=======
->>>>>>> 9f6f1293
 
   int       count() const             { return _count; }
   int       receiver_count(int i)  {
