--- conflicted
+++ resolved
@@ -53,12 +53,10 @@
   ciSymbol(Symbol* s);  // normal case, for symbols not mentioned in vmSymbols
   ciSymbol(Symbol* s, vmSymbols::SID sid);   // for use with vmSymbols
 
-<<<<<<< HEAD
+  Symbol* get_symbol() const { return _symbol; }
+
 public:
   symbolOop get_symbolOop() const { return (symbolOop)get_oop(); }
-=======
-  Symbol* get_symbol() const { return _symbol; }
->>>>>>> d9a1414e
 
 private:
   const char* type_string() { return "ciSymbol"; }
