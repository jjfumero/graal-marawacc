/*
 * Copyright (c) 2000, 2011, Oracle and/or its affiliates. All rights reserved.
 * DO NOT ALTER OR REMOVE COPYRIGHT NOTICES OR THIS FILE HEADER.
 *
 * This code is free software; you can redistribute it and/or modify it
 * under the terms of the GNU General Public License version 2 only, as
 * published by the Free Software Foundation.
 *
 * This code is distributed in the hope that it will be useful, but WITHOUT
 * ANY WARRANTY; without even the implied warranty of MERCHANTABILITY or
 * FITNESS FOR A PARTICULAR PURPOSE.  See the GNU General Public License
 * version 2 for more details (a copy is included in the LICENSE file that
 * accompanied this code).
 *
 * You should have received a copy of the GNU General Public License version
 * 2 along with this work; if not, write to the Free Software Foundation,
 * Inc., 51 Franklin St, Fifth Floor, Boston, MA 02110-1301 USA.
 *
 * Please contact Oracle, 500 Oracle Parkway, Redwood Shores, CA 94065 USA
 * or visit www.oracle.com if you need additional information or have any
 * questions.
 *
 */

#include "precompiled.hpp"
#include "ci/bcEscapeAnalyzer.hpp"
#include "ci/ciCallSite.hpp"
#include "ci/ciCPCache.hpp"
#include "ci/ciMethodHandle.hpp"
#include "classfile/javaClasses.hpp"
#include "compiler/compileLog.hpp"
#include "opto/addnode.hpp"
#include "opto/callGenerator.hpp"
#include "opto/callnode.hpp"
#include "opto/cfgnode.hpp"
#include "opto/connode.hpp"
#include "opto/parse.hpp"
#include "opto/rootnode.hpp"
#include "opto/runtime.hpp"
#include "opto/subnode.hpp"

CallGenerator::CallGenerator(ciMethod* method) {
  _method = method;
}

// Utility function.
const TypeFunc* CallGenerator::tf() const {
  return TypeFunc::make(method());
}

//-----------------------------ParseGenerator---------------------------------
// Internal class which handles all direct bytecode traversal.
class ParseGenerator : public InlineCallGenerator {
private:
  bool  _is_osr;
  float _expected_uses;

public:
  ParseGenerator(ciMethod* method, float expected_uses, bool is_osr = false)
    : InlineCallGenerator(method)
  {
    _is_osr        = is_osr;
    _expected_uses = expected_uses;
    assert(InlineTree::check_can_parse(method) == NULL, "parse must be possible");
  }

  virtual bool      is_parse() const           { return true; }
  virtual JVMState* generate(JVMState* jvms);
  int is_osr() { return _is_osr; }

};

JVMState* ParseGenerator::generate(JVMState* jvms) {
  Compile* C = Compile::current();

  if (is_osr()) {
    // The JVMS for a OSR has a single argument (see its TypeFunc).
    assert(jvms->depth() == 1, "no inline OSR");
  }

  if (C->failing()) {
    return NULL;  // bailing out of the compile; do not try to parse
  }

  Parse parser(jvms, method(), _expected_uses);
  // Grab signature for matching/allocation
#ifdef ASSERT
  if (parser.tf() != (parser.depth() == 1 ? C->tf() : tf())) {
    MutexLockerEx ml(Compile_lock, Mutex::_no_safepoint_check_flag);
    assert(C->env()->system_dictionary_modification_counter_changed(),
           "Must invalidate if TypeFuncs differ");
  }
#endif

  GraphKit& exits = parser.exits();

  if (C->failing()) {
    while (exits.pop_exception_state() != NULL) ;
    return NULL;
  }

  assert(exits.jvms()->same_calls_as(jvms), "sanity");

  // Simply return the exit state of the parser,
  // augmented by any exceptional states.
  return exits.transfer_exceptions_into_jvms();
}

//---------------------------DirectCallGenerator------------------------------
// Internal class which handles all out-of-line calls w/o receiver type checks.
class DirectCallGenerator : public CallGenerator {
 private:
  CallStaticJavaNode* _call_node;
  // Force separate memory and I/O projections for the exceptional
  // paths to facilitate late inlinig.
  bool                _separate_io_proj;

 public:
  DirectCallGenerator(ciMethod* method, bool separate_io_proj)
    : CallGenerator(method),
      _separate_io_proj(separate_io_proj)
  {
  }
  virtual JVMState* generate(JVMState* jvms);

  CallStaticJavaNode* call_node() const { return _call_node; }
};

JVMState* DirectCallGenerator::generate(JVMState* jvms) {
  GraphKit kit(jvms);
  bool is_static = method()->is_static();
  address target = is_static ? SharedRuntime::get_resolve_static_call_stub()
                             : SharedRuntime::get_resolve_opt_virtual_call_stub();

  if (kit.C->log() != NULL) {
    kit.C->log()->elem("direct_call bci='%d'", jvms->bci());
  }

  CallStaticJavaNode *call = new (kit.C, tf()->domain()->cnt()) CallStaticJavaNode(tf(), target, method(), kit.bci());
  if (!is_static) {
    // Make an explicit receiver null_check as part of this call.
    // Since we share a map with the caller, his JVMS gets adjusted.
    kit.null_check_receiver(method());
    if (kit.stopped()) {
      // And dump it back to the caller, decorated with any exceptions:
      return kit.transfer_exceptions_into_jvms();
    }
    // Mark the call node as virtual, sort of:
    call->set_optimized_virtual(true);
    if (method()->is_method_handle_invoke()) {
      call->set_method_handle_invoke(true);
    }
  }
  kit.set_arguments_for_java_call(call);
  kit.set_edges_for_java_call(call, false, _separate_io_proj);
  Node* ret = kit.set_results_for_java_call(call, _separate_io_proj);
  kit.push_node(method()->return_type()->basic_type(), ret);
  _call_node = call;  // Save the call node in case we need it later
  return kit.transfer_exceptions_into_jvms();
}

//---------------------------DynamicCallGenerator-----------------------------
// Internal class which handles all out-of-line invokedynamic calls.
class DynamicCallGenerator : public CallGenerator {
public:
  DynamicCallGenerator(ciMethod* method)
    : CallGenerator(method)
  {
  }
  virtual JVMState* generate(JVMState* jvms);
};

JVMState* DynamicCallGenerator::generate(JVMState* jvms) {
  GraphKit kit(jvms);

  if (kit.C->log() != NULL) {
    kit.C->log()->elem("dynamic_call bci='%d'", jvms->bci());
  }

  // Get the constant pool cache from the caller class.
  ciMethod* caller_method = jvms->method();
  ciBytecodeStream str(caller_method);
  str.force_bci(jvms->bci());  // Set the stream to the invokedynamic bci.
  assert(str.cur_bc() == Bytecodes::_invokedynamic, "wrong place to issue a dynamic call!");
  ciCPCache* cpcache = str.get_cpcache();

  // Get the offset of the CallSite from the constant pool cache
  // pointer.
  int index = str.get_method_index();
  size_t call_site_offset = cpcache->get_f1_offset(index);

  // Load the CallSite object from the constant pool cache.
  const TypeOopPtr* cpcache_ptr = TypeOopPtr::make_from_constant(cpcache);
  Node* cpcache_adr = kit.makecon(cpcache_ptr);
  Node* call_site_adr = kit.basic_plus_adr(cpcache_adr, cpcache_adr, call_site_offset);
  Node* call_site = kit.make_load(kit.control(), call_site_adr, TypeInstPtr::BOTTOM, T_OBJECT, Compile::AliasIdxRaw);

  // Load the target MethodHandle from the CallSite object.
  Node* target_mh_adr = kit.basic_plus_adr(call_site, call_site, java_lang_invoke_CallSite::target_offset_in_bytes());
  Node* target_mh = kit.make_load(kit.control(), target_mh_adr, TypeInstPtr::BOTTOM, T_OBJECT);

  address resolve_stub = SharedRuntime::get_resolve_opt_virtual_call_stub();

  CallStaticJavaNode *call = new (kit.C, tf()->domain()->cnt()) CallStaticJavaNode(tf(), resolve_stub, method(), kit.bci());
  // invokedynamic is treated as an optimized invokevirtual.
  call->set_optimized_virtual(true);
  // Take extra care (in the presence of argument motion) not to trash the SP:
  call->set_method_handle_invoke(true);

  // Pass the target MethodHandle as first argument and shift the
  // other arguments.
  call->init_req(0 + TypeFunc::Parms, target_mh);
  uint nargs = call->method()->arg_size();
  for (uint i = 1; i < nargs; i++) {
    Node* arg = kit.argument(i - 1);
    call->init_req(i + TypeFunc::Parms, arg);
  }

  kit.set_edges_for_java_call(call);
  Node* ret = kit.set_results_for_java_call(call);
  kit.push_node(method()->return_type()->basic_type(), ret);
  return kit.transfer_exceptions_into_jvms();
}

//--------------------------VirtualCallGenerator------------------------------
// Internal class which handles all out-of-line calls checking receiver type.
class VirtualCallGenerator : public CallGenerator {
private:
  int _vtable_index;
public:
  VirtualCallGenerator(ciMethod* method, int vtable_index)
    : CallGenerator(method), _vtable_index(vtable_index)
  {
    assert(vtable_index == methodOopDesc::invalid_vtable_index ||
           vtable_index >= 0, "either invalid or usable");
  }
  virtual bool      is_virtual() const          { return true; }
  virtual JVMState* generate(JVMState* jvms);
};

JVMState* VirtualCallGenerator::generate(JVMState* jvms) {
  GraphKit kit(jvms);
  Node* receiver = kit.argument(0);

  if (kit.C->log() != NULL) {
    kit.C->log()->elem("virtual_call bci='%d'", jvms->bci());
  }

  // If the receiver is a constant null, do not torture the system
  // by attempting to call through it.  The compile will proceed
  // correctly, but may bail out in final_graph_reshaping, because
  // the call instruction will have a seemingly deficient out-count.
  // (The bailout says something misleading about an "infinite loop".)
  if (kit.gvn().type(receiver)->higher_equal(TypePtr::NULL_PTR)) {
    kit.inc_sp(method()->arg_size());  // restore arguments
    kit.uncommon_trap(Deoptimization::Reason_null_check,
                      Deoptimization::Action_none,
                      NULL, "null receiver");
    return kit.transfer_exceptions_into_jvms();
  }

  // Ideally we would unconditionally do a null check here and let it
  // be converted to an implicit check based on profile information.
  // However currently the conversion to implicit null checks in
  // Block::implicit_null_check() only looks for loads and stores, not calls.
  ciMethod *caller = kit.method();
  ciMethodData *caller_md = (caller == NULL) ? NULL : caller->method_data();
  if (!UseInlineCaches || !ImplicitNullChecks ||
       ((ImplicitNullCheckThreshold > 0) && caller_md &&
       (caller_md->trap_count(Deoptimization::Reason_null_check)
       >= (uint)ImplicitNullCheckThreshold))) {
    // Make an explicit receiver null_check as part of this call.
    // Since we share a map with the caller, his JVMS gets adjusted.
    receiver = kit.null_check_receiver(method());
    if (kit.stopped()) {
      // And dump it back to the caller, decorated with any exceptions:
      return kit.transfer_exceptions_into_jvms();
    }
  }

  assert(!method()->is_static(), "virtual call must not be to static");
  assert(!method()->is_final(), "virtual call should not be to final");
  assert(!method()->is_private(), "virtual call should not be to private");
  assert(_vtable_index == methodOopDesc::invalid_vtable_index || !UseInlineCaches,
         "no vtable calls if +UseInlineCaches ");
  address target = SharedRuntime::get_resolve_virtual_call_stub();
  // Normal inline cache used for call
  CallDynamicJavaNode *call = new (kit.C, tf()->domain()->cnt()) CallDynamicJavaNode(tf(), target, method(), _vtable_index, kit.bci());
  kit.set_arguments_for_java_call(call);
  kit.set_edges_for_java_call(call);
  Node* ret = kit.set_results_for_java_call(call);
  kit.push_node(method()->return_type()->basic_type(), ret);

  // Represent the effect of an implicit receiver null_check
  // as part of this call.  Since we share a map with the caller,
  // his JVMS gets adjusted.
  kit.cast_not_null(receiver);
  return kit.transfer_exceptions_into_jvms();
}

CallGenerator* CallGenerator::for_inline(ciMethod* m, float expected_uses) {
  if (InlineTree::check_can_parse(m) != NULL)  return NULL;
  return new ParseGenerator(m, expected_uses);
}

// As a special case, the JVMS passed to this CallGenerator is
// for the method execution already in progress, not just the JVMS
// of the caller.  Thus, this CallGenerator cannot be mixed with others!
CallGenerator* CallGenerator::for_osr(ciMethod* m, int osr_bci) {
  if (InlineTree::check_can_parse(m) != NULL)  return NULL;
  float past_uses = m->interpreter_invocation_count();
  float expected_uses = past_uses;
  return new ParseGenerator(m, expected_uses, true);
}

CallGenerator* CallGenerator::for_direct_call(ciMethod* m, bool separate_io_proj) {
  assert(!m->is_abstract(), "for_direct_call mismatch");
  return new DirectCallGenerator(m, separate_io_proj);
}

CallGenerator* CallGenerator::for_virtual_call(ciMethod* m, int vtable_index) {
  assert(!m->is_static(), "for_virtual_call mismatch");
  assert(!m->is_method_handle_invoke(), "should be a direct call");
  return new VirtualCallGenerator(m, vtable_index);
}

CallGenerator* CallGenerator::for_dynamic_call(ciMethod* m) {
  assert(m->is_method_handle_invoke() || m->is_method_handle_adapter(), "for_dynamic_call mismatch");
  return new DynamicCallGenerator(m);
}

// Allow inlining decisions to be delayed
class LateInlineCallGenerator : public DirectCallGenerator {
  CallGenerator* _inline_cg;

 public:
  LateInlineCallGenerator(ciMethod* method, CallGenerator* inline_cg) :
    DirectCallGenerator(method, true), _inline_cg(inline_cg) {}

  virtual bool      is_late_inline() const { return true; }

  // Convert the CallStaticJava into an inline
  virtual void do_late_inline();

  JVMState* generate(JVMState* jvms) {
    // Record that this call site should be revisited once the main
    // parse is finished.
    Compile::current()->add_late_inline(this);

    // Emit the CallStaticJava and request separate projections so
    // that the late inlining logic can distinguish between fall
    // through and exceptional uses of the memory and io projections
    // as is done for allocations and macro expansion.
    return DirectCallGenerator::generate(jvms);
  }

};


void LateInlineCallGenerator::do_late_inline() {
  // Can't inline it
  if (call_node() == NULL || call_node()->outcnt() == 0 ||
      call_node()->in(0) == NULL || call_node()->in(0)->is_top())
    return;

  CallStaticJavaNode* call = call_node();

  // Make a clone of the JVMState that appropriate to use for driving a parse
  Compile* C = Compile::current();
  JVMState* jvms     = call->jvms()->clone_shallow(C);
  uint size = call->req();
  SafePointNode* map = new (C, size) SafePointNode(size, jvms);
  for (uint i1 = 0; i1 < size; i1++) {
    map->init_req(i1, call->in(i1));
  }

  // Make sure the state is a MergeMem for parsing.
  if (!map->in(TypeFunc::Memory)->is_MergeMem()) {
    map->set_req(TypeFunc::Memory, MergeMemNode::make(C, map->in(TypeFunc::Memory)));
  }

  // Make enough space for the expression stack and transfer the incoming arguments
  int nargs    = method()->arg_size();
  jvms->set_map(map);
  map->ensure_stack(jvms, jvms->method()->max_stack());
  if (nargs > 0) {
    for (int i1 = 0; i1 < nargs; i1++) {
      map->set_req(i1 + jvms->argoff(), call->in(TypeFunc::Parms + i1));
    }
  }

  CompileLog* log = C->log();
  if (log != NULL) {
    log->head("late_inline method='%d'", log->identify(method()));
    JVMState* p = jvms;
    while (p != NULL) {
      log->elem("jvms bci='%d' method='%d'", p->bci(), log->identify(p->method()));
      p = p->caller();
    }
    log->tail("late_inline");
  }

  // Setup default node notes to be picked up by the inlining
  Node_Notes* old_nn = C->default_node_notes();
  if (old_nn != NULL) {
    Node_Notes* entry_nn = old_nn->clone(C);
    entry_nn->set_jvms(jvms);
    C->set_default_node_notes(entry_nn);
  }

  // Now perform the inling using the synthesized JVMState
  JVMState* new_jvms = _inline_cg->generate(jvms);
  if (new_jvms == NULL)  return;  // no change
  if (C->failing())      return;

  // Capture any exceptional control flow
  GraphKit kit(new_jvms);

  // Find the result object
  Node* result = C->top();
  int   result_size = method()->return_type()->size();
  if (result_size != 0 && !kit.stopped()) {
    result = (result_size == 1) ? kit.pop() : kit.pop_pair();
  }

  kit.replace_call(call, result);
}


CallGenerator* CallGenerator::for_late_inline(ciMethod* method, CallGenerator* inline_cg) {
  return new LateInlineCallGenerator(method, inline_cg);
}


//---------------------------WarmCallGenerator--------------------------------
// Internal class which handles initial deferral of inlining decisions.
class WarmCallGenerator : public CallGenerator {
  WarmCallInfo*   _call_info;
  CallGenerator*  _if_cold;
  CallGenerator*  _if_hot;
  bool            _is_virtual;   // caches virtuality of if_cold
  bool            _is_inline;    // caches inline-ness of if_hot

public:
  WarmCallGenerator(WarmCallInfo* ci,
                    CallGenerator* if_cold,
                    CallGenerator* if_hot)
    : CallGenerator(if_cold->method())
  {
    assert(method() == if_hot->method(), "consistent choices");
    _call_info  = ci;
    _if_cold    = if_cold;
    _if_hot     = if_hot;
    _is_virtual = if_cold->is_virtual();
    _is_inline  = if_hot->is_inline();
  }

  virtual bool      is_inline() const           { return _is_inline; }
  virtual bool      is_virtual() const          { return _is_virtual; }
  virtual bool      is_deferred() const         { return true; }

  virtual JVMState* generate(JVMState* jvms);
};


CallGenerator* CallGenerator::for_warm_call(WarmCallInfo* ci,
                                            CallGenerator* if_cold,
                                            CallGenerator* if_hot) {
  return new WarmCallGenerator(ci, if_cold, if_hot);
}

JVMState* WarmCallGenerator::generate(JVMState* jvms) {
  Compile* C = Compile::current();
  if (C->log() != NULL) {
    C->log()->elem("warm_call bci='%d'", jvms->bci());
  }
  jvms = _if_cold->generate(jvms);
  if (jvms != NULL) {
    Node* m = jvms->map()->control();
    if (m->is_CatchProj()) m = m->in(0);  else m = C->top();
    if (m->is_Catch())     m = m->in(0);  else m = C->top();
    if (m->is_Proj())      m = m->in(0);  else m = C->top();
    if (m->is_CallJava()) {
      _call_info->set_call(m->as_Call());
      _call_info->set_hot_cg(_if_hot);
#ifndef PRODUCT
      if (PrintOpto || PrintOptoInlining) {
        tty->print_cr("Queueing for warm inlining at bci %d:", jvms->bci());
        tty->print("WCI: ");
        _call_info->print();
      }
#endif
      _call_info->set_heat(_call_info->compute_heat());
      C->set_warm_calls(_call_info->insert_into(C->warm_calls()));
    }
  }
  return jvms;
}

void WarmCallInfo::make_hot() {
  Unimplemented();
}

void WarmCallInfo::make_cold() {
  // No action:  Just dequeue.
}


//------------------------PredictedCallGenerator------------------------------
// Internal class which handles all out-of-line calls checking receiver type.
class PredictedCallGenerator : public CallGenerator {
  ciKlass*       _predicted_receiver;
  CallGenerator* _if_missed;
  CallGenerator* _if_hit;
  float          _hit_prob;

public:
  PredictedCallGenerator(ciKlass* predicted_receiver,
                         CallGenerator* if_missed,
                         CallGenerator* if_hit, float hit_prob)
    : CallGenerator(if_missed->method())
  {
    // The call profile data may predict the hit_prob as extreme as 0 or 1.
    // Remove the extremes values from the range.
    if (hit_prob > PROB_MAX)   hit_prob = PROB_MAX;
    if (hit_prob < PROB_MIN)   hit_prob = PROB_MIN;

    _predicted_receiver = predicted_receiver;
    _if_missed          = if_missed;
    _if_hit             = if_hit;
    _hit_prob           = hit_prob;
  }

  virtual bool      is_virtual()   const    { return true; }
  virtual bool      is_inline()    const    { return _if_hit->is_inline(); }
  virtual bool      is_deferred()  const    { return _if_hit->is_deferred(); }

  virtual JVMState* generate(JVMState* jvms);
};


CallGenerator* CallGenerator::for_predicted_call(ciKlass* predicted_receiver,
                                                 CallGenerator* if_missed,
                                                 CallGenerator* if_hit,
                                                 float hit_prob) {
  return new PredictedCallGenerator(predicted_receiver, if_missed, if_hit, hit_prob);
}


JVMState* PredictedCallGenerator::generate(JVMState* jvms) {
  GraphKit kit(jvms);
  PhaseGVN& gvn = kit.gvn();
  // We need an explicit receiver null_check before checking its type.
  // We share a map with the caller, so his JVMS gets adjusted.
  Node* receiver = kit.argument(0);

  CompileLog* log = kit.C->log();
  if (log != NULL) {
    log->elem("predicted_call bci='%d' klass='%d'",
              jvms->bci(), log->identify(_predicted_receiver));
  }

  receiver = kit.null_check_receiver(method());
  if (kit.stopped()) {
    return kit.transfer_exceptions_into_jvms();
  }

  Node* exact_receiver = receiver;  // will get updated in place...
  Node* slow_ctl = kit.type_check_receiver(receiver,
                                           _predicted_receiver, _hit_prob,
                                           &exact_receiver);

  SafePointNode* slow_map = NULL;
  JVMState* slow_jvms;
  { PreserveJVMState pjvms(&kit);
    kit.set_control(slow_ctl);
    if (!kit.stopped()) {
      slow_jvms = _if_missed->generate(kit.sync_jvms());
      if (kit.failing())
        return NULL;  // might happen because of NodeCountInliningCutoff
      assert(slow_jvms != NULL, "must be");
      kit.add_exception_states_from(slow_jvms);
      kit.set_map(slow_jvms->map());
      if (!kit.stopped())
        slow_map = kit.stop();
    }
  }

  if (kit.stopped()) {
    // Instance exactly does not matches the desired type.
    kit.set_jvms(slow_jvms);
    return kit.transfer_exceptions_into_jvms();
  }

  // fall through if the instance exactly matches the desired type
  kit.replace_in_map(receiver, exact_receiver);

  // Make the hot call:
  JVMState* new_jvms = _if_hit->generate(kit.sync_jvms());
  if (new_jvms == NULL) {
    // Inline failed, so make a direct call.
    assert(_if_hit->is_inline(), "must have been a failed inline");
    CallGenerator* cg = CallGenerator::for_direct_call(_if_hit->method());
    new_jvms = cg->generate(kit.sync_jvms());
  }
  kit.add_exception_states_from(new_jvms);
  kit.set_jvms(new_jvms);

  // Need to merge slow and fast?
  if (slow_map == NULL) {
    // The fast path is the only path remaining.
    return kit.transfer_exceptions_into_jvms();
  }

  if (kit.stopped()) {
    // Inlined method threw an exception, so it's just the slow path after all.
    kit.set_jvms(slow_jvms);
    return kit.transfer_exceptions_into_jvms();
  }

  // Finish the diamond.
  kit.C->set_has_split_ifs(true); // Has chance for split-if optimization
  RegionNode* region = new (kit.C, 3) RegionNode(3);
  region->init_req(1, kit.control());
  region->init_req(2, slow_map->control());
  kit.set_control(gvn.transform(region));
  Node* iophi = PhiNode::make(region, kit.i_o(), Type::ABIO);
  iophi->set_req(2, slow_map->i_o());
  kit.set_i_o(gvn.transform(iophi));
  kit.merge_memory(slow_map->merged_memory(), region, 2);
  uint tos = kit.jvms()->stkoff() + kit.sp();
  uint limit = slow_map->req();
  for (uint i = TypeFunc::Parms; i < limit; i++) {
    // Skip unused stack slots; fast forward to monoff();
    if (i == tos) {
      i = kit.jvms()->monoff();
      if( i >= limit ) break;
    }
    Node* m = kit.map()->in(i);
    Node* n = slow_map->in(i);
    if (m != n) {
      const Type* t = gvn.type(m)->meet(gvn.type(n));
      Node* phi = PhiNode::make(region, m, t);
      phi->set_req(2, n);
      kit.map()->set_req(i, gvn.transform(phi));
    }
  }
  return kit.transfer_exceptions_into_jvms();
}


//------------------------PredictedDynamicCallGenerator-----------------------
// Internal class which handles all out-of-line calls checking receiver type.
class PredictedDynamicCallGenerator : public CallGenerator {
  ciMethodHandle* _predicted_method_handle;
  CallGenerator*  _if_missed;
  CallGenerator*  _if_hit;
  float           _hit_prob;

public:
  PredictedDynamicCallGenerator(ciMethodHandle* predicted_method_handle,
                                CallGenerator* if_missed,
                                CallGenerator* if_hit,
                                float hit_prob)
    : CallGenerator(if_missed->method()),
      _predicted_method_handle(predicted_method_handle),
      _if_missed(if_missed),
      _if_hit(if_hit),
      _hit_prob(hit_prob)
  {}

  virtual bool is_inline()   const { return _if_hit->is_inline(); }
  virtual bool is_deferred() const { return _if_hit->is_deferred(); }

  virtual JVMState* generate(JVMState* jvms);
};


CallGenerator* CallGenerator::for_predicted_dynamic_call(ciMethodHandle* predicted_method_handle,
                                                         CallGenerator* if_missed,
                                                         CallGenerator* if_hit,
                                                         float hit_prob) {
  return new PredictedDynamicCallGenerator(predicted_method_handle, if_missed, if_hit, hit_prob);
}


<<<<<<< HEAD
=======
CallGenerator* CallGenerator::for_method_handle_call(Node* method_handle, JVMState* jvms,
                                                     ciMethod* caller, ciMethod* callee, ciCallProfile profile) {
  assert(callee->is_method_handle_invoke() || callee->is_method_handle_adapter(), "for_method_handle_call mismatch");
  CallGenerator* cg = CallGenerator::for_method_handle_inline(method_handle, jvms, caller, callee, profile);
  if (cg != NULL)
    return cg;
  return CallGenerator::for_direct_call(callee);
}

>>>>>>> 9f6f1293
CallGenerator* CallGenerator::for_method_handle_inline(Node* method_handle, JVMState* jvms,
                                                       ciMethod* caller, ciMethod* callee, ciCallProfile profile) {
  if (method_handle->Opcode() == Op_ConP) {
    const TypeOopPtr* oop_ptr = method_handle->bottom_type()->is_oopptr();
    ciObject* const_oop = oop_ptr->const_oop();
    ciMethodHandle* method_handle = const_oop->as_method_handle();

    // Set the callee to have access to the class and signature in
    // the MethodHandleCompiler.
    method_handle->set_callee(callee);
    method_handle->set_caller(caller);
    method_handle->set_call_profile(profile);

    // Get an adapter for the MethodHandle.
    ciMethod* target_method = method_handle->get_method_handle_adapter();
    if (target_method != NULL) {
<<<<<<< HEAD
      CallGenerator* hit_cg = Compile::current()->call_generator(target_method, -1, false, jvms, true, 1);
      if (hit_cg != NULL && hit_cg->is_inline())
        return hit_cg;
    }
  } else if (method_handle->Opcode() == Op_Phi && method_handle->req() == 3 &&
             method_handle->in(1)->Opcode() == Op_ConP && method_handle->in(2)->Opcode() == Op_ConP) {
=======
      CallGenerator* cg = Compile::current()->call_generator(target_method, -1, false, jvms, true, PROB_ALWAYS);
      if (cg != NULL && cg->is_inline())
        return cg;
    }
  } else if (method_handle->Opcode() == Op_Phi && method_handle->req() == 3 &&
             method_handle->in(1)->Opcode() == Op_ConP && method_handle->in(2)->Opcode() == Op_ConP) {
    float prob = PROB_FAIR;
    Node* meth_region = method_handle->in(0);
    if (meth_region->is_Region() &&
        meth_region->in(1)->is_Proj() && meth_region->in(2)->is_Proj() &&
        meth_region->in(1)->in(0) == meth_region->in(2)->in(0) &&
        meth_region->in(1)->in(0)->is_If()) {
      // If diamond, so grab the probability of the test to drive the inlining below
      prob = meth_region->in(1)->in(0)->as_If()->_prob;
      if (meth_region->in(1)->is_IfTrue()) {
        prob = 1 - prob;
      }
    }

>>>>>>> 9f6f1293
    // selectAlternative idiom merging two constant MethodHandles.
    // Generate a guard so that each can be inlined.  We might want to
    // do more inputs at later point but this gets the most common
    // case.
<<<<<<< HEAD
    const TypeOopPtr* oop_ptr = method_handle->in(1)->bottom_type()->is_oopptr();
    ciObject* const_oop = oop_ptr->const_oop();
    ciMethodHandle* mh = const_oop->as_method_handle();

    CallGenerator* cg1 = for_method_handle_inline(method_handle->in(1), jvms, caller, callee, profile);
    CallGenerator* cg2 = for_method_handle_inline(method_handle->in(2), jvms, caller, callee, profile);
    if (cg1 != NULL && cg2 != NULL) {
      return new PredictedDynamicCallGenerator(mh, cg2, cg1, PROB_FAIR);
=======
    CallGenerator* cg1 = for_method_handle_call(method_handle->in(1), jvms, caller, callee, profile.rescale(1.0 - prob));
    CallGenerator* cg2 = for_method_handle_call(method_handle->in(2), jvms, caller, callee, profile.rescale(prob));
    if (cg1 != NULL && cg2 != NULL) {
      const TypeOopPtr* oop_ptr = method_handle->in(1)->bottom_type()->is_oopptr();
      ciObject* const_oop = oop_ptr->const_oop();
      ciMethodHandle* mh = const_oop->as_method_handle();
      return new PredictedDynamicCallGenerator(mh, cg2, cg1, prob);
    }
  }
  return NULL;
}

CallGenerator* CallGenerator::for_invokedynamic_call(JVMState* jvms, ciMethod* caller, ciMethod* callee, ciCallProfile profile) {
  assert(callee->is_method_handle_invoke() || callee->is_method_handle_adapter(), "for_invokedynamic_call mismatch");
  // Get the CallSite object.
  ciBytecodeStream str(caller);
  str.force_bci(jvms->bci());  // Set the stream to the invokedynamic bci.
  ciCallSite* call_site = str.get_call_site();
  CallGenerator* cg = CallGenerator::for_invokedynamic_inline(call_site, jvms, caller, callee, profile);
  if (cg != NULL)
    return cg;
  return CallGenerator::for_dynamic_call(callee);
}

CallGenerator* CallGenerator::for_invokedynamic_inline(ciCallSite* call_site, JVMState* jvms,
                                                       ciMethod* caller, ciMethod* callee, ciCallProfile profile) {
  ciMethodHandle* method_handle = call_site->get_target();

  // Set the callee to have access to the class and signature in the
  // MethodHandleCompiler.
  method_handle->set_callee(callee);
  method_handle->set_caller(caller);
  method_handle->set_call_profile(profile);

  // Get an adapter for the MethodHandle.
  ciMethod* target_method = method_handle->get_invokedynamic_adapter();
  if (target_method != NULL) {
    Compile *C = Compile::current();
    CallGenerator* cg = C->call_generator(target_method, -1, false, jvms, true, PROB_ALWAYS);
    if (cg != NULL && cg->is_inline()) {
      // Add a dependence for invalidation of the optimization.
      if (!call_site->is_constant_call_site()) {
        C->dependencies()->assert_call_site_target_value(call_site, method_handle);
      }
      return cg;
>>>>>>> 9f6f1293
    }
  }
  return NULL;
}


JVMState* PredictedDynamicCallGenerator::generate(JVMState* jvms) {
  GraphKit kit(jvms);
  PhaseGVN& gvn = kit.gvn();

  CompileLog* log = kit.C->log();
  if (log != NULL) {
    log->elem("predicted_dynamic_call bci='%d'", jvms->bci());
  }

  const TypeOopPtr* predicted_mh_ptr = TypeOopPtr::make_from_constant(_predicted_method_handle, true);
  Node* predicted_mh = kit.makecon(predicted_mh_ptr);

  Node* bol = NULL;
  int bc = jvms->method()->java_code_at_bci(jvms->bci());
<<<<<<< HEAD
  if (bc == Bytecodes::_invokespecial) {
    // This is the selectAlternative idiom for guardWithTest
=======
  if (bc != Bytecodes::_invokedynamic) {
    // This is the selectAlternative idiom for guardWithTest or
    // similar idioms.
>>>>>>> 9f6f1293
    Node* receiver = kit.argument(0);

    // Check if the MethodHandle is the expected one
    Node* cmp = gvn.transform(new(kit.C, 3) CmpPNode(receiver, predicted_mh));
    bol = gvn.transform(new(kit.C, 2) BoolNode(cmp, BoolTest::eq) );
  } else {
<<<<<<< HEAD
    assert(bc == Bytecodes::_invokedynamic, "must be");
=======
>>>>>>> 9f6f1293
    // Get the constant pool cache from the caller class.
    ciMethod* caller_method = jvms->method();
    ciBytecodeStream str(caller_method);
    str.force_bci(jvms->bci());  // Set the stream to the invokedynamic bci.
    ciCPCache* cpcache = str.get_cpcache();

    // Get the offset of the CallSite from the constant pool cache
    // pointer.
    int index = str.get_method_index();
    size_t call_site_offset = cpcache->get_f1_offset(index);

    // Load the CallSite object from the constant pool cache.
    const TypeOopPtr* cpcache_ptr = TypeOopPtr::make_from_constant(cpcache);
    Node* cpcache_adr   = kit.makecon(cpcache_ptr);
    Node* call_site_adr = kit.basic_plus_adr(cpcache_adr, cpcache_adr, call_site_offset);
    Node* call_site     = kit.make_load(kit.control(), call_site_adr, TypeInstPtr::BOTTOM, T_OBJECT, Compile::AliasIdxRaw);

    // Load the target MethodHandle from the CallSite object.
    Node* target_adr = kit.basic_plus_adr(call_site, call_site, java_lang_invoke_CallSite::target_offset_in_bytes());
    Node* target_mh  = kit.make_load(kit.control(), target_adr, TypeInstPtr::BOTTOM, T_OBJECT);

    // Check if the MethodHandle is still the same.
    Node* cmp = gvn.transform(new(kit.C, 3) CmpPNode(target_mh, predicted_mh));
    bol = gvn.transform(new(kit.C, 2) BoolNode(cmp, BoolTest::eq) );
  }
  IfNode* iff = kit.create_and_xform_if(kit.control(), bol, _hit_prob, COUNT_UNKNOWN);
  kit.set_control( gvn.transform(new(kit.C, 1) IfTrueNode (iff)));
  Node* slow_ctl = gvn.transform(new(kit.C, 1) IfFalseNode(iff));

  SafePointNode* slow_map = NULL;
  JVMState* slow_jvms;
  { PreserveJVMState pjvms(&kit);
    kit.set_control(slow_ctl);
    if (!kit.stopped()) {
      slow_jvms = _if_missed->generate(kit.sync_jvms());
      if (kit.failing())
        return NULL;  // might happen because of NodeCountInliningCutoff
      assert(slow_jvms != NULL, "must be");
      kit.add_exception_states_from(slow_jvms);
      kit.set_map(slow_jvms->map());
      if (!kit.stopped())
        slow_map = kit.stop();
    }
  }

  if (kit.stopped()) {
    // Instance exactly does not matches the desired type.
    kit.set_jvms(slow_jvms);
    return kit.transfer_exceptions_into_jvms();
  }

  // Make the hot call:
  JVMState* new_jvms = _if_hit->generate(kit.sync_jvms());
  if (new_jvms == NULL) {
    // Inline failed, so make a direct call.
    assert(_if_hit->is_inline(), "must have been a failed inline");
    CallGenerator* cg = CallGenerator::for_direct_call(_if_hit->method());
    new_jvms = cg->generate(kit.sync_jvms());
  }
  kit.add_exception_states_from(new_jvms);
  kit.set_jvms(new_jvms);

  // Need to merge slow and fast?
  if (slow_map == NULL) {
    // The fast path is the only path remaining.
    return kit.transfer_exceptions_into_jvms();
  }

  if (kit.stopped()) {
    // Inlined method threw an exception, so it's just the slow path after all.
    kit.set_jvms(slow_jvms);
    return kit.transfer_exceptions_into_jvms();
  }

  // Finish the diamond.
  kit.C->set_has_split_ifs(true); // Has chance for split-if optimization
  RegionNode* region = new (kit.C, 3) RegionNode(3);
  region->init_req(1, kit.control());
  region->init_req(2, slow_map->control());
  kit.set_control(gvn.transform(region));
  Node* iophi = PhiNode::make(region, kit.i_o(), Type::ABIO);
  iophi->set_req(2, slow_map->i_o());
  kit.set_i_o(gvn.transform(iophi));
  kit.merge_memory(slow_map->merged_memory(), region, 2);
  uint tos = kit.jvms()->stkoff() + kit.sp();
  uint limit = slow_map->req();
  for (uint i = TypeFunc::Parms; i < limit; i++) {
    // Skip unused stack slots; fast forward to monoff();
    if (i == tos) {
      i = kit.jvms()->monoff();
      if( i >= limit ) break;
    }
    Node* m = kit.map()->in(i);
    Node* n = slow_map->in(i);
    if (m != n) {
      const Type* t = gvn.type(m)->meet(gvn.type(n));
      Node* phi = PhiNode::make(region, m, t);
      phi->set_req(2, n);
      kit.map()->set_req(i, gvn.transform(phi));
    }
  }
  return kit.transfer_exceptions_into_jvms();
}


//-------------------------UncommonTrapCallGenerator-----------------------------
// Internal class which handles all out-of-line calls checking receiver type.
class UncommonTrapCallGenerator : public CallGenerator {
  Deoptimization::DeoptReason _reason;
  Deoptimization::DeoptAction _action;

public:
  UncommonTrapCallGenerator(ciMethod* m,
                            Deoptimization::DeoptReason reason,
                            Deoptimization::DeoptAction action)
    : CallGenerator(m)
  {
    _reason = reason;
    _action = action;
  }

  virtual bool      is_virtual() const          { ShouldNotReachHere(); return false; }
  virtual bool      is_trap() const             { return true; }

  virtual JVMState* generate(JVMState* jvms);
};


CallGenerator*
CallGenerator::for_uncommon_trap(ciMethod* m,
                                 Deoptimization::DeoptReason reason,
                                 Deoptimization::DeoptAction action) {
  return new UncommonTrapCallGenerator(m, reason, action);
}


JVMState* UncommonTrapCallGenerator::generate(JVMState* jvms) {
  GraphKit kit(jvms);
  // Take the trap with arguments pushed on the stack.  (Cf. null_check_receiver).
  int nargs = method()->arg_size();
  kit.inc_sp(nargs);
  assert(nargs <= kit.sp() && kit.sp() <= jvms->stk_size(), "sane sp w/ args pushed");
  if (_reason == Deoptimization::Reason_class_check &&
      _action == Deoptimization::Action_maybe_recompile) {
    // Temp fix for 6529811
    // Don't allow uncommon_trap to override our decision to recompile in the event
    // of a class cast failure for a monomorphic call as it will never let us convert
    // the call to either bi-morphic or megamorphic and can lead to unc-trap loops
    bool keep_exact_action = true;
    kit.uncommon_trap(_reason, _action, NULL, "monomorphic vcall checkcast", false, keep_exact_action);
  } else {
    kit.uncommon_trap(_reason, _action);
  }
  return kit.transfer_exceptions_into_jvms();
}

// (Note:  Moved hook_up_call to GraphKit::set_edges_for_java_call.)

// (Node:  Merged hook_up_exits into ParseGenerator::generate.)

#define NODES_OVERHEAD_PER_METHOD (30.0)
#define NODES_PER_BYTECODE (9.5)

void WarmCallInfo::init(JVMState* call_site, ciMethod* call_method, ciCallProfile& profile, float prof_factor) {
  int call_count = profile.count();
  int code_size = call_method->code_size();

  // Expected execution count is based on the historical count:
  _count = call_count < 0 ? 1 : call_site->method()->scale_count(call_count, prof_factor);

  // Expected profit from inlining, in units of simple call-overheads.
  _profit = 1.0;

  // Expected work performed by the call in units of call-overheads.
  // %%% need an empirical curve fit for "work" (time in call)
  float bytecodes_per_call = 3;
  _work = 1.0 + code_size / bytecodes_per_call;

  // Expected size of compilation graph:
  // -XX:+PrintParseStatistics once reported:
  //  Methods seen: 9184  Methods parsed: 9184  Nodes created: 1582391
  //  Histogram of 144298 parsed bytecodes:
  // %%% Need an better predictor for graph size.
  _size = NODES_OVERHEAD_PER_METHOD + (NODES_PER_BYTECODE * code_size);
}

// is_cold:  Return true if the node should never be inlined.
// This is true if any of the key metrics are extreme.
bool WarmCallInfo::is_cold() const {
  if (count()  <  WarmCallMinCount)        return true;
  if (profit() <  WarmCallMinProfit)       return true;
  if (work()   >  WarmCallMaxWork)         return true;
  if (size()   >  WarmCallMaxSize)         return true;
  return false;
}

// is_hot:  Return true if the node should be inlined immediately.
// This is true if any of the key metrics are extreme.
bool WarmCallInfo::is_hot() const {
  assert(!is_cold(), "eliminate is_cold cases before testing is_hot");
  if (count()  >= HotCallCountThreshold)   return true;
  if (profit() >= HotCallProfitThreshold)  return true;
  if (work()   <= HotCallTrivialWork)      return true;
  if (size()   <= HotCallTrivialSize)      return true;
  return false;
}

// compute_heat:
float WarmCallInfo::compute_heat() const {
  assert(!is_cold(), "compute heat only on warm nodes");
  assert(!is_hot(),  "compute heat only on warm nodes");
  int min_size = MAX2(0,   (int)HotCallTrivialSize);
  int max_size = MIN2(500, (int)WarmCallMaxSize);
  float method_size = (size() - min_size) / MAX2(1, max_size - min_size);
  float size_factor;
  if      (method_size < 0.05)  size_factor = 4;   // 2 sigmas better than avg.
  else if (method_size < 0.15)  size_factor = 2;   // 1 sigma better than avg.
  else if (method_size < 0.5)   size_factor = 1;   // better than avg.
  else                          size_factor = 0.5; // worse than avg.
  return (count() * profit() * size_factor);
}

bool WarmCallInfo::warmer_than(WarmCallInfo* that) {
  assert(this != that, "compare only different WCIs");
  assert(this->heat() != 0 && that->heat() != 0, "call compute_heat 1st");
  if (this->heat() > that->heat())   return true;
  if (this->heat() < that->heat())   return false;
  assert(this->heat() == that->heat(), "no NaN heat allowed");
  // Equal heat.  Break the tie some other way.
  if (!this->call() || !that->call())  return (address)this > (address)that;
  return this->call()->_idx > that->call()->_idx;
}

//#define UNINIT_NEXT ((WarmCallInfo*)badAddress)
#define UNINIT_NEXT ((WarmCallInfo*)NULL)

WarmCallInfo* WarmCallInfo::insert_into(WarmCallInfo* head) {
  assert(next() == UNINIT_NEXT, "not yet on any list");
  WarmCallInfo* prev_p = NULL;
  WarmCallInfo* next_p = head;
  while (next_p != NULL && next_p->warmer_than(this)) {
    prev_p = next_p;
    next_p = prev_p->next();
  }
  // Install this between prev_p and next_p.
  this->set_next(next_p);
  if (prev_p == NULL)
    head = this;
  else
    prev_p->set_next(this);
  return head;
}

WarmCallInfo* WarmCallInfo::remove_from(WarmCallInfo* head) {
  WarmCallInfo* prev_p = NULL;
  WarmCallInfo* next_p = head;
  while (next_p != this) {
    assert(next_p != NULL, "this must be in the list somewhere");
    prev_p = next_p;
    next_p = prev_p->next();
  }
  next_p = this->next();
  debug_only(this->set_next(UNINIT_NEXT));
  // Remove this from between prev_p and next_p.
  if (prev_p == NULL)
    head = next_p;
  else
    prev_p->set_next(next_p);
  return head;
}

WarmCallInfo WarmCallInfo::_always_hot(WarmCallInfo::MAX_VALUE(), WarmCallInfo::MAX_VALUE(),
                                       WarmCallInfo::MIN_VALUE(), WarmCallInfo::MIN_VALUE());
WarmCallInfo WarmCallInfo::_always_cold(WarmCallInfo::MIN_VALUE(), WarmCallInfo::MIN_VALUE(),
                                        WarmCallInfo::MAX_VALUE(), WarmCallInfo::MAX_VALUE());

WarmCallInfo* WarmCallInfo::always_hot() {
  assert(_always_hot.is_hot(), "must always be hot");
  return &_always_hot;
}

WarmCallInfo* WarmCallInfo::always_cold() {
  assert(_always_cold.is_cold(), "must always be cold");
  return &_always_cold;
}


#ifndef PRODUCT

void WarmCallInfo::print() const {
  tty->print("%s : C=%6.1f P=%6.1f W=%6.1f S=%6.1f H=%6.1f -> %p",
             is_cold() ? "cold" : is_hot() ? "hot " : "warm",
             count(), profit(), work(), size(), compute_heat(), next());
  tty->cr();
  if (call() != NULL)  call()->dump();
}

void print_wci(WarmCallInfo* ci) {
  ci->print();
}

void WarmCallInfo::print_all() const {
  for (const WarmCallInfo* p = this; p != NULL; p = p->next())
    p->print();
}

int WarmCallInfo::count_all() const {
  int cnt = 0;
  for (const WarmCallInfo* p = this; p != NULL; p = p->next())
    cnt++;
  return cnt;
}

#endif //PRODUCT<|MERGE_RESOLUTION|>--- conflicted
+++ resolved
@@ -684,8 +684,6 @@
 }
 
 
-<<<<<<< HEAD
-=======
 CallGenerator* CallGenerator::for_method_handle_call(Node* method_handle, JVMState* jvms,
                                                      ciMethod* caller, ciMethod* callee, ciCallProfile profile) {
   assert(callee->is_method_handle_invoke() || callee->is_method_handle_adapter(), "for_method_handle_call mismatch");
@@ -695,7 +693,6 @@
   return CallGenerator::for_direct_call(callee);
 }
 
->>>>>>> 9f6f1293
 CallGenerator* CallGenerator::for_method_handle_inline(Node* method_handle, JVMState* jvms,
                                                        ciMethod* caller, ciMethod* callee, ciCallProfile profile) {
   if (method_handle->Opcode() == Op_ConP) {
@@ -712,14 +709,6 @@
     // Get an adapter for the MethodHandle.
     ciMethod* target_method = method_handle->get_method_handle_adapter();
     if (target_method != NULL) {
-<<<<<<< HEAD
-      CallGenerator* hit_cg = Compile::current()->call_generator(target_method, -1, false, jvms, true, 1);
-      if (hit_cg != NULL && hit_cg->is_inline())
-        return hit_cg;
-    }
-  } else if (method_handle->Opcode() == Op_Phi && method_handle->req() == 3 &&
-             method_handle->in(1)->Opcode() == Op_ConP && method_handle->in(2)->Opcode() == Op_ConP) {
-=======
       CallGenerator* cg = Compile::current()->call_generator(target_method, -1, false, jvms, true, PROB_ALWAYS);
       if (cg != NULL && cg->is_inline())
         return cg;
@@ -739,21 +728,10 @@
       }
     }
 
->>>>>>> 9f6f1293
     // selectAlternative idiom merging two constant MethodHandles.
     // Generate a guard so that each can be inlined.  We might want to
     // do more inputs at later point but this gets the most common
     // case.
-<<<<<<< HEAD
-    const TypeOopPtr* oop_ptr = method_handle->in(1)->bottom_type()->is_oopptr();
-    ciObject* const_oop = oop_ptr->const_oop();
-    ciMethodHandle* mh = const_oop->as_method_handle();
-
-    CallGenerator* cg1 = for_method_handle_inline(method_handle->in(1), jvms, caller, callee, profile);
-    CallGenerator* cg2 = for_method_handle_inline(method_handle->in(2), jvms, caller, callee, profile);
-    if (cg1 != NULL && cg2 != NULL) {
-      return new PredictedDynamicCallGenerator(mh, cg2, cg1, PROB_FAIR);
-=======
     CallGenerator* cg1 = for_method_handle_call(method_handle->in(1), jvms, caller, callee, profile.rescale(1.0 - prob));
     CallGenerator* cg2 = for_method_handle_call(method_handle->in(2), jvms, caller, callee, profile.rescale(prob));
     if (cg1 != NULL && cg2 != NULL) {
@@ -799,7 +777,6 @@
         C->dependencies()->assert_call_site_target_value(call_site, method_handle);
       }
       return cg;
->>>>>>> 9f6f1293
     }
   }
   return NULL;
@@ -820,24 +797,15 @@
 
   Node* bol = NULL;
   int bc = jvms->method()->java_code_at_bci(jvms->bci());
-<<<<<<< HEAD
-  if (bc == Bytecodes::_invokespecial) {
-    // This is the selectAlternative idiom for guardWithTest
-=======
   if (bc != Bytecodes::_invokedynamic) {
     // This is the selectAlternative idiom for guardWithTest or
     // similar idioms.
->>>>>>> 9f6f1293
     Node* receiver = kit.argument(0);
 
     // Check if the MethodHandle is the expected one
     Node* cmp = gvn.transform(new(kit.C, 3) CmpPNode(receiver, predicted_mh));
     bol = gvn.transform(new(kit.C, 2) BoolNode(cmp, BoolTest::eq) );
   } else {
-<<<<<<< HEAD
-    assert(bc == Bytecodes::_invokedynamic, "must be");
-=======
->>>>>>> 9f6f1293
     // Get the constant pool cache from the caller class.
     ciMethod* caller_method = jvms->method();
     ciBytecodeStream str(caller_method);
