/*
 * Copyright (c) 1997, 2013, Oracle and/or its affiliates. All rights reserved.
 * DO NOT ALTER OR REMOVE COPYRIGHT NOTICES OR THIS FILE HEADER.
 *
 * This code is free software; you can redistribute it and/or modify it
 * under the terms of the GNU General Public License version 2 only, as
 * published by the Free Software Foundation.
 *
 * This code is distributed in the hope that it will be useful, but WITHOUT
 * ANY WARRANTY; without even the implied warranty of MERCHANTABILITY or
 * FITNESS FOR A PARTICULAR PURPOSE.  See the GNU General Public License
 * version 2 for more details (a copy is included in the LICENSE file that
 * accompanied this code).
 *
 * You should have received a copy of the GNU General Public License version
 * 2 along with this work; if not, write to the Free Software Foundation,
 * Inc., 51 Franklin St, Fifth Floor, Boston, MA 02110-1301 USA.
 *
 * Please contact Oracle, 500 Oracle Parkway, Redwood Shores, CA 94065 USA
 * or visit www.oracle.com if you need additional information or have any
 * questions.
 *
 */

#include "precompiled.hpp"
#include "libadt/vectset.hpp"
#include "memory/allocation.inline.hpp"
#include "opto/cfgnode.hpp"
#include "opto/connode.hpp"
#include "opto/machnode.hpp"
#include "opto/matcher.hpp"
#include "opto/node.hpp"
#include "opto/opcodes.hpp"
#include "opto/regmask.hpp"
#include "opto/type.hpp"
#include "utilities/copy.hpp"

class RegMask;
// #include "phase.hpp"
class PhaseTransform;
class PhaseGVN;

// Arena we are currently building Nodes in
const uint Node::NotAMachineReg = 0xffff0000;

#ifndef PRODUCT
extern int nodes_created;
#endif

#ifdef ASSERT

//-------------------------- construct_node------------------------------------
// Set a breakpoint here to identify where a particular node index is built.
void Node::verify_construction() {
  _debug_orig = NULL;
  int old_debug_idx = Compile::debug_idx();
  int new_debug_idx = old_debug_idx+1;
  if (new_debug_idx > 0) {
    // Arrange that the lowest five decimal digits of _debug_idx
    // will repeat those of _idx. In case this is somehow pathological,
    // we continue to assign negative numbers (!) consecutively.
    const int mod = 100000;
    int bump = (int)(_idx - new_debug_idx) % mod;
    if (bump < 0)  bump += mod;
    assert(bump >= 0 && bump < mod, "");
    new_debug_idx += bump;
  }
  Compile::set_debug_idx(new_debug_idx);
  set_debug_idx( new_debug_idx );
  assert(Compile::current()->unique() < (INT_MAX - 1), "Node limit exceeded INT_MAX");
  assert(Compile::current()->live_nodes() < (uint)MaxNodeLimit, "Live Node limit exceeded limit");
  if (BreakAtNode != 0 && (_debug_idx == BreakAtNode || (int)_idx == BreakAtNode)) {
    tty->print_cr("BreakAtNode: _idx=%d _debug_idx=%d", _idx, _debug_idx);
    BREAKPOINT;
  }
#if OPTO_DU_ITERATOR_ASSERT
  _last_del = NULL;
  _del_tick = 0;
#endif
  _hash_lock = 0;
}


// #ifdef ASSERT ...

#if OPTO_DU_ITERATOR_ASSERT
void DUIterator_Common::sample(const Node* node) {
  _vdui     = VerifyDUIterators;
  _node     = node;
  _outcnt   = node->_outcnt;
  _del_tick = node->_del_tick;
  _last     = NULL;
}

void DUIterator_Common::verify(const Node* node, bool at_end_ok) {
  assert(_node     == node, "consistent iterator source");
  assert(_del_tick == node->_del_tick, "no unexpected deletions allowed");
}

void DUIterator_Common::verify_resync() {
  // Ensure that the loop body has just deleted the last guy produced.
  const Node* node = _node;
  // Ensure that at least one copy of the last-seen edge was deleted.
  // Note:  It is OK to delete multiple copies of the last-seen edge.
  // Unfortunately, we have no way to verify that all the deletions delete
  // that same edge.  On this point we must use the Honor System.
  assert(node->_del_tick >= _del_tick+1, "must have deleted an edge");
  assert(node->_last_del == _last, "must have deleted the edge just produced");
  // We liked this deletion, so accept the resulting outcnt and tick.
  _outcnt   = node->_outcnt;
  _del_tick = node->_del_tick;
}

void DUIterator_Common::reset(const DUIterator_Common& that) {
  if (this == &that)  return;  // ignore assignment to self
  if (!_vdui) {
    // We need to initialize everything, overwriting garbage values.
    _last = that._last;
    _vdui = that._vdui;
  }
  // Note:  It is legal (though odd) for an iterator over some node x
  // to be reassigned to iterate over another node y.  Some doubly-nested
  // progress loops depend on being able to do this.
  const Node* node = that._node;
  // Re-initialize everything, except _last.
  _node     = node;
  _outcnt   = node->_outcnt;
  _del_tick = node->_del_tick;
}

void DUIterator::sample(const Node* node) {
  DUIterator_Common::sample(node);      // Initialize the assertion data.
  _refresh_tick = 0;                    // No refreshes have happened, as yet.
}

void DUIterator::verify(const Node* node, bool at_end_ok) {
  DUIterator_Common::verify(node, at_end_ok);
  assert(_idx      <  node->_outcnt + (uint)at_end_ok, "idx in range");
}

void DUIterator::verify_increment() {
  if (_refresh_tick & 1) {
    // We have refreshed the index during this loop.
    // Fix up _idx to meet asserts.
    if (_idx > _outcnt)  _idx = _outcnt;
  }
  verify(_node, true);
}

void DUIterator::verify_resync() {
  // Note:  We do not assert on _outcnt, because insertions are OK here.
  DUIterator_Common::verify_resync();
  // Make sure we are still in sync, possibly with no more out-edges:
  verify(_node, true);
}

void DUIterator::reset(const DUIterator& that) {
  if (this == &that)  return;  // self assignment is always a no-op
  assert(that._refresh_tick == 0, "assign only the result of Node::outs()");
  assert(that._idx          == 0, "assign only the result of Node::outs()");
  assert(_idx               == that._idx, "already assigned _idx");
  if (!_vdui) {
    // We need to initialize everything, overwriting garbage values.
    sample(that._node);
  } else {
    DUIterator_Common::reset(that);
    if (_refresh_tick & 1) {
      _refresh_tick++;                  // Clear the "was refreshed" flag.
    }
    assert(_refresh_tick < 2*100000, "DU iteration must converge quickly");
  }
}

void DUIterator::refresh() {
  DUIterator_Common::sample(_node);     // Re-fetch assertion data.
  _refresh_tick |= 1;                   // Set the "was refreshed" flag.
}

void DUIterator::verify_finish() {
  // If the loop has killed the node, do not require it to re-run.
  if (_node->_outcnt == 0)  _refresh_tick &= ~1;
  // If this assert triggers, it means that a loop used refresh_out_pos
  // to re-synch an iteration index, but the loop did not correctly
  // re-run itself, using a "while (progress)" construct.
  // This iterator enforces the rule that you must keep trying the loop
  // until it "runs clean" without any need for refreshing.
  assert(!(_refresh_tick & 1), "the loop must run once with no refreshing");
}


void DUIterator_Fast::verify(const Node* node, bool at_end_ok) {
  DUIterator_Common::verify(node, at_end_ok);
  Node** out    = node->_out;
  uint   cnt    = node->_outcnt;
  assert(cnt == _outcnt, "no insertions allowed");
  assert(_outp >= out && _outp <= out + cnt - !at_end_ok, "outp in range");
  // This last check is carefully designed to work for NO_OUT_ARRAY.
}

void DUIterator_Fast::verify_limit() {
  const Node* node = _node;
  verify(node, true);
  assert(_outp == node->_out + node->_outcnt, "limit still correct");
}

void DUIterator_Fast::verify_resync() {
  const Node* node = _node;
  if (_outp == node->_out + _outcnt) {
    // Note that the limit imax, not the pointer i, gets updated with the
    // exact count of deletions.  (For the pointer it's always "--i".)
    assert(node->_outcnt+node->_del_tick == _outcnt+_del_tick, "no insertions allowed with deletion(s)");
    // This is a limit pointer, with a name like "imax".
    // Fudge the _last field so that the common assert will be happy.
    _last = (Node*) node->_last_del;
    DUIterator_Common::verify_resync();
  } else {
    assert(node->_outcnt < _outcnt, "no insertions allowed with deletion(s)");
    // A normal internal pointer.
    DUIterator_Common::verify_resync();
    // Make sure we are still in sync, possibly with no more out-edges:
    verify(node, true);
  }
}

void DUIterator_Fast::verify_relimit(uint n) {
  const Node* node = _node;
  assert((int)n > 0, "use imax -= n only with a positive count");
  // This must be a limit pointer, with a name like "imax".
  assert(_outp == node->_out + node->_outcnt, "apply -= only to a limit (imax)");
  // The reported number of deletions must match what the node saw.
  assert(node->_del_tick == _del_tick + n, "must have deleted n edges");
  // Fudge the _last field so that the common assert will be happy.
  _last = (Node*) node->_last_del;
  DUIterator_Common::verify_resync();
}

void DUIterator_Fast::reset(const DUIterator_Fast& that) {
  assert(_outp              == that._outp, "already assigned _outp");
  DUIterator_Common::reset(that);
}

void DUIterator_Last::verify(const Node* node, bool at_end_ok) {
  // at_end_ok means the _outp is allowed to underflow by 1
  _outp += at_end_ok;
  DUIterator_Fast::verify(node, at_end_ok);  // check _del_tick, etc.
  _outp -= at_end_ok;
  assert(_outp == (node->_out + node->_outcnt) - 1, "pointer must point to end of nodes");
}

void DUIterator_Last::verify_limit() {
  // Do not require the limit address to be resynched.
  //verify(node, true);
  assert(_outp == _node->_out, "limit still correct");
}

void DUIterator_Last::verify_step(uint num_edges) {
  assert((int)num_edges > 0, "need non-zero edge count for loop progress");
  _outcnt   -= num_edges;
  _del_tick += num_edges;
  // Make sure we are still in sync, possibly with no more out-edges:
  const Node* node = _node;
  verify(node, true);
  assert(node->_last_del == _last, "must have deleted the edge just produced");
}

#endif //OPTO_DU_ITERATOR_ASSERT


#endif //ASSERT


// This constant used to initialize _out may be any non-null value.
// The value NULL is reserved for the top node only.
#define NO_OUT_ARRAY ((Node**)-1)

// This funny expression handshakes with Node::operator new
// to pull Compile::current out of the new node's _out field,
// and then calls a subroutine which manages most field
// initializations.  The only one which is tricky is the
// _idx field, which is const, and so must be initialized
// by a return value, not an assignment.
//
// (Aren't you thankful that Java finals don't require so many tricks?)
#define IDX_INIT(req) this->Init((req), (Compile*) this->_out)
#ifdef _MSC_VER // the IDX_INIT hack falls foul of warning C4355
#pragma warning( disable:4355 ) // 'this' : used in base member initializer list
#endif
#ifdef __clang__
#pragma clang diagnostic push
#pragma GCC diagnostic ignored "-Wuninitialized"
#endif

// Out-of-line code from node constructors.
// Executed only when extra debug info. is being passed around.
static void init_node_notes(Compile* C, int idx, Node_Notes* nn) {
  C->set_node_notes_at(idx, nn);
}

// Shared initialization code.
inline int Node::Init(int req, Compile* C) {
  assert(Compile::current() == C, "must use operator new(Compile*)");
  int idx = C->next_unique();

  // Allocate memory for the necessary number of edges.
  if (req > 0) {
    // Allocate space for _in array to have double alignment.
    _in = (Node **) ((char *) (C->node_arena()->Amalloc_D(req * sizeof(void*))));
#ifdef ASSERT
    _in[req-1] = this; // magic cookie for assertion check
#endif
  }
  // If there are default notes floating around, capture them:
  Node_Notes* nn = C->default_node_notes();
  if (nn != NULL)  init_node_notes(C, idx, nn);

  // Note:  At this point, C is dead,
  // and we begin to initialize the new Node.

  _cnt = _max = req;
  _outcnt = _outmax = 0;
  _class_id = Class_Node;
  _flags = 0;
  _out = NO_OUT_ARRAY;
  return idx;
}

//------------------------------Node-------------------------------------------
// Create a Node, with a given number of required edges.
Node::Node(uint req)
  : _idx(IDX_INIT(req))
{
  assert( req < (uint)(MaxNodeLimit - NodeLimitFudgeFactor), "Input limit exceeded" );
  debug_only( verify_construction() );
  NOT_PRODUCT(nodes_created++);
  if (req == 0) {
    assert( _in == (Node**)this, "Must not pass arg count to 'new'" );
    _in = NULL;
  } else {
    assert( _in[req-1] == this, "Must pass arg count to 'new'" );
    Node** to = _in;
    for(uint i = 0; i < req; i++) {
      to[i] = NULL;
    }
  }
}

//------------------------------Node-------------------------------------------
Node::Node(Node *n0)
  : _idx(IDX_INIT(1))
{
  debug_only( verify_construction() );
  NOT_PRODUCT(nodes_created++);
  // Assert we allocated space for input array already
  assert( _in[0] == this, "Must pass arg count to 'new'" );
  assert( is_not_dead(n0), "can not use dead node");
  _in[0] = n0; if (n0 != NULL) n0->add_out((Node *)this);
}

//------------------------------Node-------------------------------------------
Node::Node(Node *n0, Node *n1)
  : _idx(IDX_INIT(2))
{
  debug_only( verify_construction() );
  NOT_PRODUCT(nodes_created++);
  // Assert we allocated space for input array already
  assert( _in[1] == this, "Must pass arg count to 'new'" );
  assert( is_not_dead(n0), "can not use dead node");
  assert( is_not_dead(n1), "can not use dead node");
  _in[0] = n0; if (n0 != NULL) n0->add_out((Node *)this);
  _in[1] = n1; if (n1 != NULL) n1->add_out((Node *)this);
}

//------------------------------Node-------------------------------------------
Node::Node(Node *n0, Node *n1, Node *n2)
  : _idx(IDX_INIT(3))
{
  debug_only( verify_construction() );
  NOT_PRODUCT(nodes_created++);
  // Assert we allocated space for input array already
  assert( _in[2] == this, "Must pass arg count to 'new'" );
  assert( is_not_dead(n0), "can not use dead node");
  assert( is_not_dead(n1), "can not use dead node");
  assert( is_not_dead(n2), "can not use dead node");
  _in[0] = n0; if (n0 != NULL) n0->add_out((Node *)this);
  _in[1] = n1; if (n1 != NULL) n1->add_out((Node *)this);
  _in[2] = n2; if (n2 != NULL) n2->add_out((Node *)this);
}

//------------------------------Node-------------------------------------------
Node::Node(Node *n0, Node *n1, Node *n2, Node *n3)
  : _idx(IDX_INIT(4))
{
  debug_only( verify_construction() );
  NOT_PRODUCT(nodes_created++);
  // Assert we allocated space for input array already
  assert( _in[3] == this, "Must pass arg count to 'new'" );
  assert( is_not_dead(n0), "can not use dead node");
  assert( is_not_dead(n1), "can not use dead node");
  assert( is_not_dead(n2), "can not use dead node");
  assert( is_not_dead(n3), "can not use dead node");
  _in[0] = n0; if (n0 != NULL) n0->add_out((Node *)this);
  _in[1] = n1; if (n1 != NULL) n1->add_out((Node *)this);
  _in[2] = n2; if (n2 != NULL) n2->add_out((Node *)this);
  _in[3] = n3; if (n3 != NULL) n3->add_out((Node *)this);
}

//------------------------------Node-------------------------------------------
Node::Node(Node *n0, Node *n1, Node *n2, Node *n3, Node *n4)
  : _idx(IDX_INIT(5))
{
  debug_only( verify_construction() );
  NOT_PRODUCT(nodes_created++);
  // Assert we allocated space for input array already
  assert( _in[4] == this, "Must pass arg count to 'new'" );
  assert( is_not_dead(n0), "can not use dead node");
  assert( is_not_dead(n1), "can not use dead node");
  assert( is_not_dead(n2), "can not use dead node");
  assert( is_not_dead(n3), "can not use dead node");
  assert( is_not_dead(n4), "can not use dead node");
  _in[0] = n0; if (n0 != NULL) n0->add_out((Node *)this);
  _in[1] = n1; if (n1 != NULL) n1->add_out((Node *)this);
  _in[2] = n2; if (n2 != NULL) n2->add_out((Node *)this);
  _in[3] = n3; if (n3 != NULL) n3->add_out((Node *)this);
  _in[4] = n4; if (n4 != NULL) n4->add_out((Node *)this);
}

//------------------------------Node-------------------------------------------
Node::Node(Node *n0, Node *n1, Node *n2, Node *n3,
                     Node *n4, Node *n5)
  : _idx(IDX_INIT(6))
{
  debug_only( verify_construction() );
  NOT_PRODUCT(nodes_created++);
  // Assert we allocated space for input array already
  assert( _in[5] == this, "Must pass arg count to 'new'" );
  assert( is_not_dead(n0), "can not use dead node");
  assert( is_not_dead(n1), "can not use dead node");
  assert( is_not_dead(n2), "can not use dead node");
  assert( is_not_dead(n3), "can not use dead node");
  assert( is_not_dead(n4), "can not use dead node");
  assert( is_not_dead(n5), "can not use dead node");
  _in[0] = n0; if (n0 != NULL) n0->add_out((Node *)this);
  _in[1] = n1; if (n1 != NULL) n1->add_out((Node *)this);
  _in[2] = n2; if (n2 != NULL) n2->add_out((Node *)this);
  _in[3] = n3; if (n3 != NULL) n3->add_out((Node *)this);
  _in[4] = n4; if (n4 != NULL) n4->add_out((Node *)this);
  _in[5] = n5; if (n5 != NULL) n5->add_out((Node *)this);
}

//------------------------------Node-------------------------------------------
Node::Node(Node *n0, Node *n1, Node *n2, Node *n3,
                     Node *n4, Node *n5, Node *n6)
  : _idx(IDX_INIT(7))
{
  debug_only( verify_construction() );
  NOT_PRODUCT(nodes_created++);
  // Assert we allocated space for input array already
  assert( _in[6] == this, "Must pass arg count to 'new'" );
  assert( is_not_dead(n0), "can not use dead node");
  assert( is_not_dead(n1), "can not use dead node");
  assert( is_not_dead(n2), "can not use dead node");
  assert( is_not_dead(n3), "can not use dead node");
  assert( is_not_dead(n4), "can not use dead node");
  assert( is_not_dead(n5), "can not use dead node");
  assert( is_not_dead(n6), "can not use dead node");
  _in[0] = n0; if (n0 != NULL) n0->add_out((Node *)this);
  _in[1] = n1; if (n1 != NULL) n1->add_out((Node *)this);
  _in[2] = n2; if (n2 != NULL) n2->add_out((Node *)this);
  _in[3] = n3; if (n3 != NULL) n3->add_out((Node *)this);
  _in[4] = n4; if (n4 != NULL) n4->add_out((Node *)this);
  _in[5] = n5; if (n5 != NULL) n5->add_out((Node *)this);
  _in[6] = n6; if (n6 != NULL) n6->add_out((Node *)this);
}

#ifdef __clang__
#pragma clang diagnostic pop
#endif
<<<<<<< HEAD
=======

>>>>>>> 43636dfb

//------------------------------clone------------------------------------------
// Clone a Node.
Node *Node::clone() const {
  Compile* C = Compile::current();
  uint s = size_of();           // Size of inherited Node
  Node *n = (Node*)C->node_arena()->Amalloc_D(size_of() + _max*sizeof(Node*));
  Copy::conjoint_words_to_lower((HeapWord*)this, (HeapWord*)n, s);
  // Set the new input pointer array
  n->_in = (Node**)(((char*)n)+s);
  // Cannot share the old output pointer array, so kill it
  n->_out = NO_OUT_ARRAY;
  // And reset the counters to 0
  n->_outcnt = 0;
  n->_outmax = 0;
  // Unlock this guy, since he is not in any hash table.
  debug_only(n->_hash_lock = 0);
  // Walk the old node's input list to duplicate its edges
  uint i;
  for( i = 0; i < len(); i++ ) {
    Node *x = in(i);
    n->_in[i] = x;
    if (x != NULL) x->add_out(n);
  }
  if (is_macro())
    C->add_macro_node(n);
  if (is_expensive())
    C->add_expensive_node(n);

  n->set_idx(C->next_unique()); // Get new unique index as well
  debug_only( n->verify_construction() );
  NOT_PRODUCT(nodes_created++);
  // Do not patch over the debug_idx of a clone, because it makes it
  // impossible to break on the clone's moment of creation.
  //debug_only( n->set_debug_idx( debug_idx() ) );

  C->copy_node_notes_to(n, (Node*) this);

  // MachNode clone
  uint nopnds;
  if (this->is_Mach() && (nopnds = this->as_Mach()->num_opnds()) > 0) {
    MachNode *mach  = n->as_Mach();
    MachNode *mthis = this->as_Mach();
    // Get address of _opnd_array.
    // It should be the same offset since it is the clone of this node.
    MachOper **from = mthis->_opnds;
    MachOper **to = (MachOper **)((size_t)(&mach->_opnds) +
                    pointer_delta((const void*)from,
                                  (const void*)(&mthis->_opnds), 1));
    mach->_opnds = to;
    for ( uint i = 0; i < nopnds; ++i ) {
      to[i] = from[i]->clone(C);
    }
  }
  // cloning CallNode may need to clone JVMState
  if (n->is_Call()) {
    n->as_Call()->clone_jvms(C);
  }
  return n;                     // Return the clone
}

//---------------------------setup_is_top--------------------------------------
// Call this when changing the top node, to reassert the invariants
// required by Node::is_top.  See Compile::set_cached_top_node.
void Node::setup_is_top() {
  if (this == (Node*)Compile::current()->top()) {
    // This node has just become top.  Kill its out array.
    _outcnt = _outmax = 0;
    _out = NULL;                           // marker value for top
    assert(is_top(), "must be top");
  } else {
    if (_out == NULL)  _out = NO_OUT_ARRAY;
    assert(!is_top(), "must not be top");
  }
}


//------------------------------~Node------------------------------------------
// Fancy destructor; eagerly attempt to reclaim Node numberings and storage
extern int reclaim_idx ;
extern int reclaim_in  ;
extern int reclaim_node;
void Node::destruct() {
  // Eagerly reclaim unique Node numberings
  Compile* compile = Compile::current();
  if ((uint)_idx+1 == compile->unique()) {
    compile->set_unique(compile->unique()-1);
#ifdef ASSERT
    reclaim_idx++;
#endif
  }
  // Clear debug info:
  Node_Notes* nn = compile->node_notes_at(_idx);
  if (nn != NULL)  nn->clear();
  // Walk the input array, freeing the corresponding output edges
  _cnt = _max;  // forget req/prec distinction
  uint i;
  for( i = 0; i < _max; i++ ) {
    set_req(i, NULL);
    //assert(def->out(def->outcnt()-1) == (Node *)this,"bad def-use hacking in reclaim");
  }
  assert(outcnt() == 0, "deleting a node must not leave a dangling use");
  // See if the input array was allocated just prior to the object
  int edge_size = _max*sizeof(void*);
  int out_edge_size = _outmax*sizeof(void*);
  char *edge_end = ((char*)_in) + edge_size;
  char *out_array = (char*)(_out == NO_OUT_ARRAY? NULL: _out);
  char *out_edge_end = out_array + out_edge_size;
  int node_size = size_of();

  // Free the output edge array
  if (out_edge_size > 0) {
#ifdef ASSERT
    if( out_edge_end == compile->node_arena()->hwm() )
      reclaim_in  += out_edge_size;  // count reclaimed out edges with in edges
#endif
    compile->node_arena()->Afree(out_array, out_edge_size);
  }

  // Free the input edge array and the node itself
  if( edge_end == (char*)this ) {
#ifdef ASSERT
    if( edge_end+node_size == compile->node_arena()->hwm() ) {
      reclaim_in  += edge_size;
      reclaim_node+= node_size;
    }
#else
    // It was; free the input array and object all in one hit
    compile->node_arena()->Afree(_in,edge_size+node_size);
#endif
  } else {

    // Free just the input array
#ifdef ASSERT
    if( edge_end == compile->node_arena()->hwm() )
      reclaim_in  += edge_size;
#endif
    compile->node_arena()->Afree(_in,edge_size);

    // Free just the object
#ifdef ASSERT
    if( ((char*)this) + node_size == compile->node_arena()->hwm() )
      reclaim_node+= node_size;
#else
    compile->node_arena()->Afree(this,node_size);
#endif
  }
  if (is_macro()) {
    compile->remove_macro_node(this);
  }
  if (is_expensive()) {
    compile->remove_expensive_node(this);
  }
#ifdef ASSERT
  // We will not actually delete the storage, but we'll make the node unusable.
  *(address*)this = badAddress;  // smash the C++ vtbl, probably
  _in = _out = (Node**) badAddress;
  _max = _cnt = _outmax = _outcnt = 0;
#endif
}

//------------------------------grow-------------------------------------------
// Grow the input array, making space for more edges
void Node::grow( uint len ) {
  Arena* arena = Compile::current()->node_arena();
  uint new_max = _max;
  if( new_max == 0 ) {
    _max = 4;
    _in = (Node**)arena->Amalloc(4*sizeof(Node*));
    Node** to = _in;
    to[0] = NULL;
    to[1] = NULL;
    to[2] = NULL;
    to[3] = NULL;
    return;
  }
  while( new_max <= len ) new_max <<= 1; // Find next power-of-2
  // Trimming to limit allows a uint8 to handle up to 255 edges.
  // Previously I was using only powers-of-2 which peaked at 128 edges.
  //if( new_max >= limit ) new_max = limit-1;
  _in = (Node**)arena->Arealloc(_in, _max*sizeof(Node*), new_max*sizeof(Node*));
  Copy::zero_to_bytes(&_in[_max], (new_max-_max)*sizeof(Node*)); // NULL all new space
  _max = new_max;               // Record new max length
  // This assertion makes sure that Node::_max is wide enough to
  // represent the numerical value of new_max.
  assert(_max == new_max && _max > len, "int width of _max is too small");
}

//-----------------------------out_grow----------------------------------------
// Grow the input array, making space for more edges
void Node::out_grow( uint len ) {
  assert(!is_top(), "cannot grow a top node's out array");
  Arena* arena = Compile::current()->node_arena();
  uint new_max = _outmax;
  if( new_max == 0 ) {
    _outmax = 4;
    _out = (Node **)arena->Amalloc(4*sizeof(Node*));
    return;
  }
  while( new_max <= len ) new_max <<= 1; // Find next power-of-2
  // Trimming to limit allows a uint8 to handle up to 255 edges.
  // Previously I was using only powers-of-2 which peaked at 128 edges.
  //if( new_max >= limit ) new_max = limit-1;
  assert(_out != NULL && _out != NO_OUT_ARRAY, "out must have sensible value");
  _out = (Node**)arena->Arealloc(_out,_outmax*sizeof(Node*),new_max*sizeof(Node*));
  //Copy::zero_to_bytes(&_out[_outmax], (new_max-_outmax)*sizeof(Node*)); // NULL all new space
  _outmax = new_max;               // Record new max length
  // This assertion makes sure that Node::_max is wide enough to
  // represent the numerical value of new_max.
  assert(_outmax == new_max && _outmax > len, "int width of _outmax is too small");
}

#ifdef ASSERT
//------------------------------is_dead----------------------------------------
bool Node::is_dead() const {
  // Mach and pinch point nodes may look like dead.
  if( is_top() || is_Mach() || (Opcode() == Op_Node && _outcnt > 0) )
    return false;
  for( uint i = 0; i < _max; i++ )
    if( _in[i] != NULL )
      return false;
  dump();
  return true;
}
#endif


//------------------------------is_unreachable---------------------------------
bool Node::is_unreachable(PhaseIterGVN &igvn) const {
  assert(!is_Mach(), "doesn't work with MachNodes");
  return outcnt() == 0 || igvn.type(this) == Type::TOP || in(0)->is_top();
}

//------------------------------add_req----------------------------------------
// Add a new required input at the end
void Node::add_req( Node *n ) {
  assert( is_not_dead(n), "can not use dead node");

  // Look to see if I can move precedence down one without reallocating
  if( (_cnt >= _max) || (in(_max-1) != NULL) )
    grow( _max+1 );

  // Find a precedence edge to move
  if( in(_cnt) != NULL ) {       // Next precedence edge is busy?
    uint i;
    for( i=_cnt; i<_max; i++ )
      if( in(i) == NULL )       // Find the NULL at end of prec edge list
        break;                  // There must be one, since we grew the array
    _in[i] = in(_cnt);          // Move prec over, making space for req edge
  }
  _in[_cnt++] = n;            // Stuff over old prec edge
  if (n != NULL) n->add_out((Node *)this);
}

//---------------------------add_req_batch-------------------------------------
// Add a new required input at the end
void Node::add_req_batch( Node *n, uint m ) {
  assert( is_not_dead(n), "can not use dead node");
  // check various edge cases
  if ((int)m <= 1) {
    assert((int)m >= 0, "oob");
    if (m != 0)  add_req(n);
    return;
  }

  // Look to see if I can move precedence down one without reallocating
  if( (_cnt+m) > _max || _in[_max-m] )
    grow( _max+m );

  // Find a precedence edge to move
  if( _in[_cnt] != NULL ) {     // Next precedence edge is busy?
    uint i;
    for( i=_cnt; i<_max; i++ )
      if( _in[i] == NULL )      // Find the NULL at end of prec edge list
        break;                  // There must be one, since we grew the array
    // Slide all the precs over by m positions (assume #prec << m).
    Copy::conjoint_words_to_higher((HeapWord*)&_in[_cnt], (HeapWord*)&_in[_cnt+m], ((i-_cnt)*sizeof(Node*)));
  }

  // Stuff over the old prec edges
  for(uint i=0; i<m; i++ ) {
    _in[_cnt++] = n;
  }

  // Insert multiple out edges on the node.
  if (n != NULL && !n->is_top()) {
    for(uint i=0; i<m; i++ ) {
      n->add_out((Node *)this);
    }
  }
}

//------------------------------del_req----------------------------------------
// Delete the required edge and compact the edge array
void Node::del_req( uint idx ) {
  assert( idx < _cnt, "oob");
  assert( !VerifyHashTableKeys || _hash_lock == 0,
          "remove node from hash table before modifying it");
  // First remove corresponding def-use edge
  Node *n = in(idx);
  if (n != NULL) n->del_out((Node *)this);
  _in[idx] = in(--_cnt);  // Compact the array
  _in[_cnt] = NULL;       // NULL out emptied slot
}

//------------------------------del_req_ordered--------------------------------
// Delete the required edge and compact the edge array with preserved order
void Node::del_req_ordered( uint idx ) {
  assert( idx < _cnt, "oob");
  assert( !VerifyHashTableKeys || _hash_lock == 0,
          "remove node from hash table before modifying it");
  // First remove corresponding def-use edge
  Node *n = in(idx);
  if (n != NULL) n->del_out((Node *)this);
  if (idx < _cnt - 1) { // Not last edge ?
    Copy::conjoint_words_to_lower((HeapWord*)&_in[idx+1], (HeapWord*)&_in[idx], ((_cnt-idx-1)*sizeof(Node*)));
  }
  _in[--_cnt] = NULL;   // NULL out emptied slot
}

//------------------------------ins_req----------------------------------------
// Insert a new required input at the end
void Node::ins_req( uint idx, Node *n ) {
  assert( is_not_dead(n), "can not use dead node");
  add_req(NULL);                // Make space
  assert( idx < _max, "Must have allocated enough space");
  // Slide over
  if(_cnt-idx-1 > 0) {
    Copy::conjoint_words_to_higher((HeapWord*)&_in[idx], (HeapWord*)&_in[idx+1], ((_cnt-idx-1)*sizeof(Node*)));
  }
  _in[idx] = n;                            // Stuff over old required edge
  if (n != NULL) n->add_out((Node *)this); // Add reciprocal def-use edge
}

//-----------------------------find_edge---------------------------------------
int Node::find_edge(Node* n) {
  for (uint i = 0; i < len(); i++) {
    if (_in[i] == n)  return i;
  }
  return -1;
}

//----------------------------replace_edge-------------------------------------
int Node::replace_edge(Node* old, Node* neww) {
  if (old == neww)  return 0;  // nothing to do
  uint nrep = 0;
  for (uint i = 0; i < len(); i++) {
    if (in(i) == old) {
      if (i < req())
        set_req(i, neww);
      else
        set_prec(i, neww);
      nrep++;
    }
  }
  return nrep;
}

/**
 * Replace input edges in the range pointing to 'old' node.
 */
int Node::replace_edges_in_range(Node* old, Node* neww, int start, int end) {
  if (old == neww)  return 0;  // nothing to do
  uint nrep = 0;
  for (int i = start; i < end; i++) {
    if (in(i) == old) {
      set_req(i, neww);
      nrep++;
    }
  }
  return nrep;
}

//-------------------------disconnect_inputs-----------------------------------
// NULL out all inputs to eliminate incoming Def-Use edges.
// Return the number of edges between 'n' and 'this'
int Node::disconnect_inputs(Node *n, Compile* C) {
  int edges_to_n = 0;

  uint cnt = req();
  for( uint i = 0; i < cnt; ++i ) {
    if( in(i) == 0 ) continue;
    if( in(i) == n ) ++edges_to_n;
    set_req(i, NULL);
  }
  // Remove precedence edges if any exist
  // Note: Safepoints may have precedence edges, even during parsing
  if( (req() != len()) && (in(req()) != NULL) ) {
    uint max = len();
    for( uint i = 0; i < max; ++i ) {
      if( in(i) == 0 ) continue;
      if( in(i) == n ) ++edges_to_n;
      set_prec(i, NULL);
    }
  }

  // Node::destruct requires all out edges be deleted first
  // debug_only(destruct();)   // no reuse benefit expected
  if (edges_to_n == 0) {
    C->record_dead_node(_idx);
  }
  return edges_to_n;
}

//-----------------------------uncast---------------------------------------
// %%% Temporary, until we sort out CheckCastPP vs. CastPP.
// Strip away casting.  (It is depth-limited.)
Node* Node::uncast() const {
  // Should be inline:
  //return is_ConstraintCast() ? uncast_helper(this) : (Node*) this;
  if (is_ConstraintCast() || is_CheckCastPP())
    return uncast_helper(this);
  else
    return (Node*) this;
}

//---------------------------uncast_helper-------------------------------------
Node* Node::uncast_helper(const Node* p) {
#ifdef ASSERT
  uint depth_count = 0;
  const Node* orig_p = p;
#endif

  while (true) {
#ifdef ASSERT
    if (depth_count >= K) {
      orig_p->dump(4);
      if (p != orig_p)
        p->dump(1);
    }
    assert(depth_count++ < K, "infinite loop in Node::uncast_helper");
#endif
    if (p == NULL || p->req() != 2) {
      break;
    } else if (p->is_ConstraintCast()) {
      p = p->in(1);
    } else if (p->is_CheckCastPP()) {
      p = p->in(1);
    } else {
      break;
    }
  }
  return (Node*) p;
}

//------------------------------add_prec---------------------------------------
// Add a new precedence input.  Precedence inputs are unordered, with
// duplicates removed and NULLs packed down at the end.
void Node::add_prec( Node *n ) {
  assert( is_not_dead(n), "can not use dead node");

  // Check for NULL at end
  if( _cnt >= _max || in(_max-1) )
    grow( _max+1 );

  // Find a precedence edge to move
  uint i = _cnt;
  while( in(i) != NULL ) i++;
  _in[i] = n;                                // Stuff prec edge over NULL
  if ( n != NULL) n->add_out((Node *)this);  // Add mirror edge
}

//------------------------------rm_prec----------------------------------------
// Remove a precedence input.  Precedence inputs are unordered, with
// duplicates removed and NULLs packed down at the end.
void Node::rm_prec( uint j ) {

  // Find end of precedence list to pack NULLs
  uint i;
  for( i=j; i<_max; i++ )
    if( !_in[i] )               // Find the NULL at end of prec edge list
      break;
  if (_in[j] != NULL) _in[j]->del_out((Node *)this);
  _in[j] = _in[--i];            // Move last element over removed guy
  _in[i] = NULL;                // NULL out last element
}

//------------------------------size_of----------------------------------------
uint Node::size_of() const { return sizeof(*this); }

//------------------------------ideal_reg--------------------------------------
uint Node::ideal_reg() const { return 0; }

//------------------------------jvms-------------------------------------------
JVMState* Node::jvms() const { return NULL; }

#ifdef ASSERT
//------------------------------jvms-------------------------------------------
bool Node::verify_jvms(const JVMState* using_jvms) const {
  for (JVMState* jvms = this->jvms(); jvms != NULL; jvms = jvms->caller()) {
    if (jvms == using_jvms)  return true;
  }
  return false;
}

//------------------------------init_NodeProperty------------------------------
void Node::init_NodeProperty() {
  assert(_max_classes <= max_jushort, "too many NodeProperty classes");
  assert(_max_flags <= max_jushort, "too many NodeProperty flags");
}
#endif

//------------------------------format-----------------------------------------
// Print as assembly
void Node::format( PhaseRegAlloc *, outputStream *st ) const {}
//------------------------------emit-------------------------------------------
// Emit bytes starting at parameter 'ptr'.
void Node::emit(CodeBuffer &cbuf, PhaseRegAlloc *ra_) const {}
//------------------------------size-------------------------------------------
// Size of instruction in bytes
uint Node::size(PhaseRegAlloc *ra_) const { return 0; }

//------------------------------CFG Construction-------------------------------
// Nodes that end basic blocks, e.g. IfTrue/IfFalse, JumpProjNode, Root,
// Goto and Return.
const Node *Node::is_block_proj() const { return 0; }

// Minimum guaranteed type
const Type *Node::bottom_type() const { return Type::BOTTOM; }


//------------------------------raise_bottom_type------------------------------
// Get the worst-case Type output for this Node.
void Node::raise_bottom_type(const Type* new_type) {
  if (is_Type()) {
    TypeNode *n = this->as_Type();
    if (VerifyAliases) {
      assert(new_type->higher_equal_speculative(n->type()), "new type must refine old type");
    }
    n->set_type(new_type);
  } else if (is_Load()) {
    LoadNode *n = this->as_Load();
    if (VerifyAliases) {
      assert(new_type->higher_equal_speculative(n->type()), "new type must refine old type");
    }
    n->set_type(new_type);
  }
}

//------------------------------Identity---------------------------------------
// Return a node that the given node is equivalent to.
Node *Node::Identity( PhaseTransform * ) {
  return this;                  // Default to no identities
}

//------------------------------Value------------------------------------------
// Compute a new Type for a node using the Type of the inputs.
const Type *Node::Value( PhaseTransform * ) const {
  return bottom_type();         // Default to worst-case Type
}

//------------------------------Ideal------------------------------------------
//
// 'Idealize' the graph rooted at this Node.
//
// In order to be efficient and flexible there are some subtle invariants
// these Ideal calls need to hold.  Running with '+VerifyIterativeGVN' checks
// these invariants, although its too slow to have on by default.  If you are
// hacking an Ideal call, be sure to test with +VerifyIterativeGVN!
//
// The Ideal call almost arbitrarily reshape the graph rooted at the 'this'
// pointer.  If ANY change is made, it must return the root of the reshaped
// graph - even if the root is the same Node.  Example: swapping the inputs
// to an AddINode gives the same answer and same root, but you still have to
// return the 'this' pointer instead of NULL.
//
// You cannot return an OLD Node, except for the 'this' pointer.  Use the
// Identity call to return an old Node; basically if Identity can find
// another Node have the Ideal call make no change and return NULL.
// Example: AddINode::Ideal must check for add of zero; in this case it
// returns NULL instead of doing any graph reshaping.
//
// You cannot modify any old Nodes except for the 'this' pointer.  Due to
// sharing there may be other users of the old Nodes relying on their current
// semantics.  Modifying them will break the other users.
// Example: when reshape "(X+3)+4" into "X+7" you must leave the Node for
// "X+3" unchanged in case it is shared.
//
// If you modify the 'this' pointer's inputs, you should use
// 'set_req'.  If you are making a new Node (either as the new root or
// some new internal piece) you may use 'init_req' to set the initial
// value.  You can make a new Node with either 'new' or 'clone'.  In
// either case, def-use info is correctly maintained.
//
// Example: reshape "(X+3)+4" into "X+7":
//    set_req(1, in(1)->in(1));
//    set_req(2, phase->intcon(7));
//    return this;
// Example: reshape "X*4" into "X<<2"
//    return new (C) LShiftINode(in(1), phase->intcon(2));
//
// You must call 'phase->transform(X)' on any new Nodes X you make, except
// for the returned root node.  Example: reshape "X*31" with "(X<<5)-X".
//    Node *shift=phase->transform(new(C)LShiftINode(in(1),phase->intcon(5)));
//    return new (C) AddINode(shift, in(1));
//
// When making a Node for a constant use 'phase->makecon' or 'phase->intcon'.
// These forms are faster than 'phase->transform(new (C) ConNode())' and Do
// The Right Thing with def-use info.
//
// You cannot bury the 'this' Node inside of a graph reshape.  If the reshaped
// graph uses the 'this' Node it must be the root.  If you want a Node with
// the same Opcode as the 'this' pointer use 'clone'.
//
Node *Node::Ideal(PhaseGVN *phase, bool can_reshape) {
  return NULL;                  // Default to being Ideal already
}

// Some nodes have specific Ideal subgraph transformations only if they are
// unique users of specific nodes. Such nodes should be put on IGVN worklist
// for the transformations to happen.
bool Node::has_special_unique_user() const {
  assert(outcnt() == 1, "match only for unique out");
  Node* n = unique_out();
  int op  = Opcode();
  if( this->is_Store() ) {
    // Condition for back-to-back stores folding.
    return n->Opcode() == op && n->in(MemNode::Memory) == this;
  } else if( op == Op_AddL ) {
    // Condition for convL2I(addL(x,y)) ==> addI(convL2I(x),convL2I(y))
    return n->Opcode() == Op_ConvL2I && n->in(1) == this;
  } else if( op == Op_SubI || op == Op_SubL ) {
    // Condition for subI(x,subI(y,z)) ==> subI(addI(x,z),y)
    return n->Opcode() == op && n->in(2) == this;
  }
  return false;
};

//--------------------------find_exact_control---------------------------------
// Skip Proj and CatchProj nodes chains. Check for Null and Top.
Node* Node::find_exact_control(Node* ctrl) {
  if (ctrl == NULL && this->is_Region())
    ctrl = this->as_Region()->is_copy();

  if (ctrl != NULL && ctrl->is_CatchProj()) {
    if (ctrl->as_CatchProj()->_con == CatchProjNode::fall_through_index)
      ctrl = ctrl->in(0);
    if (ctrl != NULL && !ctrl->is_top())
      ctrl = ctrl->in(0);
  }

  if (ctrl != NULL && ctrl->is_Proj())
    ctrl = ctrl->in(0);

  return ctrl;
}

//--------------------------dominates------------------------------------------
// Helper function for MemNode::all_controls_dominate().
// Check if 'this' control node dominates or equal to 'sub' control node.
// We already know that if any path back to Root or Start reaches 'this',
// then all paths so, so this is a simple search for one example,
// not an exhaustive search for a counterexample.
bool Node::dominates(Node* sub, Node_List &nlist) {
  assert(this->is_CFG(), "expecting control");
  assert(sub != NULL && sub->is_CFG(), "expecting control");

  // detect dead cycle without regions
  int iterations_without_region_limit = DominatorSearchLimit;

  Node* orig_sub = sub;
  Node* dom      = this;
  bool  met_dom  = false;
  nlist.clear();

  // Walk 'sub' backward up the chain to 'dom', watching for regions.
  // After seeing 'dom', continue up to Root or Start.
  // If we hit a region (backward split point), it may be a loop head.
  // Keep going through one of the region's inputs.  If we reach the
  // same region again, go through a different input.  Eventually we
  // will either exit through the loop head, or give up.
  // (If we get confused, break out and return a conservative 'false'.)
  while (sub != NULL) {
    if (sub->is_top())  break; // Conservative answer for dead code.
    if (sub == dom) {
      if (nlist.size() == 0) {
        // No Region nodes except loops were visited before and the EntryControl
        // path was taken for loops: it did not walk in a cycle.
        return true;
      } else if (met_dom) {
        break;          // already met before: walk in a cycle
      } else {
        // Region nodes were visited. Continue walk up to Start or Root
        // to make sure that it did not walk in a cycle.
        met_dom = true; // first time meet
        iterations_without_region_limit = DominatorSearchLimit; // Reset
     }
    }
    if (sub->is_Start() || sub->is_Root()) {
      // Success if we met 'dom' along a path to Start or Root.
      // We assume there are no alternative paths that avoid 'dom'.
      // (This assumption is up to the caller to ensure!)
      return met_dom;
    }
    Node* up = sub->in(0);
    // Normalize simple pass-through regions and projections:
    up = sub->find_exact_control(up);
    // If sub == up, we found a self-loop.  Try to push past it.
    if (sub == up && sub->is_Loop()) {
      // Take loop entry path on the way up to 'dom'.
      up = sub->in(1); // in(LoopNode::EntryControl);
    } else if (sub == up && sub->is_Region() && sub->req() != 3) {
      // Always take in(1) path on the way up to 'dom' for clone regions
      // (with only one input) or regions which merge > 2 paths
      // (usually used to merge fast/slow paths).
      up = sub->in(1);
    } else if (sub == up && sub->is_Region()) {
      // Try both paths for Regions with 2 input paths (it may be a loop head).
      // It could give conservative 'false' answer without information
      // which region's input is the entry path.
      iterations_without_region_limit = DominatorSearchLimit; // Reset

      bool region_was_visited_before = false;
      // Was this Region node visited before?
      // If so, we have reached it because we accidentally took a
      // loop-back edge from 'sub' back into the body of the loop,
      // and worked our way up again to the loop header 'sub'.
      // So, take the first unexplored path on the way up to 'dom'.
      for (int j = nlist.size() - 1; j >= 0; j--) {
        intptr_t ni = (intptr_t)nlist.at(j);
        Node* visited = (Node*)(ni & ~1);
        bool  visited_twice_already = ((ni & 1) != 0);
        if (visited == sub) {
          if (visited_twice_already) {
            // Visited 2 paths, but still stuck in loop body.  Give up.
            return false;
          }
          // The Region node was visited before only once.
          // (We will repush with the low bit set, below.)
          nlist.remove(j);
          // We will find a new edge and re-insert.
          region_was_visited_before = true;
          break;
        }
      }

      // Find an incoming edge which has not been seen yet; walk through it.
      assert(up == sub, "");
      uint skip = region_was_visited_before ? 1 : 0;
      for (uint i = 1; i < sub->req(); i++) {
        Node* in = sub->in(i);
        if (in != NULL && !in->is_top() && in != sub) {
          if (skip == 0) {
            up = in;
            break;
          }
          --skip;               // skip this nontrivial input
        }
      }

      // Set 0 bit to indicate that both paths were taken.
      nlist.push((Node*)((intptr_t)sub + (region_was_visited_before ? 1 : 0)));
    }

    if (up == sub) {
      break;    // some kind of tight cycle
    }
    if (up == orig_sub && met_dom) {
      // returned back after visiting 'dom'
      break;    // some kind of cycle
    }
    if (--iterations_without_region_limit < 0) {
      break;    // dead cycle
    }
    sub = up;
  }

  // Did not meet Root or Start node in pred. chain.
  // Conservative answer for dead code.
  return false;
}

//------------------------------remove_dead_region-----------------------------
// This control node is dead.  Follow the subgraph below it making everything
// using it dead as well.  This will happen normally via the usual IterGVN
// worklist but this call is more efficient.  Do not update use-def info
// inside the dead region, just at the borders.
static void kill_dead_code( Node *dead, PhaseIterGVN *igvn ) {
  // Con's are a popular node to re-hit in the hash table again.
  if( dead->is_Con() ) return;

  // Can't put ResourceMark here since igvn->_worklist uses the same arena
  // for verify pass with +VerifyOpto and we add/remove elements in it here.
  Node_List  nstack(Thread::current()->resource_area());

  Node *top = igvn->C->top();
  nstack.push(dead);

  while (nstack.size() > 0) {
    dead = nstack.pop();
    if (dead->outcnt() > 0) {
      // Keep dead node on stack until all uses are processed.
      nstack.push(dead);
      // For all Users of the Dead...    ;-)
      for (DUIterator_Last kmin, k = dead->last_outs(kmin); k >= kmin; ) {
        Node* use = dead->last_out(k);
        igvn->hash_delete(use);       // Yank from hash table prior to mod
        if (use->in(0) == dead) {     // Found another dead node
          assert (!use->is_Con(), "Control for Con node should be Root node.");
          use->set_req(0, top);       // Cut dead edge to prevent processing
          nstack.push(use);           // the dead node again.
        } else {                      // Else found a not-dead user
          for (uint j = 1; j < use->req(); j++) {
            if (use->in(j) == dead) { // Turn all dead inputs into TOP
              use->set_req(j, top);
            }
          }
          igvn->_worklist.push(use);
        }
        // Refresh the iterator, since any number of kills might have happened.
        k = dead->last_outs(kmin);
      }
    } else { // (dead->outcnt() == 0)
      // Done with outputs.
      igvn->hash_delete(dead);
      igvn->_worklist.remove(dead);
      igvn->set_type(dead, Type::TOP);
      if (dead->is_macro()) {
        igvn->C->remove_macro_node(dead);
      }
      if (dead->is_expensive()) {
        igvn->C->remove_expensive_node(dead);
      }
      igvn->C->record_dead_node(dead->_idx);
      // Kill all inputs to the dead guy
      for (uint i=0; i < dead->req(); i++) {
        Node *n = dead->in(i);      // Get input to dead guy
        if (n != NULL && !n->is_top()) { // Input is valid?
          dead->set_req(i, top);    // Smash input away
          if (n->outcnt() == 0) {   // Input also goes dead?
            if (!n->is_Con())
              nstack.push(n);       // Clear it out as well
          } else if (n->outcnt() == 1 &&
                     n->has_special_unique_user()) {
            igvn->add_users_to_worklist( n );
          } else if (n->outcnt() <= 2 && n->is_Store()) {
            // Push store's uses on worklist to enable folding optimization for
            // store/store and store/load to the same address.
            // The restriction (outcnt() <= 2) is the same as in set_req_X()
            // and remove_globally_dead_node().
            igvn->add_users_to_worklist( n );
          }
        }
      }
    } // (dead->outcnt() == 0)
  }   // while (nstack.size() > 0) for outputs
  return;
}

//------------------------------remove_dead_region-----------------------------
bool Node::remove_dead_region(PhaseGVN *phase, bool can_reshape) {
  Node *n = in(0);
  if( !n ) return false;
  // Lost control into this guy?  I.e., it became unreachable?
  // Aggressively kill all unreachable code.
  if (can_reshape && n->is_top()) {
    kill_dead_code(this, phase->is_IterGVN());
    return false; // Node is dead.
  }

  if( n->is_Region() && n->as_Region()->is_copy() ) {
    Node *m = n->nonnull_req();
    set_req(0, m);
    return true;
  }
  return false;
}

//------------------------------Ideal_DU_postCCP-------------------------------
// Idealize graph, using DU info.  Must clone result into new-space
Node *Node::Ideal_DU_postCCP( PhaseCCP * ) {
  return NULL;                 // Default to no change
}

//------------------------------hash-------------------------------------------
// Hash function over Nodes.
uint Node::hash() const {
  uint sum = 0;
  for( uint i=0; i<_cnt; i++ )  // Add in all inputs
    sum = (sum<<1)-(uintptr_t)in(i);        // Ignore embedded NULLs
  return (sum>>2) + _cnt + Opcode();
}

//------------------------------cmp--------------------------------------------
// Compare special parts of simple Nodes
uint Node::cmp( const Node &n ) const {
  return 1;                     // Must be same
}

//------------------------------rematerialize-----------------------------------
// Should we clone rather than spill this instruction?
bool Node::rematerialize() const {
  if ( is_Mach() )
    return this->as_Mach()->rematerialize();
  else
    return (_flags & Flag_rematerialize) != 0;
}

//------------------------------needs_anti_dependence_check---------------------
// Nodes which use memory without consuming it, hence need antidependences.
bool Node::needs_anti_dependence_check() const {
  if( req() < 2 || (_flags & Flag_needs_anti_dependence_check) == 0 )
    return false;
  else
    return in(1)->bottom_type()->has_memory();
}


// Get an integer constant from a ConNode (or CastIINode).
// Return a default value if there is no apparent constant here.
const TypeInt* Node::find_int_type() const {
  if (this->is_Type()) {
    return this->as_Type()->type()->isa_int();
  } else if (this->is_Con()) {
    assert(is_Mach(), "should be ConNode(TypeNode) or else a MachNode");
    return this->bottom_type()->isa_int();
  }
  return NULL;
}

// Get a pointer constant from a ConstNode.
// Returns the constant if it is a pointer ConstNode
intptr_t Node::get_ptr() const {
  assert( Opcode() == Op_ConP, "" );
  return ((ConPNode*)this)->type()->is_ptr()->get_con();
}

// Get a narrow oop constant from a ConNNode.
intptr_t Node::get_narrowcon() const {
  assert( Opcode() == Op_ConN, "" );
  return ((ConNNode*)this)->type()->is_narrowoop()->get_con();
}

// Get a long constant from a ConNode.
// Return a default value if there is no apparent constant here.
const TypeLong* Node::find_long_type() const {
  if (this->is_Type()) {
    return this->as_Type()->type()->isa_long();
  } else if (this->is_Con()) {
    assert(is_Mach(), "should be ConNode(TypeNode) or else a MachNode");
    return this->bottom_type()->isa_long();
  }
  return NULL;
}


/**
 * Return a ptr type for nodes which should have it.
 */
const TypePtr* Node::get_ptr_type() const {
  const TypePtr* tp = this->bottom_type()->make_ptr();
#ifdef ASSERT
  if (tp == NULL) {
    this->dump(1);
    assert((tp != NULL), "unexpected node type");
  }
#endif
  return tp;
}

// Get a double constant from a ConstNode.
// Returns the constant if it is a double ConstNode
jdouble Node::getd() const {
  assert( Opcode() == Op_ConD, "" );
  return ((ConDNode*)this)->type()->is_double_constant()->getd();
}

// Get a float constant from a ConstNode.
// Returns the constant if it is a float ConstNode
jfloat Node::getf() const {
  assert( Opcode() == Op_ConF, "" );
  return ((ConFNode*)this)->type()->is_float_constant()->getf();
}

#ifndef PRODUCT

//----------------------------NotANode----------------------------------------
// Used in debugging code to avoid walking across dead or uninitialized edges.
static inline bool NotANode(const Node* n) {
  if (n == NULL)                   return true;
  if (((intptr_t)n & 1) != 0)      return true;  // uninitialized, etc.
  if (*(address*)n == badAddress)  return true;  // kill by Node::destruct
  return false;
}


//------------------------------find------------------------------------------
// Find a neighbor of this Node with the given _idx
// If idx is negative, find its absolute value, following both _in and _out.
static void find_recur(Compile* C,  Node* &result, Node *n, int idx, bool only_ctrl,
                        VectorSet* old_space, VectorSet* new_space ) {
  int node_idx = (idx >= 0) ? idx : -idx;
  if (NotANode(n))  return;  // Gracefully handle NULL, -1, 0xabababab, etc.
  // Contained in new_space or old_space?   Check old_arena first since it's mostly empty.
  VectorSet *v = C->old_arena()->contains(n) ? old_space : new_space;
  if( v->test(n->_idx) ) return;
  if( (int)n->_idx == node_idx
      debug_only(|| n->debug_idx() == node_idx) ) {
    if (result != NULL)
      tty->print("find: " INTPTR_FORMAT " and " INTPTR_FORMAT " both have idx==%d\n",
                 (uintptr_t)result, (uintptr_t)n, node_idx);
    result = n;
  }
  v->set(n->_idx);
  for( uint i=0; i<n->len(); i++ ) {
    if( only_ctrl && !(n->is_Region()) && (n->Opcode() != Op_Root) && (i != TypeFunc::Control) ) continue;
    find_recur(C, result, n->in(i), idx, only_ctrl, old_space, new_space );
  }
  // Search along forward edges also:
  if (idx < 0 && !only_ctrl) {
    for( uint j=0; j<n->outcnt(); j++ ) {
      find_recur(C, result, n->raw_out(j), idx, only_ctrl, old_space, new_space );
    }
  }
#ifdef ASSERT
  // Search along debug_orig edges last, checking for cycles
  Node* orig = n->debug_orig();
  if (orig != NULL) {
    do {
      if (NotANode(orig))  break;
      find_recur(C, result, orig, idx, only_ctrl, old_space, new_space );
      orig = orig->debug_orig();
    } while (orig != NULL && orig != n->debug_orig());
  }
#endif //ASSERT
}

// call this from debugger:
Node* find_node(Node* n, int idx) {
  return n->find(idx);
}

//------------------------------find-------------------------------------------
Node* Node::find(int idx) const {
  ResourceArea *area = Thread::current()->resource_area();
  VectorSet old_space(area), new_space(area);
  Node* result = NULL;
  find_recur(Compile::current(), result, (Node*) this, idx, false, &old_space, &new_space );
  return result;
}

//------------------------------find_ctrl--------------------------------------
// Find an ancestor to this node in the control history with given _idx
Node* Node::find_ctrl(int idx) const {
  ResourceArea *area = Thread::current()->resource_area();
  VectorSet old_space(area), new_space(area);
  Node* result = NULL;
  find_recur(Compile::current(), result, (Node*) this, idx, true, &old_space, &new_space );
  return result;
}
#endif



#ifndef PRODUCT

// -----------------------------Name-------------------------------------------
extern const char *NodeClassNames[];
const char *Node::Name() const { return NodeClassNames[Opcode()]; }

static bool is_disconnected(const Node* n) {
  for (uint i = 0; i < n->req(); i++) {
    if (n->in(i) != NULL)  return false;
  }
  return true;
}

#ifdef ASSERT
static void dump_orig(Node* orig, outputStream *st) {
  Compile* C = Compile::current();
  if (NotANode(orig)) orig = NULL;
  if (orig != NULL && !C->node_arena()->contains(orig)) orig = NULL;
  if (orig == NULL) return;
  st->print(" !orig=");
  Node* fast = orig->debug_orig(); // tortoise & hare algorithm to detect loops
  if (NotANode(fast)) fast = NULL;
  while (orig != NULL) {
    bool discon = is_disconnected(orig);  // if discon, print [123] else 123
    if (discon) st->print("[");
    if (!Compile::current()->node_arena()->contains(orig))
      st->print("o");
    st->print("%d", orig->_idx);
    if (discon) st->print("]");
    orig = orig->debug_orig();
    if (NotANode(orig)) orig = NULL;
    if (orig != NULL && !C->node_arena()->contains(orig)) orig = NULL;
    if (orig != NULL) st->print(",");
    if (fast != NULL) {
      // Step fast twice for each single step of orig:
      fast = fast->debug_orig();
      if (NotANode(fast)) fast = NULL;
      if (fast != NULL && fast != orig) {
        fast = fast->debug_orig();
        if (NotANode(fast)) fast = NULL;
      }
      if (fast == orig) {
        st->print("...");
        break;
      }
    }
  }
}

void Node::set_debug_orig(Node* orig) {
  _debug_orig = orig;
  if (BreakAtNode == 0)  return;
  if (NotANode(orig))  orig = NULL;
  int trip = 10;
  while (orig != NULL) {
    if (orig->debug_idx() == BreakAtNode || (int)orig->_idx == BreakAtNode) {
      tty->print_cr("BreakAtNode: _idx=%d _debug_idx=%d orig._idx=%d orig._debug_idx=%d",
                    this->_idx, this->debug_idx(), orig->_idx, orig->debug_idx());
      BREAKPOINT;
    }
    orig = orig->debug_orig();
    if (NotANode(orig))  orig = NULL;
    if (trip-- <= 0)  break;
  }
}
#endif //ASSERT

//------------------------------dump------------------------------------------
// Dump a Node
void Node::dump(const char* suffix, outputStream *st) const {
  Compile* C = Compile::current();
  bool is_new = C->node_arena()->contains(this);
  C->_in_dump_cnt++;
  st->print("%c%d\t%s\t=== ", is_new ? ' ' : 'o', _idx, Name());

  // Dump the required and precedence inputs
  dump_req(st);
  dump_prec(st);
  // Dump the outputs
  dump_out(st);

  if (is_disconnected(this)) {
#ifdef ASSERT
    st->print("  [%d]",debug_idx());
    dump_orig(debug_orig(), st);
#endif
    st->cr();
    C->_in_dump_cnt--;
    return;                     // don't process dead nodes
  }

  // Dump node-specific info
  dump_spec(st);
#ifdef ASSERT
  // Dump the non-reset _debug_idx
  if (Verbose && WizardMode) {
    st->print("  [%d]",debug_idx());
  }
#endif

  const Type *t = bottom_type();

  if (t != NULL && (t->isa_instptr() || t->isa_klassptr())) {
    const TypeInstPtr  *toop = t->isa_instptr();
    const TypeKlassPtr *tkls = t->isa_klassptr();
    ciKlass*           klass = toop ? toop->klass() : (tkls ? tkls->klass() : NULL );
    if (klass && klass->is_loaded() && klass->is_interface()) {
      st->print("  Interface:");
    } else if (toop) {
      st->print("  Oop:");
    } else if (tkls) {
      st->print("  Klass:");
    }
    t->dump_on(st);
  } else if (t == Type::MEMORY) {
    st->print("  Memory:");
    MemNode::dump_adr_type(this, adr_type(), st);
  } else if (Verbose || WizardMode) {
    st->print("  Type:");
    if (t) {
      t->dump_on(st);
    } else {
      st->print("no type");
    }
  } else if (t->isa_vect() && this->is_MachSpillCopy()) {
    // Dump MachSpillcopy vector type.
    t->dump_on(st);
  }
  if (is_new) {
    debug_only(dump_orig(debug_orig(), st));
    Node_Notes* nn = C->node_notes_at(_idx);
    if (nn != NULL && !nn->is_clear()) {
      if (nn->jvms() != NULL) {
        st->print(" !jvms:");
        nn->jvms()->dump_spec(st);
      }
    }
  }
  if (suffix) st->print(suffix);
  C->_in_dump_cnt--;
}

//------------------------------dump_req--------------------------------------
void Node::dump_req(outputStream *st) const {
  // Dump the required input edges
  for (uint i = 0; i < req(); i++) {    // For all required inputs
    Node* d = in(i);
    if (d == NULL) {
      st->print("_ ");
    } else if (NotANode(d)) {
      st->print("NotANode ");  // uninitialized, sentinel, garbage, etc.
    } else {
      st->print("%c%d ", Compile::current()->node_arena()->contains(d) ? ' ' : 'o', d->_idx);
    }
  }
}


//------------------------------dump_prec-------------------------------------
void Node::dump_prec(outputStream *st) const {
  // Dump the precedence edges
  int any_prec = 0;
  for (uint i = req(); i < len(); i++) {       // For all precedence inputs
    Node* p = in(i);
    if (p != NULL) {
      if (!any_prec++) st->print(" |");
      if (NotANode(p)) { st->print("NotANode "); continue; }
      st->print("%c%d ", Compile::current()->node_arena()->contains(in(i)) ? ' ' : 'o', in(i)->_idx);
    }
  }
}

//------------------------------dump_out--------------------------------------
void Node::dump_out(outputStream *st) const {
  // Delimit the output edges
  st->print(" [[");
  // Dump the output edges
  for (uint i = 0; i < _outcnt; i++) {    // For all outputs
    Node* u = _out[i];
    if (u == NULL) {
      st->print("_ ");
    } else if (NotANode(u)) {
      st->print("NotANode ");
    } else {
      st->print("%c%d ", Compile::current()->node_arena()->contains(u) ? ' ' : 'o', u->_idx);
    }
  }
  st->print("]] ");
}

//------------------------------dump_nodes-------------------------------------
static void dump_nodes(const Node* start, int d, bool only_ctrl) {
  Node* s = (Node*)start; // remove const
  if (NotANode(s)) return;

  uint depth = (uint)ABS(d);
  int direction = d;
  Compile* C = Compile::current();
  GrowableArray <Node *> nstack(C->unique());

  nstack.append(s);
  int begin = 0;
  int end = 0;
  for(uint i = 0; i < depth; i++) {
    end = nstack.length();
    for(int j = begin; j < end; j++) {
      Node* tp  = nstack.at(j);
      uint limit = direction > 0 ? tp->len() : tp->outcnt();
      for(uint k = 0; k < limit; k++) {
        Node* n = direction > 0 ? tp->in(k) : tp->raw_out(k);

        if (NotANode(n))  continue;
        // do not recurse through top or the root (would reach unrelated stuff)
        if (n->is_Root() || n->is_top())  continue;
        if (only_ctrl && !n->is_CFG()) continue;

        bool on_stack = nstack.contains(n);
        if (!on_stack) {
          nstack.append(n);
        }
      }
    }
    begin = end;
  }
  end = nstack.length();
  if (direction > 0) {
    for(int j = end-1; j >= 0; j--) {
      nstack.at(j)->dump();
    }
  } else {
    for(int j = 0; j < end; j++) {
      nstack.at(j)->dump();
    }
  }
}

//------------------------------dump-------------------------------------------
void Node::dump(int d) const {
  dump_nodes(this, d, false);
}

//------------------------------dump_ctrl--------------------------------------
// Dump a Node's control history to depth
void Node::dump_ctrl(int d) const {
  dump_nodes(this, d, true);
}

// VERIFICATION CODE
// For each input edge to a node (ie - for each Use-Def edge), verify that
// there is a corresponding Def-Use edge.
//------------------------------verify_edges-----------------------------------
void Node::verify_edges(Unique_Node_List &visited) {
  uint i, j, idx;
  int  cnt;
  Node *n;

  // Recursive termination test
  if (visited.member(this))  return;
  visited.push(this);

  // Walk over all input edges, checking for correspondence
  for( i = 0; i < len(); i++ ) {
    n = in(i);
    if (n != NULL && !n->is_top()) {
      // Count instances of (Node *)this
      cnt = 0;
      for (idx = 0; idx < n->_outcnt; idx++ ) {
        if (n->_out[idx] == (Node *)this)  cnt++;
      }
      assert( cnt > 0,"Failed to find Def-Use edge." );
      // Check for duplicate edges
      // walk the input array downcounting the input edges to n
      for( j = 0; j < len(); j++ ) {
        if( in(j) == n ) cnt--;
      }
      assert( cnt == 0,"Mismatched edge count.");
    } else if (n == NULL) {
      assert(i >= req() || i == 0 || is_Region() || is_Phi(), "only regions or phis have null data edges");
    } else {
      assert(n->is_top(), "sanity");
      // Nothing to check.
    }
  }
  // Recursive walk over all input edges
  for( i = 0; i < len(); i++ ) {
    n = in(i);
    if( n != NULL )
      in(i)->verify_edges(visited);
  }
}

//------------------------------verify_recur-----------------------------------
static const Node *unique_top = NULL;

void Node::verify_recur(const Node *n, int verify_depth,
                        VectorSet &old_space, VectorSet &new_space) {
  if ( verify_depth == 0 )  return;
  if (verify_depth > 0)  --verify_depth;

  Compile* C = Compile::current();

  // Contained in new_space or old_space?
  VectorSet *v = C->node_arena()->contains(n) ? &new_space : &old_space;
  // Check for visited in the proper space.  Numberings are not unique
  // across spaces so we need a separate VectorSet for each space.
  if( v->test_set(n->_idx) ) return;

  if (n->is_Con() && n->bottom_type() == Type::TOP) {
    if (C->cached_top_node() == NULL)
      C->set_cached_top_node((Node*)n);
    assert(C->cached_top_node() == n, "TOP node must be unique");
  }

  for( uint i = 0; i < n->len(); i++ ) {
    Node *x = n->in(i);
    if (!x || x->is_top()) continue;

    // Verify my input has a def-use edge to me
    if (true /*VerifyDefUse*/) {
      // Count use-def edges from n to x
      int cnt = 0;
      for( uint j = 0; j < n->len(); j++ )
        if( n->in(j) == x )
          cnt++;
      // Count def-use edges from x to n
      uint max = x->_outcnt;
      for( uint k = 0; k < max; k++ )
        if (x->_out[k] == n)
          cnt--;
      assert( cnt == 0, "mismatched def-use edge counts" );
    }

    verify_recur(x, verify_depth, old_space, new_space);
  }

}

//------------------------------verify-----------------------------------------
// Check Def-Use info for my subgraph
void Node::verify() const {
  Compile* C = Compile::current();
  Node* old_top = C->cached_top_node();
  ResourceMark rm;
  ResourceArea *area = Thread::current()->resource_area();
  VectorSet old_space(area), new_space(area);
  verify_recur(this, -1, old_space, new_space);
  C->set_cached_top_node(old_top);
}
#endif


//------------------------------walk-------------------------------------------
// Graph walk, with both pre-order and post-order functions
void Node::walk(NFunc pre, NFunc post, void *env) {
  VectorSet visited(Thread::current()->resource_area()); // Setup for local walk
  walk_(pre, post, env, visited);
}

void Node::walk_(NFunc pre, NFunc post, void *env, VectorSet &visited) {
  if( visited.test_set(_idx) ) return;
  pre(*this,env);               // Call the pre-order walk function
  for( uint i=0; i<_max; i++ )
    if( in(i) )                 // Input exists and is not walked?
      in(i)->walk_(pre,post,env,visited); // Walk it with pre & post functions
  post(*this,env);              // Call the post-order walk function
}

void Node::nop(Node &, void*) {}

//------------------------------Registers--------------------------------------
// Do we Match on this edge index or not?  Generally false for Control
// and true for everything else.  Weird for calls & returns.
uint Node::match_edge(uint idx) const {
  return idx;                   // True for other than index 0 (control)
}

static RegMask _not_used_at_all;
// Register classes are defined for specific machines
const RegMask &Node::out_RegMask() const {
  ShouldNotCallThis();
  return _not_used_at_all;
}

const RegMask &Node::in_RegMask(uint) const {
  ShouldNotCallThis();
  return _not_used_at_all;
}

//=============================================================================
//-----------------------------------------------------------------------------
void Node_Array::reset( Arena *new_arena ) {
  _a->Afree(_nodes,_max*sizeof(Node*));
  _max   = 0;
  _nodes = NULL;
  _a     = new_arena;
}

//------------------------------clear------------------------------------------
// Clear all entries in _nodes to NULL but keep storage
void Node_Array::clear() {
  Copy::zero_to_bytes( _nodes, _max*sizeof(Node*) );
}

//-----------------------------------------------------------------------------
void Node_Array::grow( uint i ) {
  if( !_max ) {
    _max = 1;
    _nodes = (Node**)_a->Amalloc( _max * sizeof(Node*) );
    _nodes[0] = NULL;
  }
  uint old = _max;
  while( i >= _max ) _max <<= 1;        // Double to fit
  _nodes = (Node**)_a->Arealloc( _nodes, old*sizeof(Node*),_max*sizeof(Node*));
  Copy::zero_to_bytes( &_nodes[old], (_max-old)*sizeof(Node*) );
}

//-----------------------------------------------------------------------------
void Node_Array::insert( uint i, Node *n ) {
  if( _nodes[_max-1] ) grow(_max);      // Get more space if full
  Copy::conjoint_words_to_higher((HeapWord*)&_nodes[i], (HeapWord*)&_nodes[i+1], ((_max-i-1)*sizeof(Node*)));
  _nodes[i] = n;
}

//-----------------------------------------------------------------------------
void Node_Array::remove( uint i ) {
  Copy::conjoint_words_to_lower((HeapWord*)&_nodes[i+1], (HeapWord*)&_nodes[i], ((_max-i-1)*sizeof(Node*)));
  _nodes[_max-1] = NULL;
}

//-----------------------------------------------------------------------------
void Node_Array::sort( C_sort_func_t func) {
  qsort( _nodes, _max, sizeof( Node* ), func );
}

//-----------------------------------------------------------------------------
void Node_Array::dump() const {
#ifndef PRODUCT
  for( uint i = 0; i < _max; i++ ) {
    Node *nn = _nodes[i];
    if( nn != NULL ) {
      tty->print("%5d--> ",i); nn->dump();
    }
  }
#endif
}

//--------------------------is_iteratively_computed------------------------------
// Operation appears to be iteratively computed (such as an induction variable)
// It is possible for this operation to return false for a loop-varying
// value, if it appears (by local graph inspection) to be computed by a simple conditional.
bool Node::is_iteratively_computed() {
  if (ideal_reg()) { // does operation have a result register?
    for (uint i = 1; i < req(); i++) {
      Node* n = in(i);
      if (n != NULL && n->is_Phi()) {
        for (uint j = 1; j < n->req(); j++) {
          if (n->in(j) == this) {
            return true;
          }
        }
      }
    }
  }
  return false;
}

//--------------------------find_similar------------------------------
// Return a node with opcode "opc" and same inputs as "this" if one can
// be found; Otherwise return NULL;
Node* Node::find_similar(int opc) {
  if (req() >= 2) {
    Node* def = in(1);
    if (def && def->outcnt() >= 2) {
      for (DUIterator_Fast dmax, i = def->fast_outs(dmax); i < dmax; i++) {
        Node* use = def->fast_out(i);
        if (use->Opcode() == opc &&
            use->req() == req()) {
          uint j;
          for (j = 0; j < use->req(); j++) {
            if (use->in(j) != in(j)) {
              break;
            }
          }
          if (j == use->req()) {
            return use;
          }
        }
      }
    }
  }
  return NULL;
}


//--------------------------unique_ctrl_out------------------------------
// Return the unique control out if only one. Null if none or more than one.
Node* Node::unique_ctrl_out() {
  Node* found = NULL;
  for (uint i = 0; i < outcnt(); i++) {
    Node* use = raw_out(i);
    if (use->is_CFG() && use != this) {
      if (found != NULL) return NULL;
      found = use;
    }
  }
  return found;
}

//=============================================================================
//------------------------------yank-------------------------------------------
// Find and remove
void Node_List::yank( Node *n ) {
  uint i;
  for( i = 0; i < _cnt; i++ )
    if( _nodes[i] == n )
      break;

  if( i < _cnt )
    _nodes[i] = _nodes[--_cnt];
}

//------------------------------dump-------------------------------------------
void Node_List::dump() const {
#ifndef PRODUCT
  for( uint i = 0; i < _cnt; i++ )
    if( _nodes[i] ) {
      tty->print("%5d--> ",i);
      _nodes[i]->dump();
    }
#endif
}

//=============================================================================
//------------------------------remove-----------------------------------------
void Unique_Node_List::remove( Node *n ) {
  if( _in_worklist[n->_idx] ) {
    for( uint i = 0; i < size(); i++ )
      if( _nodes[i] == n ) {
        map(i,Node_List::pop());
        _in_worklist >>= n->_idx;
        return;
      }
    ShouldNotReachHere();
  }
}

//-----------------------remove_useless_nodes----------------------------------
// Remove useless nodes from worklist
void Unique_Node_List::remove_useless_nodes(VectorSet &useful) {

  for( uint i = 0; i < size(); ++i ) {
    Node *n = at(i);
    assert( n != NULL, "Did not expect null entries in worklist");
    if( ! useful.test(n->_idx) ) {
      _in_worklist >>= n->_idx;
      map(i,Node_List::pop());
      // Node *replacement = Node_List::pop();
      // if( i != size() ) { // Check if removing last entry
      //   _nodes[i] = replacement;
      // }
      --i;  // Visit popped node
      // If it was last entry, loop terminates since size() was also reduced
    }
  }
}

//=============================================================================
void Node_Stack::grow() {
  size_t old_top = pointer_delta(_inode_top,_inodes,sizeof(INode)); // save _top
  size_t old_max = pointer_delta(_inode_max,_inodes,sizeof(INode));
  size_t max = old_max << 1;             // max * 2
  _inodes = REALLOC_ARENA_ARRAY(_a, INode, _inodes, old_max, max);
  _inode_max = _inodes + max;
  _inode_top = _inodes + old_top;        // restore _top
}

// Node_Stack is used to map nodes.
Node* Node_Stack::find(uint idx) const {
  uint sz = size();
  for (uint i=0; i < sz; i++) {
    if (idx == index_at(i) )
      return node_at(i);
  }
  return NULL;
}

//=============================================================================
uint TypeNode::size_of() const { return sizeof(*this); }
#ifndef PRODUCT
void TypeNode::dump_spec(outputStream *st) const {
  if( !Verbose && !WizardMode ) {
    // standard dump does this in Verbose and WizardMode
    st->print(" #"); _type->dump_on(st);
  }
}
#endif
uint TypeNode::hash() const {
  return Node::hash() + _type->hash();
}
uint TypeNode::cmp( const Node &n ) const
{ return !Type::cmp( _type, ((TypeNode&)n)._type ); }
const Type *TypeNode::bottom_type() const { return _type; }
const Type *TypeNode::Value( PhaseTransform * ) const { return _type; }

//------------------------------ideal_reg--------------------------------------
uint TypeNode::ideal_reg() const {
  return _type->ideal_reg();
}<|MERGE_RESOLUTION|>--- conflicted
+++ resolved
@@ -1,5 +1,5 @@
 /*
- * Copyright (c) 1997, 2013, Oracle and/or its affiliates. All rights reserved.
+ * Copyright (c) 1997, 2012, Oracle and/or its affiliates. All rights reserved.
  * DO NOT ALTER OR REMOVE COPYRIGHT NOTICES OR THIS FILE HEADER.
  *
  * This code is free software; you can redistribute it and/or modify it
@@ -475,10 +475,6 @@
 #ifdef __clang__
 #pragma clang diagnostic pop
 #endif
-<<<<<<< HEAD
-=======
-
->>>>>>> 43636dfb
 
 //------------------------------clone------------------------------------------
 // Clone a Node.
