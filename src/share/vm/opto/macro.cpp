/*
 * Copyright (c) 2005, 2011, Oracle and/or its affiliates. All rights reserved.
 * DO NOT ALTER OR REMOVE COPYRIGHT NOTICES OR THIS FILE HEADER.
 *
 * This code is free software; you can redistribute it and/or modify it
 * under the terms of the GNU General Public License version 2 only, as
 * published by the Free Software Foundation.
 *
 * This code is distributed in the hope that it will be useful, but WITHOUT
 * ANY WARRANTY; without even the implied warranty of MERCHANTABILITY or
 * FITNESS FOR A PARTICULAR PURPOSE.  See the GNU General Public License
 * version 2 for more details (a copy is included in the LICENSE file that
 * accompanied this code).
 *
 * You should have received a copy of the GNU General Public License version
 * 2 along with this work; if not, write to the Free Software Foundation,
 * Inc., 51 Franklin St, Fifth Floor, Boston, MA 02110-1301 USA.
 *
 * Please contact Oracle, 500 Oracle Parkway, Redwood Shores, CA 94065 USA
 * or visit www.oracle.com if you need additional information or have any
 * questions.
 *
 */

#include "precompiled.hpp"
#include "compiler/compileLog.hpp"
#include "libadt/vectset.hpp"
#include "opto/addnode.hpp"
#include "opto/callnode.hpp"
#include "opto/cfgnode.hpp"
#include "opto/compile.hpp"
#include "opto/connode.hpp"
#include "opto/locknode.hpp"
#include "opto/loopnode.hpp"
#include "opto/macro.hpp"
#include "opto/memnode.hpp"
#include "opto/node.hpp"
#include "opto/phaseX.hpp"
#include "opto/rootnode.hpp"
#include "opto/runtime.hpp"
#include "opto/subnode.hpp"
#include "opto/type.hpp"
#include "runtime/sharedRuntime.hpp"


//
// Replace any references to "oldref" in inputs to "use" with "newref".
// Returns the number of replacements made.
//
int PhaseMacroExpand::replace_input(Node *use, Node *oldref, Node *newref) {
  int nreplacements = 0;
  uint req = use->req();
  for (uint j = 0; j < use->len(); j++) {
    Node *uin = use->in(j);
    if (uin == oldref) {
      if (j < req)
        use->set_req(j, newref);
      else
        use->set_prec(j, newref);
      nreplacements++;
    } else if (j >= req && uin == NULL) {
      break;
    }
  }
  return nreplacements;
}

void PhaseMacroExpand::copy_call_debug_info(CallNode *oldcall, CallNode * newcall) {
  // Copy debug information and adjust JVMState information
  uint old_dbg_start = oldcall->tf()->domain()->cnt();
  uint new_dbg_start = newcall->tf()->domain()->cnt();
  int jvms_adj  = new_dbg_start - old_dbg_start;
  assert (new_dbg_start == newcall->req(), "argument count mismatch");

  Dict* sosn_map = new Dict(cmpkey,hashkey);
  for (uint i = old_dbg_start; i < oldcall->req(); i++) {
    Node* old_in = oldcall->in(i);
    // Clone old SafePointScalarObjectNodes, adjusting their field contents.
    if (old_in != NULL && old_in->is_SafePointScalarObject()) {
      SafePointScalarObjectNode* old_sosn = old_in->as_SafePointScalarObject();
      uint old_unique = C->unique();
      Node* new_in = old_sosn->clone(jvms_adj, sosn_map);
      if (old_unique != C->unique()) {
        new_in->set_req(0, C->root()); // reset control edge
        new_in = transform_later(new_in); // Register new node.
      }
      old_in = new_in;
    }
    newcall->add_req(old_in);
  }

  newcall->set_jvms(oldcall->jvms());
  for (JVMState *jvms = newcall->jvms(); jvms != NULL; jvms = jvms->caller()) {
    jvms->set_map(newcall);
    jvms->set_locoff(jvms->locoff()+jvms_adj);
    jvms->set_stkoff(jvms->stkoff()+jvms_adj);
    jvms->set_monoff(jvms->monoff()+jvms_adj);
    jvms->set_scloff(jvms->scloff()+jvms_adj);
    jvms->set_endoff(jvms->endoff()+jvms_adj);
  }
}

Node* PhaseMacroExpand::opt_bits_test(Node* ctrl, Node* region, int edge, Node* word, int mask, int bits, bool return_fast_path) {
  Node* cmp;
  if (mask != 0) {
    Node* and_node = transform_later(new (C, 3) AndXNode(word, MakeConX(mask)));
    cmp = transform_later(new (C, 3) CmpXNode(and_node, MakeConX(bits)));
  } else {
    cmp = word;
  }
  Node* bol = transform_later(new (C, 2) BoolNode(cmp, BoolTest::ne));
  IfNode* iff = new (C, 2) IfNode( ctrl, bol, PROB_MIN, COUNT_UNKNOWN );
  transform_later(iff);

  // Fast path taken.
  Node *fast_taken = transform_later( new (C, 1) IfFalseNode(iff) );

  // Fast path not-taken, i.e. slow path
  Node *slow_taken = transform_later( new (C, 1) IfTrueNode(iff) );

  if (return_fast_path) {
    region->init_req(edge, slow_taken); // Capture slow-control
    return fast_taken;
  } else {
    region->init_req(edge, fast_taken); // Capture fast-control
    return slow_taken;
  }
}

//--------------------copy_predefined_input_for_runtime_call--------------------
void PhaseMacroExpand::copy_predefined_input_for_runtime_call(Node * ctrl, CallNode* oldcall, CallNode* call) {
  // Set fixed predefined input arguments
  call->init_req( TypeFunc::Control, ctrl );
  call->init_req( TypeFunc::I_O    , oldcall->in( TypeFunc::I_O) );
  call->init_req( TypeFunc::Memory , oldcall->in( TypeFunc::Memory ) ); // ?????
  call->init_req( TypeFunc::ReturnAdr, oldcall->in( TypeFunc::ReturnAdr ) );
  call->init_req( TypeFunc::FramePtr, oldcall->in( TypeFunc::FramePtr ) );
}

//------------------------------make_slow_call---------------------------------
CallNode* PhaseMacroExpand::make_slow_call(CallNode *oldcall, const TypeFunc* slow_call_type, address slow_call, const char* leaf_name, Node* slow_path, Node* parm0, Node* parm1) {

  // Slow-path call
  int size = slow_call_type->domain()->cnt();
 CallNode *call = leaf_name
   ? (CallNode*)new (C, size) CallLeafNode      ( slow_call_type, slow_call, leaf_name, TypeRawPtr::BOTTOM )
   : (CallNode*)new (C, size) CallStaticJavaNode( slow_call_type, slow_call, OptoRuntime::stub_name(slow_call), oldcall->jvms()->bci(), TypeRawPtr::BOTTOM );

  // Slow path call has no side-effects, uses few values
  copy_predefined_input_for_runtime_call(slow_path, oldcall, call );
  if (parm0 != NULL)  call->init_req(TypeFunc::Parms+0, parm0);
  if (parm1 != NULL)  call->init_req(TypeFunc::Parms+1, parm1);
  copy_call_debug_info(oldcall, call);
  call->set_cnt(PROB_UNLIKELY_MAG(4));  // Same effect as RC_UNCOMMON.
  _igvn.replace_node(oldcall, call);
  transform_later(call);

  return call;
}

void PhaseMacroExpand::extract_call_projections(CallNode *call) {
  _fallthroughproj = NULL;
  _fallthroughcatchproj = NULL;
  _ioproj_fallthrough = NULL;
  _ioproj_catchall = NULL;
  _catchallcatchproj = NULL;
  _memproj_fallthrough = NULL;
  _memproj_catchall = NULL;
  _resproj = NULL;
  for (DUIterator_Fast imax, i = call->fast_outs(imax); i < imax; i++) {
    ProjNode *pn = call->fast_out(i)->as_Proj();
    switch (pn->_con) {
      case TypeFunc::Control:
      {
        // For Control (fallthrough) and I_O (catch_all_index) we have CatchProj -> Catch -> Proj
        _fallthroughproj = pn;
        DUIterator_Fast jmax, j = pn->fast_outs(jmax);
        const Node *cn = pn->fast_out(j);
        if (cn->is_Catch()) {
          ProjNode *cpn = NULL;
          for (DUIterator_Fast kmax, k = cn->fast_outs(kmax); k < kmax; k++) {
            cpn = cn->fast_out(k)->as_Proj();
            assert(cpn->is_CatchProj(), "must be a CatchProjNode");
            if (cpn->_con == CatchProjNode::fall_through_index)
              _fallthroughcatchproj = cpn;
            else {
              assert(cpn->_con == CatchProjNode::catch_all_index, "must be correct index.");
              _catchallcatchproj = cpn;
            }
          }
        }
        break;
      }
      case TypeFunc::I_O:
        if (pn->_is_io_use)
          _ioproj_catchall = pn;
        else
          _ioproj_fallthrough = pn;
        break;
      case TypeFunc::Memory:
        if (pn->_is_io_use)
          _memproj_catchall = pn;
        else
          _memproj_fallthrough = pn;
        break;
      case TypeFunc::Parms:
        _resproj = pn;
        break;
      default:
        assert(false, "unexpected projection from allocation node.");
    }
  }

}

// Eliminate a card mark sequence.  p2x is a ConvP2XNode
void PhaseMacroExpand::eliminate_card_mark(Node* p2x) {
  assert(p2x->Opcode() == Op_CastP2X, "ConvP2XNode required");
  if (!UseG1GC) {
    // vanilla/CMS post barrier
    Node *shift = p2x->unique_out();
    Node *addp = shift->unique_out();
    for (DUIterator_Last jmin, j = addp->last_outs(jmin); j >= jmin; --j) {
      Node *mem = addp->last_out(j);
      if (UseCondCardMark && mem->is_Load()) {
        assert(mem->Opcode() == Op_LoadB, "unexpected code shape");
        // The load is checking if the card has been written so
        // replace it with zero to fold the test.
        _igvn.replace_node(mem, intcon(0));
        continue;
      }
      assert(mem->is_Store(), "store required");
      _igvn.replace_node(mem, mem->in(MemNode::Memory));
    }
  } else {
    // G1 pre/post barriers
    assert(p2x->outcnt() == 2, "expects 2 users: Xor and URShift nodes");
    // It could be only one user, URShift node, in Object.clone() instrinsic
    // but the new allocation is passed to arraycopy stub and it could not
    // be scalar replaced. So we don't check the case.

    // Remove G1 post barrier.

    // Search for CastP2X->Xor->URShift->Cmp path which
    // checks if the store done to a different from the value's region.
    // And replace Cmp with #0 (false) to collapse G1 post barrier.
    Node* xorx = NULL;
    for (DUIterator_Fast imax, i = p2x->fast_outs(imax); i < imax; i++) {
      Node* u = p2x->fast_out(i);
      if (u->Opcode() == Op_XorX) {
        xorx = u;
        break;
      }
    }
    assert(xorx != NULL, "missing G1 post barrier");
    Node* shift = xorx->unique_out();
    Node* cmpx = shift->unique_out();
    assert(cmpx->is_Cmp() && cmpx->unique_out()->is_Bool() &&
    cmpx->unique_out()->as_Bool()->_test._test == BoolTest::ne,
    "missing region check in G1 post barrier");
    _igvn.replace_node(cmpx, makecon(TypeInt::CC_EQ));

    // Remove G1 pre barrier.

    // Search "if (marking != 0)" check and set it to "false".
    Node* this_region = p2x->in(0);
    assert(this_region != NULL, "");
    // There is no G1 pre barrier if previous stored value is NULL
    // (for example, after initialization).
    if (this_region->is_Region() && this_region->req() == 3) {
      int ind = 1;
      if (!this_region->in(ind)->is_IfFalse()) {
        ind = 2;
      }
      if (this_region->in(ind)->is_IfFalse()) {
        Node* bol = this_region->in(ind)->in(0)->in(1);
        assert(bol->is_Bool(), "");
        cmpx = bol->in(1);
        if (bol->as_Bool()->_test._test == BoolTest::ne &&
            cmpx->is_Cmp() && cmpx->in(2) == intcon(0) &&
            cmpx->in(1)->is_Load()) {
          Node* adr = cmpx->in(1)->as_Load()->in(MemNode::Address);
          const int marking_offset = in_bytes(JavaThread::satb_mark_queue_offset() +
                                              PtrQueue::byte_offset_of_active());
          if (adr->is_AddP() && adr->in(AddPNode::Base) == top() &&
              adr->in(AddPNode::Address)->Opcode() == Op_ThreadLocal &&
              adr->in(AddPNode::Offset) == MakeConX(marking_offset)) {
            _igvn.replace_node(cmpx, makecon(TypeInt::CC_EQ));
          }
        }
      }
    }
    // Now CastP2X can be removed since it is used only on dead path
    // which currently still alive until igvn optimize it.
    assert(p2x->unique_out()->Opcode() == Op_URShiftX, "");
    _igvn.replace_node(p2x, top());
  }
}

// Search for a memory operation for the specified memory slice.
static Node *scan_mem_chain(Node *mem, int alias_idx, int offset, Node *start_mem, Node *alloc, PhaseGVN *phase) {
  Node *orig_mem = mem;
  Node *alloc_mem = alloc->in(TypeFunc::Memory);
  const TypeOopPtr *tinst = phase->C->get_adr_type(alias_idx)->isa_oopptr();
  while (true) {
    if (mem == alloc_mem || mem == start_mem ) {
      return mem;  // hit one of our sentinels
    } else if (mem->is_MergeMem()) {
      mem = mem->as_MergeMem()->memory_at(alias_idx);
    } else if (mem->is_Proj() && mem->as_Proj()->_con == TypeFunc::Memory) {
      Node *in = mem->in(0);
      // we can safely skip over safepoints, calls, locks and membars because we
      // already know that the object is safe to eliminate.
      if (in->is_Initialize() && in->as_Initialize()->allocation() == alloc) {
        return in;
      } else if (in->is_Call()) {
        CallNode *call = in->as_Call();
        if (!call->may_modify(tinst, phase)) {
          mem = call->in(TypeFunc::Memory);
        }
        mem = in->in(TypeFunc::Memory);
      } else if (in->is_MemBar()) {
        mem = in->in(TypeFunc::Memory);
      } else {
        assert(false, "unexpected projection");
      }
    } else if (mem->is_Store()) {
      const TypePtr* atype = mem->as_Store()->adr_type();
      int adr_idx = Compile::current()->get_alias_index(atype);
      if (adr_idx == alias_idx) {
        assert(atype->isa_oopptr(), "address type must be oopptr");
        int adr_offset = atype->offset();
        uint adr_iid = atype->is_oopptr()->instance_id();
        // Array elements references have the same alias_idx
        // but different offset and different instance_id.
        if (adr_offset == offset && adr_iid == alloc->_idx)
          return mem;
      } else {
        assert(adr_idx == Compile::AliasIdxRaw, "address must match or be raw");
      }
      mem = mem->in(MemNode::Memory);
    } else if (mem->is_ClearArray()) {
      if (!ClearArrayNode::step_through(&mem, alloc->_idx, phase)) {
        // Can not bypass initialization of the instance
        // we are looking.
        debug_only(intptr_t offset;)
        assert(alloc == AllocateNode::Ideal_allocation(mem->in(3), phase, offset), "sanity");
        InitializeNode* init = alloc->as_Allocate()->initialization();
        // We are looking for stored value, return Initialize node
        // or memory edge from Allocate node.
        if (init != NULL)
          return init;
        else
          return alloc->in(TypeFunc::Memory); // It will produce zero value (see callers).
      }
      // Otherwise skip it (the call updated 'mem' value).
    } else if (mem->Opcode() == Op_SCMemProj) {
      assert(mem->in(0)->is_LoadStore(), "sanity");
      const TypePtr* atype = mem->in(0)->in(MemNode::Address)->bottom_type()->is_ptr();
      int adr_idx = Compile::current()->get_alias_index(atype);
      if (adr_idx == alias_idx) {
        assert(false, "Object is not scalar replaceable if a LoadStore node access its field");
        return NULL;
      }
      mem = mem->in(0)->in(MemNode::Memory);
    } else {
      return mem;
    }
    assert(mem != orig_mem, "dead memory loop");
  }
}

//
// Given a Memory Phi, compute a value Phi containing the values from stores
// on the input paths.
// Note: this function is recursive, its depth is limied by the "level" argument
// Returns the computed Phi, or NULL if it cannot compute it.
Node *PhaseMacroExpand::value_from_mem_phi(Node *mem, BasicType ft, const Type *phi_type, const TypeOopPtr *adr_t, Node *alloc, Node_Stack *value_phis, int level) {
  assert(mem->is_Phi(), "sanity");
  int alias_idx = C->get_alias_index(adr_t);
  int offset = adr_t->offset();
  int instance_id = adr_t->instance_id();

  // Check if an appropriate value phi already exists.
  Node* region = mem->in(0);
  for (DUIterator_Fast kmax, k = region->fast_outs(kmax); k < kmax; k++) {
    Node* phi = region->fast_out(k);
    if (phi->is_Phi() && phi != mem &&
        phi->as_Phi()->is_same_inst_field(phi_type, instance_id, alias_idx, offset)) {
      return phi;
    }
  }
  // Check if an appropriate new value phi already exists.
  Node* new_phi = value_phis->find(mem->_idx);
  if (new_phi != NULL)
    return new_phi;

  if (level <= 0) {
    return NULL; // Give up: phi tree too deep
  }
  Node *start_mem = C->start()->proj_out(TypeFunc::Memory);
  Node *alloc_mem = alloc->in(TypeFunc::Memory);

  uint length = mem->req();
  GrowableArray <Node *> values(length, length, NULL);

  // create a new Phi for the value
  PhiNode *phi = new (C, length) PhiNode(mem->in(0), phi_type, NULL, instance_id, alias_idx, offset);
  transform_later(phi);
  value_phis->push(phi, mem->_idx);

  for (uint j = 1; j < length; j++) {
    Node *in = mem->in(j);
    if (in == NULL || in->is_top()) {
      values.at_put(j, in);
    } else  {
      Node *val = scan_mem_chain(in, alias_idx, offset, start_mem, alloc, &_igvn);
      if (val == start_mem || val == alloc_mem) {
        // hit a sentinel, return appropriate 0 value
        values.at_put(j, _igvn.zerocon(ft));
        continue;
      }
      if (val->is_Initialize()) {
        val = val->as_Initialize()->find_captured_store(offset, type2aelembytes(ft), &_igvn);
      }
      if (val == NULL) {
        return NULL;  // can't find a value on this path
      }
      if (val == mem) {
        values.at_put(j, mem);
      } else if (val->is_Store()) {
        values.at_put(j, val->in(MemNode::ValueIn));
      } else if(val->is_Proj() && val->in(0) == alloc) {
        values.at_put(j, _igvn.zerocon(ft));
      } else if (val->is_Phi()) {
        val = value_from_mem_phi(val, ft, phi_type, adr_t, alloc, value_phis, level-1);
        if (val == NULL) {
          return NULL;
        }
        values.at_put(j, val);
      } else if (val->Opcode() == Op_SCMemProj) {
        assert(val->in(0)->is_LoadStore(), "sanity");
        assert(false, "Object is not scalar replaceable if a LoadStore node access its field");
        return NULL;
      } else {
#ifdef ASSERT
        val->dump();
        assert(false, "unknown node on this path");
#endif
        return NULL;  // unknown node on this path
      }
    }
  }
  // Set Phi's inputs
  for (uint j = 1; j < length; j++) {
    if (values.at(j) == mem) {
      phi->init_req(j, phi);
    } else {
      phi->init_req(j, values.at(j));
    }
  }
  return phi;
}

// Search the last value stored into the object's field.
Node *PhaseMacroExpand::value_from_mem(Node *sfpt_mem, BasicType ft, const Type *ftype, const TypeOopPtr *adr_t, Node *alloc) {
  assert(adr_t->is_known_instance_field(), "instance required");
  int instance_id = adr_t->instance_id();
  assert((uint)instance_id == alloc->_idx, "wrong allocation");

  int alias_idx = C->get_alias_index(adr_t);
  int offset = adr_t->offset();
  Node *start_mem = C->start()->proj_out(TypeFunc::Memory);
  Node *alloc_ctrl = alloc->in(TypeFunc::Control);
  Node *alloc_mem = alloc->in(TypeFunc::Memory);
  Arena *a = Thread::current()->resource_area();
  VectorSet visited(a);


  bool done = sfpt_mem == alloc_mem;
  Node *mem = sfpt_mem;
  while (!done) {
    if (visited.test_set(mem->_idx)) {
      return NULL;  // found a loop, give up
    }
    mem = scan_mem_chain(mem, alias_idx, offset, start_mem, alloc, &_igvn);
    if (mem == start_mem || mem == alloc_mem) {
      done = true;  // hit a sentinel, return appropriate 0 value
    } else if (mem->is_Initialize()) {
      mem = mem->as_Initialize()->find_captured_store(offset, type2aelembytes(ft), &_igvn);
      if (mem == NULL) {
        done = true; // Something go wrong.
      } else if (mem->is_Store()) {
        const TypePtr* atype = mem->as_Store()->adr_type();
        assert(C->get_alias_index(atype) == Compile::AliasIdxRaw, "store is correct memory slice");
        done = true;
      }
    } else if (mem->is_Store()) {
      const TypeOopPtr* atype = mem->as_Store()->adr_type()->isa_oopptr();
      assert(atype != NULL, "address type must be oopptr");
      assert(C->get_alias_index(atype) == alias_idx &&
             atype->is_known_instance_field() && atype->offset() == offset &&
             atype->instance_id() == instance_id, "store is correct memory slice");
      done = true;
    } else if (mem->is_Phi()) {
      // try to find a phi's unique input
      Node *unique_input = NULL;
      Node *top = C->top();
      for (uint i = 1; i < mem->req(); i++) {
        Node *n = scan_mem_chain(mem->in(i), alias_idx, offset, start_mem, alloc, &_igvn);
        if (n == NULL || n == top || n == mem) {
          continue;
        } else if (unique_input == NULL) {
          unique_input = n;
        } else if (unique_input != n) {
          unique_input = top;
          break;
        }
      }
      if (unique_input != NULL && unique_input != top) {
        mem = unique_input;
      } else {
        done = true;
      }
    } else {
      assert(false, "unexpected node");
    }
  }
  if (mem != NULL) {
    if (mem == start_mem || mem == alloc_mem) {
      // hit a sentinel, return appropriate 0 value
      return _igvn.zerocon(ft);
    } else if (mem->is_Store()) {
      return mem->in(MemNode::ValueIn);
    } else if (mem->is_Phi()) {
      // attempt to produce a Phi reflecting the values on the input paths of the Phi
      Node_Stack value_phis(a, 8);
      Node * phi = value_from_mem_phi(mem, ft, ftype, adr_t, alloc, &value_phis, ValueSearchLimit);
      if (phi != NULL) {
        return phi;
      } else {
        // Kill all new Phis
        while(value_phis.is_nonempty()) {
          Node* n = value_phis.node();
          _igvn.replace_node(n, C->top());
          value_phis.pop();
        }
      }
    }
  }
  // Something go wrong.
  return NULL;
}

// Check the possibility of scalar replacement.
bool PhaseMacroExpand::can_eliminate_allocation(AllocateNode *alloc, GrowableArray <SafePointNode *>& safepoints) {
  //  Scan the uses of the allocation to check for anything that would
  //  prevent us from eliminating it.
  NOT_PRODUCT( const char* fail_eliminate = NULL; )
  DEBUG_ONLY( Node* disq_node = NULL; )
  bool  can_eliminate = true;

  Node* res = alloc->result_cast();
  const TypeOopPtr* res_type = NULL;
  if (res == NULL) {
    // All users were eliminated.
  } else if (!res->is_CheckCastPP()) {
    NOT_PRODUCT(fail_eliminate = "Allocation does not have unique CheckCastPP";)
    can_eliminate = false;
  } else {
    res_type = _igvn.type(res)->isa_oopptr();
    if (res_type == NULL) {
      NOT_PRODUCT(fail_eliminate = "Neither instance or array allocation";)
      can_eliminate = false;
    } else if (res_type->isa_aryptr()) {
      int length = alloc->in(AllocateNode::ALength)->find_int_con(-1);
      if (length < 0) {
        NOT_PRODUCT(fail_eliminate = "Array's size is not constant";)
        can_eliminate = false;
      }
    }
  }

  if (can_eliminate && res != NULL) {
    for (DUIterator_Fast jmax, j = res->fast_outs(jmax);
                               j < jmax && can_eliminate; j++) {
      Node* use = res->fast_out(j);

      if (use->is_AddP()) {
        const TypePtr* addp_type = _igvn.type(use)->is_ptr();
        int offset = addp_type->offset();

        if (offset == Type::OffsetTop || offset == Type::OffsetBot) {
          NOT_PRODUCT(fail_eliminate = "Undefined field referrence";)
          can_eliminate = false;
          break;
        }
        for (DUIterator_Fast kmax, k = use->fast_outs(kmax);
                                   k < kmax && can_eliminate; k++) {
          Node* n = use->fast_out(k);
          if (!n->is_Store() && n->Opcode() != Op_CastP2X) {
            DEBUG_ONLY(disq_node = n;)
            if (n->is_Load() || n->is_LoadStore()) {
              NOT_PRODUCT(fail_eliminate = "Field load";)
            } else {
              NOT_PRODUCT(fail_eliminate = "Not store field referrence";)
            }
            can_eliminate = false;
          }
        }
      } else if (use->is_SafePoint()) {
        SafePointNode* sfpt = use->as_SafePoint();
        if (sfpt->is_Call() && sfpt->as_Call()->has_non_debug_use(res)) {
          // Object is passed as argument.
          DEBUG_ONLY(disq_node = use;)
          NOT_PRODUCT(fail_eliminate = "Object is passed as argument";)
          can_eliminate = false;
        }
        Node* sfptMem = sfpt->memory();
        if (sfptMem == NULL || sfptMem->is_top()) {
          DEBUG_ONLY(disq_node = use;)
          NOT_PRODUCT(fail_eliminate = "NULL or TOP memory";)
          can_eliminate = false;
        } else {
          safepoints.append_if_missing(sfpt);
        }
      } else if (use->Opcode() != Op_CastP2X) { // CastP2X is used by card mark
        if (use->is_Phi()) {
          if (use->outcnt() == 1 && use->unique_out()->Opcode() == Op_Return) {
            NOT_PRODUCT(fail_eliminate = "Object is return value";)
          } else {
            NOT_PRODUCT(fail_eliminate = "Object is referenced by Phi";)
          }
          DEBUG_ONLY(disq_node = use;)
        } else {
          if (use->Opcode() == Op_Return) {
            NOT_PRODUCT(fail_eliminate = "Object is return value";)
          }else {
            NOT_PRODUCT(fail_eliminate = "Object is referenced by node";)
          }
          DEBUG_ONLY(disq_node = use;)
        }
        can_eliminate = false;
      }
    }
  }

#ifndef PRODUCT
  if (PrintEliminateAllocations) {
    if (can_eliminate) {
      tty->print("Scalar ");
      if (res == NULL)
        alloc->dump();
      else
        res->dump();
    } else {
      tty->print("NotScalar (%s)", fail_eliminate);
      if (res == NULL)
        alloc->dump();
      else
        res->dump();
#ifdef ASSERT
      if (disq_node != NULL) {
          tty->print("  >>>> ");
          disq_node->dump();
      }
#endif /*ASSERT*/
    }
  }
#endif
  return can_eliminate;
}

// Do scalar replacement.
bool PhaseMacroExpand::scalar_replacement(AllocateNode *alloc, GrowableArray <SafePointNode *>& safepoints) {
  GrowableArray <SafePointNode *> safepoints_done;

  ciKlass* klass = NULL;
  ciInstanceKlass* iklass = NULL;
  int nfields = 0;
  int array_base;
  int element_size;
  BasicType basic_elem_type;
  ciType* elem_type;

  Node* res = alloc->result_cast();
  const TypeOopPtr* res_type = NULL;
  if (res != NULL) { // Could be NULL when there are no users
    res_type = _igvn.type(res)->isa_oopptr();
  }

  if (res != NULL) {
    klass = res_type->klass();
    if (res_type->isa_instptr()) {
      // find the fields of the class which will be needed for safepoint debug information
      assert(klass->is_instance_klass(), "must be an instance klass.");
      iklass = klass->as_instance_klass();
      nfields = iklass->nof_nonstatic_fields();
    } else {
      // find the array's elements which will be needed for safepoint debug information
      nfields = alloc->in(AllocateNode::ALength)->find_int_con(-1);
      assert(klass->is_array_klass() && nfields >= 0, "must be an array klass.");
      elem_type = klass->as_array_klass()->element_type();
      basic_elem_type = elem_type->basic_type();
      array_base = arrayOopDesc::base_offset_in_bytes(basic_elem_type);
      element_size = type2aelembytes(basic_elem_type);
    }
  }
  //
  // Process the safepoint uses
  //
  while (safepoints.length() > 0) {
    SafePointNode* sfpt = safepoints.pop();
    Node* mem = sfpt->memory();
    uint first_ind = sfpt->req();
    SafePointScalarObjectNode* sobj = new (C, 1) SafePointScalarObjectNode(res_type,
#ifdef ASSERT
                                                 alloc,
#endif
                                                 first_ind, nfields);
    sobj->init_req(0, C->root());
    transform_later(sobj);

    // Scan object's fields adding an input to the safepoint for each field.
    for (int j = 0; j < nfields; j++) {
      intptr_t offset;
      ciField* field = NULL;
      if (iklass != NULL) {
        field = iklass->nonstatic_field_at(j);
        offset = field->offset();
        elem_type = field->type();
        basic_elem_type = field->layout_type();
      } else {
        offset = array_base + j * (intptr_t)element_size;
      }

      const Type *field_type;
      // The next code is taken from Parse::do_get_xxx().
      if (basic_elem_type == T_OBJECT || basic_elem_type == T_ARRAY) {
        if (!elem_type->is_loaded()) {
          field_type = TypeInstPtr::BOTTOM;
        } else if (field != NULL && field->is_constant() && field->is_static()) {
          // This can happen if the constant oop is non-perm.
          ciObject* con = field->constant_value().as_object();
          // Do not "join" in the previous type; it doesn't add value,
          // and may yield a vacuous result if the field is of interface type.
          field_type = TypeOopPtr::make_from_constant(con)->isa_oopptr();
          assert(field_type != NULL, "field singleton type must be consistent");
        } else {
          field_type = TypeOopPtr::make_from_klass(elem_type->as_klass());
        }
        if (UseCompressedOops) {
          field_type = field_type->make_narrowoop();
          basic_elem_type = T_NARROWOOP;
        }
      } else {
        field_type = Type::get_const_basic_type(basic_elem_type);
      }

      const TypeOopPtr *field_addr_type = res_type->add_offset(offset)->isa_oopptr();

      Node *field_val = value_from_mem(mem, basic_elem_type, field_type, field_addr_type, alloc);
      if (field_val == NULL) {
        // We weren't able to find a value for this field,
        // give up on eliminating this allocation.

        // Remove any extra entries we added to the safepoint.
        uint last = sfpt->req() - 1;
        for (int k = 0;  k < j; k++) {
          sfpt->del_req(last--);
        }
        // rollback processed safepoints
        while (safepoints_done.length() > 0) {
          SafePointNode* sfpt_done = safepoints_done.pop();
          // remove any extra entries we added to the safepoint
          last = sfpt_done->req() - 1;
          for (int k = 0;  k < nfields; k++) {
            sfpt_done->del_req(last--);
          }
          JVMState *jvms = sfpt_done->jvms();
          jvms->set_endoff(sfpt_done->req());
          // Now make a pass over the debug information replacing any references
          // to SafePointScalarObjectNode with the allocated object.
          int start = jvms->debug_start();
          int end   = jvms->debug_end();
          for (int i = start; i < end; i++) {
            if (sfpt_done->in(i)->is_SafePointScalarObject()) {
              SafePointScalarObjectNode* scobj = sfpt_done->in(i)->as_SafePointScalarObject();
              if (scobj->first_index() == sfpt_done->req() &&
                  scobj->n_fields() == (uint)nfields) {
                assert(scobj->alloc() == alloc, "sanity");
                sfpt_done->set_req(i, res);
              }
            }
          }
        }
#ifndef PRODUCT
        if (PrintEliminateAllocations) {
          if (field != NULL) {
            tty->print("=== At SafePoint node %d can't find value of Field: ",
                       sfpt->_idx);
            field->print();
            int field_idx = C->get_alias_index(field_addr_type);
            tty->print(" (alias_idx=%d)", field_idx);
          } else { // Array's element
            tty->print("=== At SafePoint node %d can't find value of array element [%d]",
                       sfpt->_idx, j);
          }
          tty->print(", which prevents elimination of: ");
          if (res == NULL)
            alloc->dump();
          else
            res->dump();
        }
#endif
        return false;
      }
      if (UseCompressedOops && field_type->isa_narrowoop()) {
        // Enable "DecodeN(EncodeP(Allocate)) --> Allocate" transformation
        // to be able scalar replace the allocation.
        if (field_val->is_EncodeP()) {
          field_val = field_val->in(1);
        } else {
          field_val = transform_later(new (C, 2) DecodeNNode(field_val, field_val->bottom_type()->make_ptr()));
        }
      }
      sfpt->add_req(field_val);
    }
    JVMState *jvms = sfpt->jvms();
    jvms->set_endoff(sfpt->req());
    // Now make a pass over the debug information replacing any references
    // to the allocated object with "sobj"
    int start = jvms->debug_start();
    int end   = jvms->debug_end();
    for (int i = start; i < end; i++) {
      if (sfpt->in(i) == res) {
        sfpt->set_req(i, sobj);
      }
    }
    safepoints_done.append_if_missing(sfpt); // keep it for rollback
  }
  return true;
}

// Process users of eliminated allocation.
void PhaseMacroExpand::process_users_of_allocation(AllocateNode *alloc) {
  Node* res = alloc->result_cast();
  if (res != NULL) {
    for (DUIterator_Last jmin, j = res->last_outs(jmin); j >= jmin; ) {
      Node *use = res->last_out(j);
      uint oc1 = res->outcnt();

      if (use->is_AddP()) {
        for (DUIterator_Last kmin, k = use->last_outs(kmin); k >= kmin; ) {
          Node *n = use->last_out(k);
          uint oc2 = use->outcnt();
          if (n->is_Store()) {
#ifdef ASSERT
            // Verify that there is no dependent MemBarVolatile nodes,
            // they should be removed during IGVN, see MemBarNode::Ideal().
            for (DUIterator_Fast pmax, p = n->fast_outs(pmax);
                                       p < pmax; p++) {
              Node* mb = n->fast_out(p);
              assert(mb->is_Initialize() || !mb->is_MemBar() ||
                     mb->req() <= MemBarNode::Precedent ||
                     mb->in(MemBarNode::Precedent) != n,
                     "MemBarVolatile should be eliminated for non-escaping object");
            }
#endif
            _igvn.replace_node(n, n->in(MemNode::Memory));
          } else {
            eliminate_card_mark(n);
          }
          k -= (oc2 - use->outcnt());
        }
      } else {
        eliminate_card_mark(use);
      }
      j -= (oc1 - res->outcnt());
    }
    assert(res->outcnt() == 0, "all uses of allocated objects must be deleted");
    _igvn.remove_dead_node(res);
  }

  //
  // Process other users of allocation's projections
  //
  if (_resproj != NULL && _resproj->outcnt() != 0) {
    for (DUIterator_Last jmin, j = _resproj->last_outs(jmin); j >= jmin; ) {
      Node *use = _resproj->last_out(j);
      uint oc1 = _resproj->outcnt();
      if (use->is_Initialize()) {
        // Eliminate Initialize node.
        InitializeNode *init = use->as_Initialize();
        assert(init->outcnt() <= 2, "only a control and memory projection expected");
        Node *ctrl_proj = init->proj_out(TypeFunc::Control);
        if (ctrl_proj != NULL) {
           assert(init->in(TypeFunc::Control) == _fallthroughcatchproj, "allocation control projection");
          _igvn.replace_node(ctrl_proj, _fallthroughcatchproj);
        }
        Node *mem_proj = init->proj_out(TypeFunc::Memory);
        if (mem_proj != NULL) {
          Node *mem = init->in(TypeFunc::Memory);
#ifdef ASSERT
          if (mem->is_MergeMem()) {
            assert(mem->in(TypeFunc::Memory) == _memproj_fallthrough, "allocation memory projection");
          } else {
            assert(mem == _memproj_fallthrough, "allocation memory projection");
          }
#endif
          _igvn.replace_node(mem_proj, mem);
        }
      } else if (use->is_AddP()) {
        // raw memory addresses used only by the initialization
        _igvn.replace_node(use, C->top());
      } else  {
        assert(false, "only Initialize or AddP expected");
      }
      j -= (oc1 - _resproj->outcnt());
    }
  }
  if (_fallthroughcatchproj != NULL) {
    _igvn.replace_node(_fallthroughcatchproj, alloc->in(TypeFunc::Control));
  }
  if (_memproj_fallthrough != NULL) {
    _igvn.replace_node(_memproj_fallthrough, alloc->in(TypeFunc::Memory));
  }
  if (_memproj_catchall != NULL) {
    _igvn.replace_node(_memproj_catchall, C->top());
  }
  if (_ioproj_fallthrough != NULL) {
    _igvn.replace_node(_ioproj_fallthrough, alloc->in(TypeFunc::I_O));
  }
  if (_ioproj_catchall != NULL) {
    _igvn.replace_node(_ioproj_catchall, C->top());
  }
  if (_catchallcatchproj != NULL) {
    _igvn.replace_node(_catchallcatchproj, C->top());
  }
}

bool PhaseMacroExpand::eliminate_allocate_node(AllocateNode *alloc) {

  if (!EliminateAllocations || !alloc->_is_scalar_replaceable) {
    return false;
  }

  extract_call_projections(alloc);

  GrowableArray <SafePointNode *> safepoints;
  if (!can_eliminate_allocation(alloc, safepoints)) {
    return false;
  }

  if (!scalar_replacement(alloc, safepoints)) {
    return false;
  }

  CompileLog* log = C->log();
  if (log != NULL) {
    Node* klass = alloc->in(AllocateNode::KlassNode);
    const TypeKlassPtr* tklass = _igvn.type(klass)->is_klassptr();
    log->head("eliminate_allocation type='%d'",
              log->identify(tklass->klass()));
    JVMState* p = alloc->jvms();
    while (p != NULL) {
      log->elem("jvms bci='%d' method='%d'", p->bci(), log->identify(p->method()));
      p = p->caller();
    }
    log->tail("eliminate_allocation");
  }

  process_users_of_allocation(alloc);

#ifndef PRODUCT
  if (PrintEliminateAllocations) {
    if (alloc->is_AllocateArray())
      tty->print_cr("++++ Eliminated: %d AllocateArray", alloc->_idx);
    else
      tty->print_cr("++++ Eliminated: %d Allocate", alloc->_idx);
  }
#endif

  return true;
}


//---------------------------set_eden_pointers-------------------------
void PhaseMacroExpand::set_eden_pointers(Node* &eden_top_adr, Node* &eden_end_adr) {
  if (UseTLAB) {                // Private allocation: load from TLS
    Node* thread = transform_later(new (C, 1) ThreadLocalNode());
    int tlab_top_offset = in_bytes(JavaThread::tlab_top_offset());
    int tlab_end_offset = in_bytes(JavaThread::tlab_end_offset());
    eden_top_adr = basic_plus_adr(top()/*not oop*/, thread, tlab_top_offset);
    eden_end_adr = basic_plus_adr(top()/*not oop*/, thread, tlab_end_offset);
  } else {                      // Shared allocation: load from globals
    CollectedHeap* ch = Universe::heap();
    address top_adr = (address)ch->top_addr();
    address end_adr = (address)ch->end_addr();
    eden_top_adr = makecon(TypeRawPtr::make(top_adr));
    eden_end_adr = basic_plus_adr(eden_top_adr, end_adr - top_adr);
  }
}


Node* PhaseMacroExpand::make_load(Node* ctl, Node* mem, Node* base, int offset, const Type* value_type, BasicType bt) {
  Node* adr = basic_plus_adr(base, offset);
  const TypePtr* adr_type = adr->bottom_type()->is_ptr();
  Node* value = LoadNode::make(_igvn, ctl, mem, adr, adr_type, value_type, bt);
  transform_later(value);
  return value;
}


Node* PhaseMacroExpand::make_store(Node* ctl, Node* mem, Node* base, int offset, Node* value, BasicType bt) {
  Node* adr = basic_plus_adr(base, offset);
  mem = StoreNode::make(_igvn, ctl, mem, adr, NULL, value, bt);
  transform_later(mem);
  return mem;
}

//=============================================================================
//
//                              A L L O C A T I O N
//
// Allocation attempts to be fast in the case of frequent small objects.
// It breaks down like this:
//
// 1) Size in doublewords is computed.  This is a constant for objects and
// variable for most arrays.  Doubleword units are used to avoid size
// overflow of huge doubleword arrays.  We need doublewords in the end for
// rounding.
//
// 2) Size is checked for being 'too large'.  Too-large allocations will go
// the slow path into the VM.  The slow path can throw any required
// exceptions, and does all the special checks for very large arrays.  The
// size test can constant-fold away for objects.  For objects with
// finalizers it constant-folds the otherway: you always go slow with
// finalizers.
//
// 3) If NOT using TLABs, this is the contended loop-back point.
// Load-Locked the heap top.  If using TLABs normal-load the heap top.
//
// 4) Check that heap top + size*8 < max.  If we fail go the slow ` route.
// NOTE: "top+size*8" cannot wrap the 4Gig line!  Here's why: for largish
// "size*8" we always enter the VM, where "largish" is a constant picked small
// enough that there's always space between the eden max and 4Gig (old space is
// there so it's quite large) and large enough that the cost of entering the VM
// is dwarfed by the cost to initialize the space.
//
// 5) If NOT using TLABs, Store-Conditional the adjusted heap top back
// down.  If contended, repeat at step 3.  If using TLABs normal-store
// adjusted heap top back down; there is no contention.
//
// 6) If !ZeroTLAB then Bulk-clear the object/array.  Fill in klass & mark
// fields.
//
// 7) Merge with the slow-path; cast the raw memory pointer to the correct
// oop flavor.
//
//=============================================================================
// FastAllocateSizeLimit value is in DOUBLEWORDS.
// Allocations bigger than this always go the slow route.
// This value must be small enough that allocation attempts that need to
// trigger exceptions go the slow route.  Also, it must be small enough so
// that heap_top + size_in_bytes does not wrap around the 4Gig limit.
//=============================================================================j//
// %%% Here is an old comment from parseHelper.cpp; is it outdated?
// The allocator will coalesce int->oop copies away.  See comment in
// coalesce.cpp about how this works.  It depends critically on the exact
// code shape produced here, so if you are changing this code shape
// make sure the GC info for the heap-top is correct in and around the
// slow-path call.
//

void PhaseMacroExpand::expand_allocate_common(
            AllocateNode* alloc, // allocation node to be expanded
            Node* length,  // array length for an array allocation
            const TypeFunc* slow_call_type, // Type of slow call
            address slow_call_address  // Address of slow call
    )
{

  Node* ctrl = alloc->in(TypeFunc::Control);
  Node* mem  = alloc->in(TypeFunc::Memory);
  Node* i_o  = alloc->in(TypeFunc::I_O);
  Node* size_in_bytes     = alloc->in(AllocateNode::AllocSize);
  Node* klass_node        = alloc->in(AllocateNode::KlassNode);
  Node* initial_slow_test = alloc->in(AllocateNode::InitialTest);

  assert(ctrl != NULL, "must have control");
  // We need a Region and corresponding Phi's to merge the slow-path and fast-path results.
  // they will not be used if "always_slow" is set
  enum { slow_result_path = 1, fast_result_path = 2 };
  Node *result_region;
  Node *result_phi_rawmem;
  Node *result_phi_rawoop;
  Node *result_phi_i_o;

  // The initial slow comparison is a size check, the comparison
  // we want to do is a BoolTest::gt
  bool always_slow = false;
  int tv = _igvn.find_int_con(initial_slow_test, -1);
  if (tv >= 0) {
    always_slow = (tv == 1);
    initial_slow_test = NULL;
  } else {
    initial_slow_test = BoolNode::make_predicate(initial_slow_test, &_igvn);
  }

  if (C->env()->dtrace_alloc_probes() ||
      !UseTLAB && (!Universe::heap()->supports_inline_contig_alloc() ||
                   (UseConcMarkSweepGC && CMSIncrementalMode))) {
    // Force slow-path allocation
    always_slow = true;
    initial_slow_test = NULL;
  }


  enum { too_big_or_final_path = 1, need_gc_path = 2 };
  Node *slow_region = NULL;
  Node *toobig_false = ctrl;

  assert (initial_slow_test == NULL || !always_slow, "arguments must be consistent");
  // generate the initial test if necessary
  if (initial_slow_test != NULL ) {
    slow_region = new (C, 3) RegionNode(3);

    // Now make the initial failure test.  Usually a too-big test but
    // might be a TRUE for finalizers or a fancy class check for
    // newInstance0.
    IfNode *toobig_iff = new (C, 2) IfNode(ctrl, initial_slow_test, PROB_MIN, COUNT_UNKNOWN);
    transform_later(toobig_iff);
    // Plug the failing-too-big test into the slow-path region
    Node *toobig_true = new (C, 1) IfTrueNode( toobig_iff );
    transform_later(toobig_true);
    slow_region    ->init_req( too_big_or_final_path, toobig_true );
    toobig_false = new (C, 1) IfFalseNode( toobig_iff );
    transform_later(toobig_false);
  } else {         // No initial test, just fall into next case
    toobig_false = ctrl;
    debug_only(slow_region = NodeSentinel);
  }

  Node *slow_mem = mem;  // save the current memory state for slow path
  // generate the fast allocation code unless we know that the initial test will always go slow
  if (!always_slow) {
    // Fast path modifies only raw memory.
    if (mem->is_MergeMem()) {
      mem = mem->as_MergeMem()->memory_at(Compile::AliasIdxRaw);
    }

    Node* eden_top_adr;
    Node* eden_end_adr;

    set_eden_pointers(eden_top_adr, eden_end_adr);

    // Load Eden::end.  Loop invariant and hoisted.
    //
    // Note: We set the control input on "eden_end" and "old_eden_top" when using
    //       a TLAB to work around a bug where these values were being moved across
    //       a safepoint.  These are not oops, so they cannot be include in the oop
    //       map, but they can be changed by a GC.   The proper way to fix this would
    //       be to set the raw memory state when generating a  SafepointNode.  However
    //       this will require extensive changes to the loop optimization in order to
    //       prevent a degradation of the optimization.
    //       See comment in memnode.hpp, around line 227 in class LoadPNode.
    Node *eden_end = make_load(ctrl, mem, eden_end_adr, 0, TypeRawPtr::BOTTOM, T_ADDRESS);

    // allocate the Region and Phi nodes for the result
    result_region = new (C, 3) RegionNode(3);
    result_phi_rawmem = new (C, 3) PhiNode(result_region, Type::MEMORY, TypeRawPtr::BOTTOM);
    result_phi_rawoop = new (C, 3) PhiNode(result_region, TypeRawPtr::BOTTOM);
    result_phi_i_o    = new (C, 3) PhiNode(result_region, Type::ABIO); // I/O is used for Prefetch

    // We need a Region for the loop-back contended case.
    enum { fall_in_path = 1, contended_loopback_path = 2 };
    Node *contended_region;
    Node *contended_phi_rawmem;
    if (UseTLAB) {
      contended_region = toobig_false;
      contended_phi_rawmem = mem;
    } else {
      contended_region = new (C, 3) RegionNode(3);
      contended_phi_rawmem = new (C, 3) PhiNode(contended_region, Type::MEMORY, TypeRawPtr::BOTTOM);
      // Now handle the passing-too-big test.  We fall into the contended
      // loop-back merge point.
      contended_region    ->init_req(fall_in_path, toobig_false);
      contended_phi_rawmem->init_req(fall_in_path, mem);
      transform_later(contended_region);
      transform_later(contended_phi_rawmem);
    }

    // Load(-locked) the heap top.
    // See note above concerning the control input when using a TLAB
    Node *old_eden_top = UseTLAB
      ? new (C, 3) LoadPNode      (ctrl, contended_phi_rawmem, eden_top_adr, TypeRawPtr::BOTTOM, TypeRawPtr::BOTTOM)
      : new (C, 3) LoadPLockedNode(contended_region, contended_phi_rawmem, eden_top_adr);

    transform_later(old_eden_top);
    // Add to heap top to get a new heap top
    Node *new_eden_top = new (C, 4) AddPNode(top(), old_eden_top, size_in_bytes);
    transform_later(new_eden_top);
    // Check for needing a GC; compare against heap end
    Node *needgc_cmp = new (C, 3) CmpPNode(new_eden_top, eden_end);
    transform_later(needgc_cmp);
    Node *needgc_bol = new (C, 2) BoolNode(needgc_cmp, BoolTest::ge);
    transform_later(needgc_bol);
    IfNode *needgc_iff = new (C, 2) IfNode(contended_region, needgc_bol, PROB_UNLIKELY_MAG(4), COUNT_UNKNOWN);
    transform_later(needgc_iff);

    // Plug the failing-heap-space-need-gc test into the slow-path region
    Node *needgc_true = new (C, 1) IfTrueNode(needgc_iff);
    transform_later(needgc_true);
    if (initial_slow_test) {
      slow_region->init_req(need_gc_path, needgc_true);
      // This completes all paths into the slow merge point
      transform_later(slow_region);
    } else {                      // No initial slow path needed!
      // Just fall from the need-GC path straight into the VM call.
      slow_region = needgc_true;
    }
    // No need for a GC.  Setup for the Store-Conditional
    Node *needgc_false = new (C, 1) IfFalseNode(needgc_iff);
    transform_later(needgc_false);

    // Grab regular I/O before optional prefetch may change it.
    // Slow-path does no I/O so just set it to the original I/O.
    result_phi_i_o->init_req(slow_result_path, i_o);

    i_o = prefetch_allocation(i_o, needgc_false, contended_phi_rawmem,
                              old_eden_top, new_eden_top, length);

    // Name successful fast-path variables
    Node* fast_oop = old_eden_top;
    Node* fast_oop_ctrl;
    Node* fast_oop_rawmem;

    // Store (-conditional) the modified eden top back down.
    // StorePConditional produces flags for a test PLUS a modified raw
    // memory state.
    if (UseTLAB) {
      Node* store_eden_top =
        new (C, 4) StorePNode(needgc_false, contended_phi_rawmem, eden_top_adr,
                              TypeRawPtr::BOTTOM, new_eden_top);
      transform_later(store_eden_top);
      fast_oop_ctrl = needgc_false; // No contention, so this is the fast path
      fast_oop_rawmem = store_eden_top;
    } else {
      Node* store_eden_top =
        new (C, 5) StorePConditionalNode(needgc_false, contended_phi_rawmem, eden_top_adr,
                                         new_eden_top, fast_oop/*old_eden_top*/);
      transform_later(store_eden_top);
      Node *contention_check = new (C, 2) BoolNode(store_eden_top, BoolTest::ne);
      transform_later(contention_check);
      store_eden_top = new (C, 1) SCMemProjNode(store_eden_top);
      transform_later(store_eden_top);

      // If not using TLABs, check to see if there was contention.
      IfNode *contention_iff = new (C, 2) IfNode (needgc_false, contention_check, PROB_MIN, COUNT_UNKNOWN);
      transform_later(contention_iff);
      Node *contention_true = new (C, 1) IfTrueNode(contention_iff);
      transform_later(contention_true);
      // If contention, loopback and try again.
      contended_region->init_req(contended_loopback_path, contention_true);
      contended_phi_rawmem->init_req(contended_loopback_path, store_eden_top);

      // Fast-path succeeded with no contention!
      Node *contention_false = new (C, 1) IfFalseNode(contention_iff);
      transform_later(contention_false);
      fast_oop_ctrl = contention_false;

      // Bump total allocated bytes for this thread
      Node* thread = new (C, 1) ThreadLocalNode();
      transform_later(thread);
      Node* alloc_bytes_adr = basic_plus_adr(top()/*not oop*/, thread,
                                             in_bytes(JavaThread::allocated_bytes_offset()));
      Node* alloc_bytes = make_load(fast_oop_ctrl, store_eden_top, alloc_bytes_adr,
                                    0, TypeLong::LONG, T_LONG);
#ifdef _LP64
      Node* alloc_size = size_in_bytes;
#else
      Node* alloc_size = new (C, 2) ConvI2LNode(size_in_bytes);
      transform_later(alloc_size);
#endif
      Node* new_alloc_bytes = new (C, 3) AddLNode(alloc_bytes, alloc_size);
      transform_later(new_alloc_bytes);
      fast_oop_rawmem = make_store(fast_oop_ctrl, store_eden_top, alloc_bytes_adr,
                                   0, new_alloc_bytes, T_LONG);
    }

    fast_oop_rawmem = initialize_object(alloc,
                                        fast_oop_ctrl, fast_oop_rawmem, fast_oop,
                                        klass_node, length, size_in_bytes);

    if (C->env()->dtrace_extended_probes()) {
      // Slow-path call
      int size = TypeFunc::Parms + 2;
      CallLeafNode *call = new (C, size) CallLeafNode(OptoRuntime::dtrace_object_alloc_Type(),
                                                      CAST_FROM_FN_PTR(address, SharedRuntime::dtrace_object_alloc_base),
                                                      "dtrace_object_alloc",
                                                      TypeRawPtr::BOTTOM);

      // Get base of thread-local storage area
      Node* thread = new (C, 1) ThreadLocalNode();
      transform_later(thread);

      call->init_req(TypeFunc::Parms+0, thread);
      call->init_req(TypeFunc::Parms+1, fast_oop);
      call->init_req(TypeFunc::Control, fast_oop_ctrl);
      call->init_req(TypeFunc::I_O    , top()); // does no i/o
      call->init_req(TypeFunc::Memory , fast_oop_rawmem);
      call->init_req(TypeFunc::ReturnAdr, alloc->in(TypeFunc::ReturnAdr));
      call->init_req(TypeFunc::FramePtr, alloc->in(TypeFunc::FramePtr));
      transform_later(call);
      fast_oop_ctrl = new (C, 1) ProjNode(call,TypeFunc::Control);
      transform_later(fast_oop_ctrl);
      fast_oop_rawmem = new (C, 1) ProjNode(call,TypeFunc::Memory);
      transform_later(fast_oop_rawmem);
    }

    // Plug in the successful fast-path into the result merge point
    result_region    ->init_req(fast_result_path, fast_oop_ctrl);
    result_phi_rawoop->init_req(fast_result_path, fast_oop);
    result_phi_i_o   ->init_req(fast_result_path, i_o);
    result_phi_rawmem->init_req(fast_result_path, fast_oop_rawmem);
  } else {
    slow_region = ctrl;
  }

  // Generate slow-path call
  CallNode *call = new (C, slow_call_type->domain()->cnt())
    CallStaticJavaNode(slow_call_type, slow_call_address,
                       OptoRuntime::stub_name(slow_call_address),
                       alloc->jvms()->bci(),
                       TypePtr::BOTTOM);
  call->init_req( TypeFunc::Control, slow_region );
  call->init_req( TypeFunc::I_O    , top() )     ;   // does no i/o
  call->init_req( TypeFunc::Memory , slow_mem ); // may gc ptrs
  call->init_req( TypeFunc::ReturnAdr, alloc->in(TypeFunc::ReturnAdr) );
  call->init_req( TypeFunc::FramePtr, alloc->in(TypeFunc::FramePtr) );

  call->init_req(TypeFunc::Parms+0, klass_node);
  if (length != NULL) {
    call->init_req(TypeFunc::Parms+1, length);
  }

  // Copy debug information and adjust JVMState information, then replace
  // allocate node with the call
  copy_call_debug_info((CallNode *) alloc,  call);
  if (!always_slow) {
    call->set_cnt(PROB_UNLIKELY_MAG(4));  // Same effect as RC_UNCOMMON.
  }
  _igvn.replace_node(alloc, call);
  transform_later(call);

  // Identify the output projections from the allocate node and
  // adjust any references to them.
  // The control and io projections look like:
  //
  //        v---Proj(ctrl) <-----+   v---CatchProj(ctrl)
  //  Allocate                   Catch
  //        ^---Proj(io) <-------+   ^---CatchProj(io)
  //
  //  We are interested in the CatchProj nodes.
  //
  extract_call_projections(call);

  // An allocate node has separate memory projections for the uses on the control and i_o paths
  // Replace uses of the control memory projection with result_phi_rawmem (unless we are only generating a slow call)
  if (!always_slow && _memproj_fallthrough != NULL) {
    for (DUIterator_Fast imax, i = _memproj_fallthrough->fast_outs(imax); i < imax; i++) {
      Node *use = _memproj_fallthrough->fast_out(i);
      _igvn.hash_delete(use);
      imax -= replace_input(use, _memproj_fallthrough, result_phi_rawmem);
      _igvn._worklist.push(use);
      // back up iterator
      --i;
    }
  }
  // Now change uses of _memproj_catchall to use _memproj_fallthrough and delete _memproj_catchall so
  // we end up with a call that has only 1 memory projection
  if (_memproj_catchall != NULL ) {
    if (_memproj_fallthrough == NULL) {
      _memproj_fallthrough = new (C, 1) ProjNode(call, TypeFunc::Memory);
      transform_later(_memproj_fallthrough);
    }
    for (DUIterator_Fast imax, i = _memproj_catchall->fast_outs(imax); i < imax; i++) {
      Node *use = _memproj_catchall->fast_out(i);
      _igvn.hash_delete(use);
      imax -= replace_input(use, _memproj_catchall, _memproj_fallthrough);
      _igvn._worklist.push(use);
      // back up iterator
      --i;
    }
  }

  // An allocate node has separate i_o projections for the uses on the control and i_o paths
  // Replace uses of the control i_o projection with result_phi_i_o (unless we are only generating a slow call)
  if (_ioproj_fallthrough == NULL) {
    _ioproj_fallthrough = new (C, 1) ProjNode(call, TypeFunc::I_O);
    transform_later(_ioproj_fallthrough);
  } else if (!always_slow) {
    for (DUIterator_Fast imax, i = _ioproj_fallthrough->fast_outs(imax); i < imax; i++) {
      Node *use = _ioproj_fallthrough->fast_out(i);

      _igvn.hash_delete(use);
      imax -= replace_input(use, _ioproj_fallthrough, result_phi_i_o);
      _igvn._worklist.push(use);
      // back up iterator
      --i;
    }
  }
  // Now change uses of _ioproj_catchall to use _ioproj_fallthrough and delete _ioproj_catchall so
  // we end up with a call that has only 1 control projection
  if (_ioproj_catchall != NULL ) {
    for (DUIterator_Fast imax, i = _ioproj_catchall->fast_outs(imax); i < imax; i++) {
      Node *use = _ioproj_catchall->fast_out(i);
      _igvn.hash_delete(use);
      imax -= replace_input(use, _ioproj_catchall, _ioproj_fallthrough);
      _igvn._worklist.push(use);
      // back up iterator
      --i;
    }
  }

  // if we generated only a slow call, we are done
  if (always_slow)
    return;


  if (_fallthroughcatchproj != NULL) {
    ctrl = _fallthroughcatchproj->clone();
    transform_later(ctrl);
    _igvn.replace_node(_fallthroughcatchproj, result_region);
  } else {
    ctrl = top();
  }
  Node *slow_result;
  if (_resproj == NULL) {
    // no uses of the allocation result
    slow_result = top();
  } else {
    slow_result = _resproj->clone();
    transform_later(slow_result);
    _igvn.replace_node(_resproj, result_phi_rawoop);
  }

  // Plug slow-path into result merge point
  result_region    ->init_req( slow_result_path, ctrl );
  result_phi_rawoop->init_req( slow_result_path, slow_result);
  result_phi_rawmem->init_req( slow_result_path, _memproj_fallthrough );
  transform_later(result_region);
  transform_later(result_phi_rawoop);
  transform_later(result_phi_rawmem);
  transform_later(result_phi_i_o);
  // This completes all paths into the result merge point
}


// Helper for PhaseMacroExpand::expand_allocate_common.
// Initializes the newly-allocated storage.
Node*
PhaseMacroExpand::initialize_object(AllocateNode* alloc,
                                    Node* control, Node* rawmem, Node* object,
                                    Node* klass_node, Node* length,
                                    Node* size_in_bytes) {
  InitializeNode* init = alloc->initialization();
  // Store the klass & mark bits
  Node* mark_node = NULL;
  // For now only enable fast locking for non-array types
  if (UseBiasedLocking && (length == NULL)) {
    mark_node = make_load(control, rawmem, klass_node, Klass::prototype_header_offset_in_bytes() + sizeof(oopDesc), TypeRawPtr::BOTTOM, T_ADDRESS);
  } else {
    mark_node = makecon(TypeRawPtr::make((address)markOopDesc::prototype()));
  }
  rawmem = make_store(control, rawmem, object, oopDesc::mark_offset_in_bytes(), mark_node, T_ADDRESS);

  rawmem = make_store(control, rawmem, object, oopDesc::klass_offset_in_bytes(), klass_node, T_OBJECT);
  int header_size = alloc->minimum_header_size();  // conservatively small

  // Array length
  if (length != NULL) {         // Arrays need length field
    rawmem = make_store(control, rawmem, object, arrayOopDesc::length_offset_in_bytes(), length, T_INT);
    // conservatively small header size:
    header_size = arrayOopDesc::base_offset_in_bytes(T_BYTE);
    ciKlass* k = _igvn.type(klass_node)->is_klassptr()->klass();
    if (k->is_array_klass())    // we know the exact header size in most cases:
      header_size = Klass::layout_helper_header_size(k->layout_helper());
  }

  // Clear the object body, if necessary.
  if (init == NULL) {
    // The init has somehow disappeared; be cautious and clear everything.
    //
    // This can happen if a node is allocated but an uncommon trap occurs
    // immediately.  In this case, the Initialize gets associated with the
    // trap, and may be placed in a different (outer) loop, if the Allocate
    // is in a loop.  If (this is rare) the inner loop gets unrolled, then
    // there can be two Allocates to one Initialize.  The answer in all these
    // edge cases is safety first.  It is always safe to clear immediately
    // within an Allocate, and then (maybe or maybe not) clear some more later.
    if (!ZeroTLAB)
      rawmem = ClearArrayNode::clear_memory(control, rawmem, object,
                                            header_size, size_in_bytes,
                                            &_igvn);
  } else {
    if (!init->is_complete()) {
      // Try to win by zeroing only what the init does not store.
      // We can also try to do some peephole optimizations,
      // such as combining some adjacent subword stores.
      rawmem = init->complete_stores(control, rawmem, object,
                                     header_size, size_in_bytes, &_igvn);
    }
    // We have no more use for this link, since the AllocateNode goes away:
    init->set_req(InitializeNode::RawAddress, top());
    // (If we keep the link, it just confuses the register allocator,
    // who thinks he sees a real use of the address by the membar.)
  }

  return rawmem;
}

// Generate prefetch instructions for next allocations.
Node* PhaseMacroExpand::prefetch_allocation(Node* i_o, Node*& needgc_false,
                                        Node*& contended_phi_rawmem,
                                        Node* old_eden_top, Node* new_eden_top,
                                        Node* length) {
   enum { fall_in_path = 1, pf_path = 2 };
   if( UseTLAB && AllocatePrefetchStyle == 2 ) {
      // Generate prefetch allocation with watermark check.
      // As an allocation hits the watermark, we will prefetch starting
      // at a "distance" away from watermark.

      Node *pf_region = new (C, 3) RegionNode(3);
      Node *pf_phi_rawmem = new (C, 3) PhiNode( pf_region, Type::MEMORY,
                                                TypeRawPtr::BOTTOM );
      // I/O is used for Prefetch
      Node *pf_phi_abio = new (C, 3) PhiNode( pf_region, Type::ABIO );

      Node *thread = new (C, 1) ThreadLocalNode();
      transform_later(thread);

      Node *eden_pf_adr = new (C, 4) AddPNode( top()/*not oop*/, thread,
                   _igvn.MakeConX(in_bytes(JavaThread::tlab_pf_top_offset())) );
      transform_later(eden_pf_adr);

      Node *old_pf_wm = new (C, 3) LoadPNode( needgc_false,
                                   contended_phi_rawmem, eden_pf_adr,
                                   TypeRawPtr::BOTTOM, TypeRawPtr::BOTTOM );
      transform_later(old_pf_wm);

      // check against new_eden_top
      Node *need_pf_cmp = new (C, 3) CmpPNode( new_eden_top, old_pf_wm );
      transform_later(need_pf_cmp);
      Node *need_pf_bol = new (C, 2) BoolNode( need_pf_cmp, BoolTest::ge );
      transform_later(need_pf_bol);
      IfNode *need_pf_iff = new (C, 2) IfNode( needgc_false, need_pf_bol,
                                       PROB_UNLIKELY_MAG(4), COUNT_UNKNOWN );
      transform_later(need_pf_iff);

      // true node, add prefetchdistance
      Node *need_pf_true = new (C, 1) IfTrueNode( need_pf_iff );
      transform_later(need_pf_true);

      Node *need_pf_false = new (C, 1) IfFalseNode( need_pf_iff );
      transform_later(need_pf_false);

      Node *new_pf_wmt = new (C, 4) AddPNode( top(), old_pf_wm,
                                    _igvn.MakeConX(AllocatePrefetchDistance) );
      transform_later(new_pf_wmt );
      new_pf_wmt->set_req(0, need_pf_true);

      Node *store_new_wmt = new (C, 4) StorePNode( need_pf_true,
                                       contended_phi_rawmem, eden_pf_adr,
                                       TypeRawPtr::BOTTOM, new_pf_wmt );
      transform_later(store_new_wmt);

      // adding prefetches
      pf_phi_abio->init_req( fall_in_path, i_o );

      Node *prefetch_adr;
      Node *prefetch;
      uint lines = AllocatePrefetchDistance / AllocatePrefetchStepSize;
      uint step_size = AllocatePrefetchStepSize;
      uint distance = 0;

      for ( uint i = 0; i < lines; i++ ) {
        prefetch_adr = new (C, 4) AddPNode( old_pf_wm, new_pf_wmt,
                                            _igvn.MakeConX(distance) );
        transform_later(prefetch_adr);
        prefetch = new (C, 3) PrefetchAllocationNode( i_o, prefetch_adr );
        transform_later(prefetch);
        distance += step_size;
        i_o = prefetch;
      }
      pf_phi_abio->set_req( pf_path, i_o );

      pf_region->init_req( fall_in_path, need_pf_false );
      pf_region->init_req( pf_path, need_pf_true );

      pf_phi_rawmem->init_req( fall_in_path, contended_phi_rawmem );
      pf_phi_rawmem->init_req( pf_path, store_new_wmt );

      transform_later(pf_region);
      transform_later(pf_phi_rawmem);
      transform_later(pf_phi_abio);

      needgc_false = pf_region;
      contended_phi_rawmem = pf_phi_rawmem;
      i_o = pf_phi_abio;
   } else if( UseTLAB && AllocatePrefetchStyle == 3 ) {
      // Insert a prefetch for each allocation.
      // This code is used for Sparc with BIS.
      Node *pf_region = new (C, 3) RegionNode(3);
      Node *pf_phi_rawmem = new (C, 3) PhiNode( pf_region, Type::MEMORY,
                                                TypeRawPtr::BOTTOM );

      // Generate several prefetch instructions.
      uint lines = (length != NULL) ? AllocatePrefetchLines : AllocateInstancePrefetchLines;
      uint step_size = AllocatePrefetchStepSize;
      uint distance = AllocatePrefetchDistance;

      // Next cache address.
      Node *cache_adr = new (C, 4) AddPNode(old_eden_top, old_eden_top,
                                            _igvn.MakeConX(distance));
      transform_later(cache_adr);
      cache_adr = new (C, 2) CastP2XNode(needgc_false, cache_adr);
      transform_later(cache_adr);
      Node* mask = _igvn.MakeConX(~(intptr_t)(step_size-1));
      cache_adr = new (C, 3) AndXNode(cache_adr, mask);
      transform_later(cache_adr);
      cache_adr = new (C, 2) CastX2PNode(cache_adr);
      transform_later(cache_adr);

      // Prefetch
      Node *prefetch = new (C, 3) PrefetchAllocationNode( contended_phi_rawmem, cache_adr );
      prefetch->set_req(0, needgc_false);
      transform_later(prefetch);
      contended_phi_rawmem = prefetch;
      Node *prefetch_adr;
      distance = step_size;
      for ( uint i = 1; i < lines; i++ ) {
        prefetch_adr = new (C, 4) AddPNode( cache_adr, cache_adr,
                                            _igvn.MakeConX(distance) );
        transform_later(prefetch_adr);
        prefetch = new (C, 3) PrefetchAllocationNode( contended_phi_rawmem, prefetch_adr );
        transform_later(prefetch);
        distance += step_size;
        contended_phi_rawmem = prefetch;
      }
   } else if( AllocatePrefetchStyle > 0 ) {
      // Insert a prefetch for each allocation only on the fast-path
      Node *prefetch_adr;
      Node *prefetch;
      // Generate several prefetch instructions.
      uint lines = (length != NULL) ? AllocatePrefetchLines : AllocateInstancePrefetchLines;
      uint step_size = AllocatePrefetchStepSize;
      uint distance = AllocatePrefetchDistance;
      for ( uint i = 0; i < lines; i++ ) {
        prefetch_adr = new (C, 4) AddPNode( old_eden_top, new_eden_top,
                                            _igvn.MakeConX(distance) );
        transform_later(prefetch_adr);
        prefetch = new (C, 3) PrefetchAllocationNode( i_o, prefetch_adr );
        // Do not let it float too high, since if eden_top == eden_end,
        // both might be null.
        if( i == 0 ) { // Set control for first prefetch, next follows it
          prefetch->init_req(0, needgc_false);
        }
        transform_later(prefetch);
        distance += step_size;
        i_o = prefetch;
      }
   }
   return i_o;
}


void PhaseMacroExpand::expand_allocate(AllocateNode *alloc) {
  expand_allocate_common(alloc, NULL,
                         OptoRuntime::new_instance_Type(),
                         OptoRuntime::new_instance_Java());
}

void PhaseMacroExpand::expand_allocate_array(AllocateArrayNode *alloc) {
  Node* length = alloc->in(AllocateNode::ALength);
  InitializeNode* init = alloc->initialization();
  Node* klass_node = alloc->in(AllocateNode::KlassNode);
  ciKlass* k = _igvn.type(klass_node)->is_klassptr()->klass();
  address slow_call_address;  // Address of slow call
  if (init != NULL && init->is_complete_with_arraycopy() &&
      k->is_type_array_klass()) {
    // Don't zero type array during slow allocation in VM since
    // it will be initialized later by arraycopy in compiled code.
    slow_call_address = OptoRuntime::new_array_nozero_Java();
  } else {
    slow_call_address = OptoRuntime::new_array_Java();
  }
  expand_allocate_common(alloc, length,
                         OptoRuntime::new_array_Type(),
                         slow_call_address);
}

//-----------------------mark_eliminated_locking_nodes-----------------------
// During EA obj may point to several objects but after few ideal graph
// transformations (CCP) it may point to only one non escaping object
// (but still using phi), corresponding locks and unlocks will be marked
// for elimination. Later obj could be replaced with a new node (new phi)
// and which does not have escape information. And later after some graph
// reshape other locks and unlocks (which were not marked for elimination
// before) are connected to this new obj (phi) but they still will not be
// marked for elimination since new obj has no escape information.
// Mark all associated (same box and obj) lock and unlock nodes for
// elimination if some of them marked already.
void PhaseMacroExpand::mark_eliminated_locking_nodes(AbstractLockNode *alock) {
  if (!alock->is_eliminated()) {
    return;
  }
  if (!alock->is_coarsened()) { // Eliminated by EA
      // Create new "eliminated" BoxLock node and use it
      // in monitor debug info for the same object.
      BoxLockNode* oldbox = alock->box_node()->as_BoxLock();
      Node* obj = alock->obj_node();
      if (!oldbox->is_eliminated()) {
        BoxLockNode* newbox = oldbox->clone()->as_BoxLock();
        // Note: BoxLock node is marked eliminated only here
        // and it is used to indicate that all associated lock
        // and unlock nodes are marked for elimination.
        newbox->set_eliminated();
        transform_later(newbox);
        // Replace old box node with new box for all users
        // of the same object.
        for (uint i = 0; i < oldbox->outcnt();) {

          bool next_edge = true;
          Node* u = oldbox->raw_out(i);
          if (u->is_AbstractLock() &&
              u->as_AbstractLock()->obj_node() == obj &&
              u->as_AbstractLock()->box_node() == oldbox) {
            // Mark all associated locks and unlocks.
            u->as_AbstractLock()->set_eliminated();
            _igvn.hash_delete(u);
            u->set_req(TypeFunc::Parms + 1, newbox);
            next_edge = false;
          }
          // Replace old box in monitor debug info.
          if (u->is_SafePoint() && u->as_SafePoint()->jvms()) {
            SafePointNode* sfn = u->as_SafePoint();
            JVMState* youngest_jvms = sfn->jvms();
            int max_depth = youngest_jvms->depth();
            for (int depth = 1; depth <= max_depth; depth++) {
              JVMState* jvms = youngest_jvms->of_depth(depth);
              int num_mon  = jvms->nof_monitors();
              // Loop over monitors
              for (int idx = 0; idx < num_mon; idx++) {
                Node* obj_node = sfn->monitor_obj(jvms, idx);
                Node* box_node = sfn->monitor_box(jvms, idx);
                if (box_node == oldbox && obj_node == obj) {
                  int j = jvms->monitor_box_offset(idx);
                  _igvn.hash_delete(u);
                  u->set_req(j, newbox);
                  next_edge = false;
                }
              } // for (int idx = 0;
            } // for (int depth = 1;
          } // if (u->is_SafePoint()
          if (next_edge) i++;
        } // for (uint i = 0; i < oldbox->outcnt();)
      } // if (!oldbox->is_eliminated())
  } // if (!alock->is_coarsened())
}
<<<<<<< HEAD

// we have determined that this lock/unlock can be eliminated, we simply
// eliminate the node without expanding it.
//
// Note:  The membar's associated with the lock/unlock are currently not
//        eliminated.  This should be investigated as a future enhancement.
//
bool PhaseMacroExpand::eliminate_locking_node(AbstractLockNode *alock) {

=======

// we have determined that this lock/unlock can be eliminated, we simply
// eliminate the node without expanding it.
//
// Note:  The membar's associated with the lock/unlock are currently not
//        eliminated.  This should be investigated as a future enhancement.
//
bool PhaseMacroExpand::eliminate_locking_node(AbstractLockNode *alock) {

>>>>>>> 9f6f1293
  if (!alock->is_eliminated()) {
    return false;
  }
#ifdef ASSERT
  if (alock->is_Lock() && !alock->is_coarsened()) {
    // Check that new "eliminated" BoxLock node is created.
    BoxLockNode* oldbox = alock->box_node()->as_BoxLock();
    assert(oldbox->is_eliminated(), "should be done already");
  }
#endif
  CompileLog* log = C->log();
  if (log != NULL) {
    log->head("eliminate_lock lock='%d'",
              alock->is_Lock());
    JVMState* p = alock->jvms();
    while (p != NULL) {
      log->elem("jvms bci='%d' method='%d'", p->bci(), log->identify(p->method()));
      p = p->caller();
    }
    log->tail("eliminate_lock");
  }

  #ifndef PRODUCT
  if (PrintEliminateLocks) {
    if (alock->is_Lock()) {
      tty->print_cr("++++ Eliminated: %d Lock", alock->_idx);
    } else {
      tty->print_cr("++++ Eliminated: %d Unlock", alock->_idx);
    }
  }
  #endif

  Node* mem  = alock->in(TypeFunc::Memory);
  Node* ctrl = alock->in(TypeFunc::Control);

  extract_call_projections(alock);
  // There are 2 projections from the lock.  The lock node will
  // be deleted when its last use is subsumed below.
  assert(alock->outcnt() == 2 &&
         _fallthroughproj != NULL &&
         _memproj_fallthrough != NULL,
         "Unexpected projections from Lock/Unlock");

  Node* fallthroughproj = _fallthroughproj;
  Node* memproj_fallthrough = _memproj_fallthrough;

  // The memory projection from a lock/unlock is RawMem
  // The input to a Lock is merged memory, so extract its RawMem input
  // (unless the MergeMem has been optimized away.)
  if (alock->is_Lock()) {
    // Seach for MemBarAcquireLock node and delete it also.
    MemBarNode* membar = fallthroughproj->unique_ctrl_out()->as_MemBar();
    assert(membar != NULL && membar->Opcode() == Op_MemBarAcquireLock, "");
    Node* ctrlproj = membar->proj_out(TypeFunc::Control);
    Node* memproj = membar->proj_out(TypeFunc::Memory);
    _igvn.replace_node(ctrlproj, fallthroughproj);
    _igvn.replace_node(memproj, memproj_fallthrough);

    // Delete FastLock node also if this Lock node is unique user
    // (a loop peeling may clone a Lock node).
    Node* flock = alock->as_Lock()->fastlock_node();
    if (flock->outcnt() == 1) {
      assert(flock->unique_out() == alock, "sanity");
      _igvn.replace_node(flock, top());
    }
  }

  // Seach for MemBarReleaseLock node and delete it also.
  if (alock->is_Unlock() && ctrl != NULL && ctrl->is_Proj() &&
      ctrl->in(0)->is_MemBar()) {
    MemBarNode* membar = ctrl->in(0)->as_MemBar();
    assert(membar->Opcode() == Op_MemBarReleaseLock &&
           mem->is_Proj() && membar == mem->in(0), "");
    _igvn.replace_node(fallthroughproj, ctrl);
    _igvn.replace_node(memproj_fallthrough, mem);
    fallthroughproj = ctrl;
    memproj_fallthrough = mem;
    ctrl = membar->in(TypeFunc::Control);
    mem  = membar->in(TypeFunc::Memory);
  }

  _igvn.replace_node(fallthroughproj, ctrl);
  _igvn.replace_node(memproj_fallthrough, mem);
  return true;
}


//------------------------------expand_lock_node----------------------
void PhaseMacroExpand::expand_lock_node(LockNode *lock) {

  Node* ctrl = lock->in(TypeFunc::Control);
  Node* mem = lock->in(TypeFunc::Memory);
  Node* obj = lock->obj_node();
  Node* box = lock->box_node();
  Node* flock = lock->fastlock_node();

  // Make the merge point
  Node *region;
  Node *mem_phi;
  Node *slow_path;

  if (UseOptoBiasInlining) {
    /*
     *  See the full description in MacroAssembler::biased_locking_enter().
     *
     *  if( (mark_word & biased_lock_mask) == biased_lock_pattern ) {
     *    // The object is biased.
     *    proto_node = klass->prototype_header;
     *    o_node = thread | proto_node;
     *    x_node = o_node ^ mark_word;
     *    if( (x_node & ~age_mask) == 0 ) { // Biased to the current thread ?
     *      // Done.
     *    } else {
     *      if( (x_node & biased_lock_mask) != 0 ) {
     *        // The klass's prototype header is no longer biased.
     *        cas(&mark_word, mark_word, proto_node)
     *        goto cas_lock;
     *      } else {
     *        // The klass's prototype header is still biased.
     *        if( (x_node & epoch_mask) != 0 ) { // Expired epoch?
     *          old = mark_word;
     *          new = o_node;
     *        } else {
     *          // Different thread or anonymous biased.
     *          old = mark_word & (epoch_mask | age_mask | biased_lock_mask);
     *          new = thread | old;
     *        }
     *        // Try to rebias.
     *        if( cas(&mark_word, old, new) == 0 ) {
     *          // Done.
     *        } else {
     *          goto slow_path; // Failed.
     *        }
     *      }
     *    }
     *  } else {
     *    // The object is not biased.
     *    cas_lock:
     *    if( FastLock(obj) == 0 ) {
     *      // Done.
     *    } else {
     *      slow_path:
     *      OptoRuntime::complete_monitor_locking_Java(obj);
     *    }
     *  }
     */

    region  = new (C, 5) RegionNode(5);
    // create a Phi for the memory state
    mem_phi = new (C, 5) PhiNode( region, Type::MEMORY, TypeRawPtr::BOTTOM);

    Node* fast_lock_region  = new (C, 3) RegionNode(3);
    Node* fast_lock_mem_phi = new (C, 3) PhiNode( fast_lock_region, Type::MEMORY, TypeRawPtr::BOTTOM);

    // First, check mark word for the biased lock pattern.
    Node* mark_node = make_load(ctrl, mem, obj, oopDesc::mark_offset_in_bytes(), TypeX_X, TypeX_X->basic_type());

    // Get fast path - mark word has the biased lock pattern.
    ctrl = opt_bits_test(ctrl, fast_lock_region, 1, mark_node,
                         markOopDesc::biased_lock_mask_in_place,
                         markOopDesc::biased_lock_pattern, true);
    // fast_lock_region->in(1) is set to slow path.
    fast_lock_mem_phi->init_req(1, mem);

    // Now check that the lock is biased to the current thread and has
    // the same epoch and bias as Klass::_prototype_header.

    // Special-case a fresh allocation to avoid building nodes:
    Node* klass_node = AllocateNode::Ideal_klass(obj, &_igvn);
    if (klass_node == NULL) {
      Node* k_adr = basic_plus_adr(obj, oopDesc::klass_offset_in_bytes());
      klass_node = transform_later( LoadKlassNode::make(_igvn, mem, k_adr, _igvn.type(k_adr)->is_ptr()) );
#ifdef _LP64
      if (UseCompressedOops && klass_node->is_DecodeN()) {
        assert(klass_node->in(1)->Opcode() == Op_LoadNKlass, "sanity");
        klass_node->in(1)->init_req(0, ctrl);
      } else
#endif
      klass_node->init_req(0, ctrl);
    }
    Node *proto_node = make_load(ctrl, mem, klass_node, Klass::prototype_header_offset_in_bytes() + sizeof(oopDesc), TypeX_X, TypeX_X->basic_type());

    Node* thread = transform_later(new (C, 1) ThreadLocalNode());
    Node* cast_thread = transform_later(new (C, 2) CastP2XNode(ctrl, thread));
    Node* o_node = transform_later(new (C, 3) OrXNode(cast_thread, proto_node));
    Node* x_node = transform_later(new (C, 3) XorXNode(o_node, mark_node));

    // Get slow path - mark word does NOT match the value.
    Node* not_biased_ctrl =  opt_bits_test(ctrl, region, 3, x_node,
                                      (~markOopDesc::age_mask_in_place), 0);
    // region->in(3) is set to fast path - the object is biased to the current thread.
    mem_phi->init_req(3, mem);


    // Mark word does NOT match the value (thread | Klass::_prototype_header).


    // First, check biased pattern.
    // Get fast path - _prototype_header has the same biased lock pattern.
    ctrl =  opt_bits_test(not_biased_ctrl, fast_lock_region, 2, x_node,
                          markOopDesc::biased_lock_mask_in_place, 0, true);

    not_biased_ctrl = fast_lock_region->in(2); // Slow path
    // fast_lock_region->in(2) - the prototype header is no longer biased
    // and we have to revoke the bias on this object.
    // We are going to try to reset the mark of this object to the prototype
    // value and fall through to the CAS-based locking scheme.
    Node* adr = basic_plus_adr(obj, oopDesc::mark_offset_in_bytes());
    Node* cas = new (C, 5) StoreXConditionalNode(not_biased_ctrl, mem, adr,
                                                 proto_node, mark_node);
    transform_later(cas);
    Node* proj = transform_later( new (C, 1) SCMemProjNode(cas));
    fast_lock_mem_phi->init_req(2, proj);


    // Second, check epoch bits.
    Node* rebiased_region  = new (C, 3) RegionNode(3);
    Node* old_phi = new (C, 3) PhiNode( rebiased_region, TypeX_X);
    Node* new_phi = new (C, 3) PhiNode( rebiased_region, TypeX_X);

    // Get slow path - mark word does NOT match epoch bits.
    Node* epoch_ctrl =  opt_bits_test(ctrl, rebiased_region, 1, x_node,
                                      markOopDesc::epoch_mask_in_place, 0);
    // The epoch of the current bias is not valid, attempt to rebias the object
    // toward the current thread.
    rebiased_region->init_req(2, epoch_ctrl);
    old_phi->init_req(2, mark_node);
    new_phi->init_req(2, o_node);

    // rebiased_region->in(1) is set to fast path.
    // The epoch of the current bias is still valid but we know
    // nothing about the owner; it might be set or it might be clear.
    Node* cmask   = MakeConX(markOopDesc::biased_lock_mask_in_place |
                             markOopDesc::age_mask_in_place |
                             markOopDesc::epoch_mask_in_place);
    Node* old = transform_later(new (C, 3) AndXNode(mark_node, cmask));
    cast_thread = transform_later(new (C, 2) CastP2XNode(ctrl, thread));
    Node* new_mark = transform_later(new (C, 3) OrXNode(cast_thread, old));
    old_phi->init_req(1, old);
    new_phi->init_req(1, new_mark);

    transform_later(rebiased_region);
    transform_later(old_phi);
    transform_later(new_phi);

    // Try to acquire the bias of the object using an atomic operation.
    // If this fails we will go in to the runtime to revoke the object's bias.
    cas = new (C, 5) StoreXConditionalNode(rebiased_region, mem, adr,
                                           new_phi, old_phi);
    transform_later(cas);
    proj = transform_later( new (C, 1) SCMemProjNode(cas));

    // Get slow path - Failed to CAS.
    not_biased_ctrl = opt_bits_test(rebiased_region, region, 4, cas, 0, 0);
    mem_phi->init_req(4, proj);
    // region->in(4) is set to fast path - the object is rebiased to the current thread.

    // Failed to CAS.
    slow_path  = new (C, 3) RegionNode(3);
    Node *slow_mem = new (C, 3) PhiNode( slow_path, Type::MEMORY, TypeRawPtr::BOTTOM);

    slow_path->init_req(1, not_biased_ctrl); // Capture slow-control
    slow_mem->init_req(1, proj);

    // Call CAS-based locking scheme (FastLock node).

    transform_later(fast_lock_region);
    transform_later(fast_lock_mem_phi);

    // Get slow path - FastLock failed to lock the object.
    ctrl = opt_bits_test(fast_lock_region, region, 2, flock, 0, 0);
    mem_phi->init_req(2, fast_lock_mem_phi);
    // region->in(2) is set to fast path - the object is locked to the current thread.

    slow_path->init_req(2, ctrl); // Capture slow-control
    slow_mem->init_req(2, fast_lock_mem_phi);

    transform_later(slow_path);
    transform_later(slow_mem);
    // Reset lock's memory edge.
    lock->set_req(TypeFunc::Memory, slow_mem);

  } else {
    region  = new (C, 3) RegionNode(3);
    // create a Phi for the memory state
    mem_phi = new (C, 3) PhiNode( region, Type::MEMORY, TypeRawPtr::BOTTOM);

    // Optimize test; set region slot 2
    slow_path = opt_bits_test(ctrl, region, 2, flock, 0, 0);
    mem_phi->init_req(2, mem);
  }

  // Make slow path call
  CallNode *call = make_slow_call( (CallNode *) lock, OptoRuntime::complete_monitor_enter_Type(), OptoRuntime::complete_monitor_locking_Java(), NULL, slow_path, obj, box );

  extract_call_projections(call);

  // Slow path can only throw asynchronous exceptions, which are always
  // de-opted.  So the compiler thinks the slow-call can never throw an
  // exception.  If it DOES throw an exception we would need the debug
  // info removed first (since if it throws there is no monitor).
  assert ( _ioproj_fallthrough == NULL && _ioproj_catchall == NULL &&
           _memproj_catchall == NULL && _catchallcatchproj == NULL, "Unexpected projection from Lock");

  // Capture slow path
  // disconnect fall-through projection from call and create a new one
  // hook up users of fall-through projection to region
  Node *slow_ctrl = _fallthroughproj->clone();
  transform_later(slow_ctrl);
  _igvn.hash_delete(_fallthroughproj);
  _fallthroughproj->disconnect_inputs(NULL);
  region->init_req(1, slow_ctrl);
  // region inputs are now complete
  transform_later(region);
  _igvn.replace_node(_fallthroughproj, region);

  Node *memproj = transform_later( new(C, 1) ProjNode(call, TypeFunc::Memory) );
  mem_phi->init_req(1, memproj );
  transform_later(mem_phi);
  _igvn.replace_node(_memproj_fallthrough, mem_phi);
}

//------------------------------expand_unlock_node----------------------
void PhaseMacroExpand::expand_unlock_node(UnlockNode *unlock) {

  Node* ctrl = unlock->in(TypeFunc::Control);
  Node* mem = unlock->in(TypeFunc::Memory);
  Node* obj = unlock->obj_node();
  Node* box = unlock->box_node();

  // No need for a null check on unlock

  // Make the merge point
  Node *region;
  Node *mem_phi;

  if (UseOptoBiasInlining) {
    // Check for biased locking unlock case, which is a no-op.
    // See the full description in MacroAssembler::biased_locking_exit().
    region  = new (C, 4) RegionNode(4);
    // create a Phi for the memory state
    mem_phi = new (C, 4) PhiNode( region, Type::MEMORY, TypeRawPtr::BOTTOM);
    mem_phi->init_req(3, mem);

    Node* mark_node = make_load(ctrl, mem, obj, oopDesc::mark_offset_in_bytes(), TypeX_X, TypeX_X->basic_type());
    ctrl = opt_bits_test(ctrl, region, 3, mark_node,
                         markOopDesc::biased_lock_mask_in_place,
                         markOopDesc::biased_lock_pattern);
  } else {
    region  = new (C, 3) RegionNode(3);
    // create a Phi for the memory state
    mem_phi = new (C, 3) PhiNode( region, Type::MEMORY, TypeRawPtr::BOTTOM);
  }

  FastUnlockNode *funlock = new (C, 3) FastUnlockNode( ctrl, obj, box );
  funlock = transform_later( funlock )->as_FastUnlock();
  // Optimize test; set region slot 2
  Node *slow_path = opt_bits_test(ctrl, region, 2, funlock, 0, 0);

  CallNode *call = make_slow_call( (CallNode *) unlock, OptoRuntime::complete_monitor_exit_Type(), CAST_FROM_FN_PTR(address, SharedRuntime::complete_monitor_unlocking_C), "complete_monitor_unlocking_C", slow_path, obj, box );

  extract_call_projections(call);

  assert ( _ioproj_fallthrough == NULL && _ioproj_catchall == NULL &&
           _memproj_catchall == NULL && _catchallcatchproj == NULL, "Unexpected projection from Lock");

  // No exceptions for unlocking
  // Capture slow path
  // disconnect fall-through projection from call and create a new one
  // hook up users of fall-through projection to region
  Node *slow_ctrl = _fallthroughproj->clone();
  transform_later(slow_ctrl);
  _igvn.hash_delete(_fallthroughproj);
  _fallthroughproj->disconnect_inputs(NULL);
  region->init_req(1, slow_ctrl);
  // region inputs are now complete
  transform_later(region);
  _igvn.replace_node(_fallthroughproj, region);

  Node *memproj = transform_later( new(C, 1) ProjNode(call, TypeFunc::Memory) );
  mem_phi->init_req(1, memproj );
  mem_phi->init_req(2, mem);
  transform_later(mem_phi);
  _igvn.replace_node(_memproj_fallthrough, mem_phi);
}

//---------------------------eliminate_macro_nodes----------------------
// Eliminate scalar replaced allocations and associated locks.
void PhaseMacroExpand::eliminate_macro_nodes() {
  if (C->macro_count() == 0)
    return;

  // First, attempt to eliminate locks
  int cnt = C->macro_count();
  for (int i=0; i < cnt; i++) {
    Node *n = C->macro_node(i);
    if (n->is_AbstractLock()) { // Lock and Unlock nodes
      // Before elimination mark all associated (same box and obj)
      // lock and unlock nodes.
      mark_eliminated_locking_nodes(n->as_AbstractLock());
    }
  }
  bool progress = true;
  while (progress) {
    progress = false;
    for (int i = C->macro_count(); i > 0; i--) {
      Node * n = C->macro_node(i-1);
      bool success = false;
      debug_only(int old_macro_count = C->macro_count(););
      if (n->is_AbstractLock()) {
        success = eliminate_locking_node(n->as_AbstractLock());
      }
      assert(success == (C->macro_count() < old_macro_count), "elimination reduces macro count");
      progress = progress || success;
    }
  }
  // Next, attempt to eliminate allocations
  progress = true;
  while (progress) {
    progress = false;
    for (int i = C->macro_count(); i > 0; i--) {
      Node * n = C->macro_node(i-1);
      bool success = false;
      debug_only(int old_macro_count = C->macro_count(););
      switch (n->class_id()) {
      case Node::Class_Allocate:
      case Node::Class_AllocateArray:
        success = eliminate_allocate_node(n->as_Allocate());
        break;
      case Node::Class_Lock:
      case Node::Class_Unlock:
        assert(!n->as_AbstractLock()->is_eliminated(), "sanity");
        break;
      default:
        assert(n->Opcode() == Op_LoopLimit ||
               n->Opcode() == Op_Opaque1   ||
               n->Opcode() == Op_Opaque2, "unknown node type in macro list");
      }
      assert(success == (C->macro_count() < old_macro_count), "elimination reduces macro count");
      progress = progress || success;
    }
  }
}

//------------------------------expand_macro_nodes----------------------
//  Returns true if a failure occurred.
bool PhaseMacroExpand::expand_macro_nodes() {
  // Last attempt to eliminate macro nodes.
  eliminate_macro_nodes();

  // Make sure expansion will not cause node limit to be exceeded.
  // Worst case is a macro node gets expanded into about 50 nodes.
  // Allow 50% more for optimization.
  if (C->check_node_count(C->macro_count() * 75, "out of nodes before macro expansion" ) )
    return true;

  // Eliminate Opaque and LoopLimit nodes. Do it after all loop optimizations.
  bool progress = true;
  while (progress) {
    progress = false;
    for (int i = C->macro_count(); i > 0; i--) {
      Node * n = C->macro_node(i-1);
      bool success = false;
      debug_only(int old_macro_count = C->macro_count(););
      if (n->Opcode() == Op_LoopLimit) {
        // Remove it from macro list and put on IGVN worklist to optimize.
        C->remove_macro_node(n);
        _igvn._worklist.push(n);
        success = true;
      } else if (n->Opcode() == Op_Opaque1 || n->Opcode() == Op_Opaque2) {
        _igvn.replace_node(n, n->in(1));
        success = true;
      }
      assert(success == (C->macro_count() < old_macro_count), "elimination reduces macro count");
      progress = progress || success;
    }
  }

  // expand "macro" nodes
  // nodes are removed from the macro list as they are processed
  while (C->macro_count() > 0) {
    int macro_count = C->macro_count();
    Node * n = C->macro_node(macro_count-1);
    assert(n->is_macro(), "only macro nodes expected here");
    if (_igvn.type(n) == Type::TOP || n->in(0)->is_top() ) {
      // node is unreachable, so don't try to expand it
      C->remove_macro_node(n);
      continue;
    }
    switch (n->class_id()) {
    case Node::Class_Allocate:
      expand_allocate(n->as_Allocate());
      break;
    case Node::Class_AllocateArray:
      expand_allocate_array(n->as_AllocateArray());
      break;
    case Node::Class_Lock:
      expand_lock_node(n->as_Lock());
      break;
    case Node::Class_Unlock:
      expand_unlock_node(n->as_Unlock());
      break;
    default:
      assert(false, "unknown node type in macro list");
    }
    assert(C->macro_count() < macro_count, "must have deleted a node from macro list");
    if (C->failing())  return true;
  }

  _igvn.set_delay_transform(false);
  _igvn.optimize();
  if (C->failing())  return true;
  return false;
}<|MERGE_RESOLUTION|>--- conflicted
+++ resolved
@@ -1769,7 +1769,6 @@
       } // if (!oldbox->is_eliminated())
   } // if (!alock->is_coarsened())
 }
-<<<<<<< HEAD
 
 // we have determined that this lock/unlock can be eliminated, we simply
 // eliminate the node without expanding it.
@@ -1779,17 +1778,6 @@
 //
 bool PhaseMacroExpand::eliminate_locking_node(AbstractLockNode *alock) {
 
-=======
-
-// we have determined that this lock/unlock can be eliminated, we simply
-// eliminate the node without expanding it.
-//
-// Note:  The membar's associated with the lock/unlock are currently not
-//        eliminated.  This should be investigated as a future enhancement.
-//
-bool PhaseMacroExpand::eliminate_locking_node(AbstractLockNode *alock) {
-
->>>>>>> 9f6f1293
   if (!alock->is_eliminated()) {
     return false;
   }
