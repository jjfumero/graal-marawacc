--- conflicted
+++ resolved
@@ -561,17 +561,13 @@
 
 void CompiledStaticCall::set_to_interpreted(methodHandle callee, address entry) {
   address stub=find_stub();
-<<<<<<< HEAD
 #ifdef GRAAL
   if (stub == NULL) {
     set_destination_mt_safe(entry);
     return;
   }
 #endif
-  assert(stub!=NULL, "stub not found");
-=======
   guarantee(stub != NULL, "stub not found");
->>>>>>> 50cecd4b
 
   if (TraceICs) {
     ResourceMark rm;
