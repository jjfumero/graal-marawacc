/*
 * Copyright (c) 1997, 2012, Oracle and/or its affiliates. All rights reserved.
 * DO NOT ALTER OR REMOVE COPYRIGHT NOTICES OR THIS FILE HEADER.
 *
 * This code is free software; you can redistribute it and/or modify it
 * under the terms of the GNU General Public License version 2 only, as
 * published by the Free Software Foundation.
 *
 * This code is distributed in the hope that it will be useful, but WITHOUT
 * ANY WARRANTY; without even the implied warranty of MERCHANTABILITY or
 * FITNESS FOR A PARTICULAR PURPOSE.  See the GNU General Public License
 * version 2 for more details (a copy is included in the LICENSE file that
 * accompanied this code).
 *
 * You should have received a copy of the GNU General Public License version
 * 2 along with this work; if not, write to the Free Software Foundation,
 * Inc., 51 Franklin St, Fifth Floor, Boston, MA 02110-1301 USA.
 *
 * Please contact Oracle, 500 Oracle Parkway, Redwood Shores, CA 94065 USA
 * or visit www.oracle.com if you need additional information or have any
 * questions.
 *
 */

#include "precompiled.hpp"
#include "code/codeCache.hpp"
#include "code/compiledIC.hpp"
#include "code/dependencies.hpp"
#include "code/nmethod.hpp"
#include "code/scopeDesc.hpp"
#include "compiler/abstractCompiler.hpp"
#include "compiler/compileBroker.hpp"
#include "compiler/compileLog.hpp"
#include "compiler/compilerOracle.hpp"
#include "compiler/disassembler.hpp"
#include "interpreter/bytecode.hpp"
#include "oops/methodData.hpp"
#include "prims/jvmtiRedefineClassesTrace.hpp"
#include "prims/jvmtiImpl.hpp"
#include "runtime/sharedRuntime.hpp"
#include "runtime/sweeper.hpp"
#include "utilities/dtrace.hpp"
#include "utilities/events.hpp"
#include "utilities/xmlstream.hpp"
#ifdef SHARK
#include "shark/sharkCompiler.hpp"
#endif
#ifdef GRAAL
#include "graal/graalJavaAccess.hpp"
#endif

#ifdef DTRACE_ENABLED

// Only bother with this argument setup if dtrace is available

#ifndef USDT2
HS_DTRACE_PROBE_DECL8(hotspot, compiled__method__load,
  const char*, int, const char*, int, const char*, int, void*, size_t);

HS_DTRACE_PROBE_DECL6(hotspot, compiled__method__unload,
  char*, int, char*, int, char*, int);

#define DTRACE_METHOD_UNLOAD_PROBE(method)                                \
  {                                                                       \
    Method* m = (method);                                                 \
    if (m != NULL) {                                                      \
      Symbol* klass_name = m->klass_name();                               \
      Symbol* name = m->name();                                           \
      Symbol* signature = m->signature();                                 \
      HS_DTRACE_PROBE6(hotspot, compiled__method__unload,                 \
        klass_name->bytes(), klass_name->utf8_length(),                   \
        name->bytes(), name->utf8_length(),                               \
        signature->bytes(), signature->utf8_length());                    \
    }                                                                     \
  }
#else /* USDT2 */
#define DTRACE_METHOD_UNLOAD_PROBE(method)                                \
  {                                                                       \
    Method* m = (method);                                                 \
    if (m != NULL) {                                                      \
      Symbol* klass_name = m->klass_name();                               \
      Symbol* name = m->name();                                           \
      Symbol* signature = m->signature();                                 \
      HOTSPOT_COMPILED_METHOD_UNLOAD(                                     \
        (char *) klass_name->bytes(), klass_name->utf8_length(),                   \
        (char *) name->bytes(), name->utf8_length(),                               \
        (char *) signature->bytes(), signature->utf8_length());                    \
    }                                                                     \
  }
#endif /* USDT2 */

#else //  ndef DTRACE_ENABLED

#define DTRACE_METHOD_UNLOAD_PROBE(method)

#endif

bool nmethod::is_compiled_by_c1() const {
  if (compiler() == NULL || method() == NULL)  return false;  // can happen during debug printing
  if (is_native_method()) return false;
  return compiler()->is_c1();
}
bool nmethod::is_compiled_by_graal() const {
  if (compiler() == NULL || method() == NULL)  return false;  // can happen during debug printing
  if (is_native_method()) return false;
  return compiler()->is_graal();
}
bool nmethod::is_compiled_by_c2() const {
  if (compiler() == NULL || method() == NULL)  return false;  // can happen during debug printing
  if (is_native_method()) return false;
  return compiler()->is_c2();
}
bool nmethod::is_compiled_by_shark() const {
  if (is_native_method()) return false;
  assert(compiler() != NULL, "must be");
  return compiler()->is_shark();
}



//---------------------------------------------------------------------------------
// NMethod statistics
// They are printed under various flags, including:
//   PrintC1Statistics, PrintOptoStatistics, LogVMOutput, and LogCompilation.
// (In the latter two cases, they like other stats are printed to the log only.)

// These variables are put into one block to reduce relocations
// and make it simpler to print from the debugger.
static
struct nmethod_stats_struct {
  int nmethod_count;
  int total_size;
  int relocation_size;
  int consts_size;
  int insts_size;
  int stub_size;
  int scopes_data_size;
  int scopes_pcs_size;
  int dependencies_size;
  int handler_table_size;
  int nul_chk_table_size;
  int oops_size;

  void note_nmethod(nmethod* nm) {
    nmethod_count += 1;
    total_size          += nm->size();
    relocation_size     += nm->relocation_size();
    consts_size         += nm->consts_size();
    insts_size          += nm->insts_size();
    stub_size           += nm->stub_size();
    oops_size           += nm->oops_size();
    scopes_data_size    += nm->scopes_data_size();
    scopes_pcs_size     += nm->scopes_pcs_size();
    dependencies_size   += nm->dependencies_size();
    handler_table_size  += nm->handler_table_size();
    nul_chk_table_size  += nm->nul_chk_table_size();
  }
  void print_nmethod_stats() {
    if (nmethod_count == 0)  return;
    tty->print_cr("Statistics for %d bytecoded nmethods:", nmethod_count);
    if (total_size != 0)          tty->print_cr(" total in heap  = %d", total_size);
    if (relocation_size != 0)     tty->print_cr(" relocation     = %d", relocation_size);
    if (consts_size != 0)         tty->print_cr(" constants      = %d", consts_size);
    if (insts_size != 0)          tty->print_cr(" main code      = %d", insts_size);
    if (stub_size != 0)           tty->print_cr(" stub code      = %d", stub_size);
    if (oops_size != 0)           tty->print_cr(" oops           = %d", oops_size);
    if (scopes_data_size != 0)    tty->print_cr(" scopes data    = %d", scopes_data_size);
    if (scopes_pcs_size != 0)     tty->print_cr(" scopes pcs     = %d", scopes_pcs_size);
    if (dependencies_size != 0)   tty->print_cr(" dependencies   = %d", dependencies_size);
    if (handler_table_size != 0)  tty->print_cr(" handler table  = %d", handler_table_size);
    if (nul_chk_table_size != 0)  tty->print_cr(" nul chk table  = %d", nul_chk_table_size);
  }

  int native_nmethod_count;
  int native_total_size;
  int native_relocation_size;
  int native_insts_size;
  int native_oops_size;
  void note_native_nmethod(nmethod* nm) {
    native_nmethod_count += 1;
    native_total_size       += nm->size();
    native_relocation_size  += nm->relocation_size();
    native_insts_size       += nm->insts_size();
    native_oops_size        += nm->oops_size();
  }
  void print_native_nmethod_stats() {
    if (native_nmethod_count == 0)  return;
    tty->print_cr("Statistics for %d native nmethods:", native_nmethod_count);
    if (native_total_size != 0)       tty->print_cr(" N. total size  = %d", native_total_size);
    if (native_relocation_size != 0)  tty->print_cr(" N. relocation  = %d", native_relocation_size);
    if (native_insts_size != 0)       tty->print_cr(" N. main code   = %d", native_insts_size);
    if (native_oops_size != 0)        tty->print_cr(" N. oops        = %d", native_oops_size);
  }

  int pc_desc_resets;   // number of resets (= number of caches)
  int pc_desc_queries;  // queries to nmethod::find_pc_desc
  int pc_desc_approx;   // number of those which have approximate true
  int pc_desc_repeats;  // number of _pc_descs[0] hits
  int pc_desc_hits;     // number of LRU cache hits
  int pc_desc_tests;    // total number of PcDesc examinations
  int pc_desc_searches; // total number of quasi-binary search steps
  int pc_desc_adds;     // number of LUR cache insertions

  void print_pc_stats() {
    tty->print_cr("PcDesc Statistics:  %d queries, %.2f comparisons per query",
                  pc_desc_queries,
                  (double)(pc_desc_tests + pc_desc_searches)
                  / pc_desc_queries);
    tty->print_cr("  caches=%d queries=%d/%d, hits=%d+%d, tests=%d+%d, adds=%d",
                  pc_desc_resets,
                  pc_desc_queries, pc_desc_approx,
                  pc_desc_repeats, pc_desc_hits,
                  pc_desc_tests, pc_desc_searches, pc_desc_adds);
  }
} nmethod_stats;


//---------------------------------------------------------------------------------


ExceptionCache::ExceptionCache(Handle exception, address pc, address handler) {
  assert(pc != NULL, "Must be non null");
  assert(exception.not_null(), "Must be non null");
  assert(handler != NULL, "Must be non null");

  _count = 0;
  _exception_type = exception->klass();
  _next = NULL;

  add_address_and_handler(pc,handler);
}


address ExceptionCache::match(Handle exception, address pc) {
  assert(pc != NULL,"Must be non null");
  assert(exception.not_null(),"Must be non null");
  if (exception->klass() == exception_type()) {
    return (test_address(pc));
  }

  return NULL;
}


bool ExceptionCache::match_exception_with_space(Handle exception) {
  assert(exception.not_null(),"Must be non null");
  if (exception->klass() == exception_type() && count() < cache_size) {
    return true;
  }
  return false;
}


address ExceptionCache::test_address(address addr) {
  for (int i=0; i<count(); i++) {
    if (pc_at(i) == addr) {
      return handler_at(i);
    }
  }
  return NULL;
}


bool ExceptionCache::add_address_and_handler(address addr, address handler) {
  if (test_address(addr) == handler) return true;
  if (count() < cache_size) {
    set_pc_at(count(),addr);
    set_handler_at(count(), handler);
    increment_count();
    return true;
  }
  return false;
}


// private method for handling exception cache
// These methods are private, and used to manipulate the exception cache
// directly.
ExceptionCache* nmethod::exception_cache_entry_for_exception(Handle exception) {
  ExceptionCache* ec = exception_cache();
  while (ec != NULL) {
    if (ec->match_exception_with_space(exception)) {
      return ec;
    }
    ec = ec->next();
  }
  return NULL;
}


//-----------------------------------------------------------------------------


// Helper used by both find_pc_desc methods.
static inline bool match_desc(PcDesc* pc, int pc_offset, bool approximate) {
  NOT_PRODUCT(++nmethod_stats.pc_desc_tests);
  if (!approximate)
    return pc->pc_offset() == pc_offset;
  else
    return (pc-1)->pc_offset() < pc_offset && pc_offset <= pc->pc_offset();
}

void PcDescCache::reset_to(PcDesc* initial_pc_desc) {
  if (initial_pc_desc == NULL) {
    _pc_descs[0] = NULL; // native method; no PcDescs at all
    return;
  }
  NOT_PRODUCT(++nmethod_stats.pc_desc_resets);
  // reset the cache by filling it with benign (non-null) values
  assert(initial_pc_desc->pc_offset() < 0, "must be sentinel");
  for (int i = 0; i < cache_size; i++)
    _pc_descs[i] = initial_pc_desc;
}

PcDesc* PcDescCache::find_pc_desc(int pc_offset, bool approximate) {
  NOT_PRODUCT(++nmethod_stats.pc_desc_queries);
  NOT_PRODUCT(if (approximate) ++nmethod_stats.pc_desc_approx);

  // Note: one might think that caching the most recently
  // read value separately would be a win, but one would be
  // wrong.  When many threads are updating it, the cache
  // line it's in would bounce between caches, negating
  // any benefit.

  // In order to prevent race conditions do not load cache elements
  // repeatedly, but use a local copy:
  PcDesc* res;

  // Step one:  Check the most recently added value.
  res = _pc_descs[0];
  if (res == NULL) return NULL;  // native method; no PcDescs at all
  if (match_desc(res, pc_offset, approximate)) {
    NOT_PRODUCT(++nmethod_stats.pc_desc_repeats);
    return res;
  }

  // Step two:  Check the rest of the LRU cache.
  for (int i = 1; i < cache_size; ++i) {
    res = _pc_descs[i];
    if (res->pc_offset() < 0) break;  // optimization: skip empty cache
    if (match_desc(res, pc_offset, approximate)) {
      NOT_PRODUCT(++nmethod_stats.pc_desc_hits);
      return res;
    }
  }

  // Report failure.
  return NULL;
}

void PcDescCache::add_pc_desc(PcDesc* pc_desc) {
  NOT_PRODUCT(++nmethod_stats.pc_desc_adds);
  // Update the LRU cache by shifting pc_desc forward.
  for (int i = 0; i < cache_size; i++)  {
    PcDesc* next = _pc_descs[i];
    _pc_descs[i] = pc_desc;
    pc_desc = next;
  }
}

// adjust pcs_size so that it is a multiple of both oopSize and
// sizeof(PcDesc) (assumes that if sizeof(PcDesc) is not a multiple
// of oopSize, then 2*sizeof(PcDesc) is)
static int adjust_pcs_size(int pcs_size) {
  int nsize = round_to(pcs_size,   oopSize);
  if ((nsize % sizeof(PcDesc)) != 0) {
    nsize = pcs_size + sizeof(PcDesc);
  }
  assert((nsize % oopSize) == 0, "correct alignment");
  return nsize;
}

//-----------------------------------------------------------------------------


void nmethod::add_exception_cache_entry(ExceptionCache* new_entry) {
  assert(ExceptionCache_lock->owned_by_self(),"Must hold the ExceptionCache_lock");
  assert(new_entry != NULL,"Must be non null");
  assert(new_entry->next() == NULL, "Must be null");

  if (exception_cache() != NULL) {
    new_entry->set_next(exception_cache());
  }
  set_exception_cache(new_entry);
}

void nmethod::remove_from_exception_cache(ExceptionCache* ec) {
  ExceptionCache* prev = NULL;
  ExceptionCache* curr = exception_cache();
  assert(curr != NULL, "nothing to remove");
  // find the previous and next entry of ec
  while (curr != ec) {
    prev = curr;
    curr = curr->next();
    assert(curr != NULL, "ExceptionCache not found");
  }
  // now: curr == ec
  ExceptionCache* next = curr->next();
  if (prev == NULL) {
    set_exception_cache(next);
  } else {
    prev->set_next(next);
  }
  delete curr;
}


// public method for accessing the exception cache
// These are the public access methods.
address nmethod::handler_for_exception_and_pc(Handle exception, address pc) {
  // We never grab a lock to read the exception cache, so we may
  // have false negatives. This is okay, as it can only happen during
  // the first few exception lookups for a given nmethod.
  ExceptionCache* ec = exception_cache();
  while (ec != NULL) {
    address ret_val;
    if ((ret_val = ec->match(exception,pc)) != NULL) {
      return ret_val;
    }
    ec = ec->next();
  }
  return NULL;
}


void nmethod::add_handler_for_exception_and_pc(Handle exception, address pc, address handler) {
  // There are potential race conditions during exception cache updates, so we
  // must own the ExceptionCache_lock before doing ANY modifications. Because
  // we don't lock during reads, it is possible to have several threads attempt
  // to update the cache with the same data. We need to check for already inserted
  // copies of the current data before adding it.

  MutexLocker ml(ExceptionCache_lock);
  ExceptionCache* target_entry = exception_cache_entry_for_exception(exception);

  if (target_entry == NULL || !target_entry->add_address_and_handler(pc,handler)) {
    target_entry = new ExceptionCache(exception,pc,handler);
    add_exception_cache_entry(target_entry);
  }
}


//-------------end of code for ExceptionCache--------------


int nmethod::total_size() const {
  return
    consts_size()        +
    insts_size()         +
    stub_size()          +
    scopes_data_size()   +
    scopes_pcs_size()    +
    handler_table_size() +
    nul_chk_table_size();
}

const char* nmethod::compile_kind() const {
  if (is_osr_method())     return "osr";
  if (method() != NULL && is_native_method())  return "c2n";
  return NULL;
}

// Fill in default values for various flag fields
void nmethod::init_defaults() {
  _state                      = alive;
  _marked_for_reclamation     = 0;
  _has_flushed_dependencies   = 0;
  _speculatively_disconnected = 0;
  _has_unsafe_access          = 0;
  _has_method_handle_invokes  = 0;
  _lazy_critical_native       = 0;
  _has_wide_vectors           = 0;
  _marked_for_deoptimization  = 0;
  _lock_count                 = 0;
  _stack_traversal_mark       = 0;
  _unload_reported            = false;           // jvmti state

#ifdef ASSERT
  _oops_are_stale             = false;
#endif

  _oops_do_mark_link       = NULL;
  _jmethod_id              = NULL;
  _osr_link                = NULL;
  _scavenge_root_link      = NULL;
  _scavenge_root_state     = 0;
  _saved_nmethod_link      = NULL;
  _compiler                = NULL;
#ifdef GRAAL
  _graal_installed_code   = NULL;
  _triggered_deoptimizations = NULL;
#endif
#ifdef HAVE_DTRACE_H
  _trap_offset             = 0;
#endif // def HAVE_DTRACE_H
}

nmethod* nmethod::new_native_nmethod(methodHandle method,
  int compile_id,
  CodeBuffer *code_buffer,
  int vep_offset,
  int frame_complete,
  int frame_size,
  ByteSize basic_lock_owner_sp_offset,
  ByteSize basic_lock_sp_offset,
  OopMapSet* oop_maps) {
  code_buffer->finalize_oop_references(method);
  // create nmethod
  nmethod* nm = NULL;
  {
    MutexLockerEx mu(CodeCache_lock, Mutex::_no_safepoint_check_flag);
    int native_nmethod_size = allocation_size(code_buffer, sizeof(nmethod));
<<<<<<< HEAD
    if (CodeCache::has_space(native_nmethod_size)) {
      CodeOffsets offsets;
      offsets.set_value(CodeOffsets::Verified_Entry, vep_offset);
      offsets.set_value(CodeOffsets::Frame_Complete, frame_complete);
      nm = new (native_nmethod_size) nmethod(method(), native_nmethod_size,
                                             compile_id, &offsets,
                                             code_buffer, frame_size,
                                             basic_lock_owner_sp_offset,
                                             basic_lock_sp_offset, oop_maps);
      if (nm != NULL)  nmethod_stats.note_native_nmethod(nm);
      if (PrintAssembly && nm != NULL)
        Disassembler::decode(nm);
=======
    CodeOffsets offsets;
    offsets.set_value(CodeOffsets::Verified_Entry, vep_offset);
    offsets.set_value(CodeOffsets::Frame_Complete, frame_complete);
    nm = new (native_nmethod_size) nmethod(method(), native_nmethod_size,
                                            compile_id, &offsets,
                                            code_buffer, frame_size,
                                            basic_lock_owner_sp_offset,
                                            basic_lock_sp_offset, oop_maps);
    NOT_PRODUCT(if (nm != NULL)  nmethod_stats.note_native_nmethod(nm));
    if (PrintAssembly && nm != NULL) {
      Disassembler::decode(nm);
>>>>>>> f66912aa
    }
  }
  // verify nmethod
  debug_only(if (nm) nm->verify();) // might block

  if (nm != NULL) {
    nm->log_new_nmethod();
  }

  return nm;
}

#ifdef HAVE_DTRACE_H
nmethod* nmethod::new_dtrace_nmethod(methodHandle method,
                                     CodeBuffer *code_buffer,
                                     int vep_offset,
                                     int trap_offset,
                                     int frame_complete,
                                     int frame_size) {
  code_buffer->finalize_oop_references(method);
  // create nmethod
  nmethod* nm = NULL;
  {
    MutexLockerEx mu(CodeCache_lock, Mutex::_no_safepoint_check_flag);
    int nmethod_size = allocation_size(code_buffer, sizeof(nmethod));
    CodeOffsets offsets;
    offsets.set_value(CodeOffsets::Verified_Entry, vep_offset);
    offsets.set_value(CodeOffsets::Dtrace_trap, trap_offset);
    offsets.set_value(CodeOffsets::Frame_Complete, frame_complete);

    nm = new (nmethod_size) nmethod(method(), nmethod_size,
                                    &offsets, code_buffer, frame_size);

<<<<<<< HEAD
      if (nm != NULL)  nmethod_stats.note_nmethod(nm);
      if (PrintAssembly && nm != NULL)
        Disassembler::decode(nm);
=======
    NOT_PRODUCT(if (nm != NULL)  nmethod_stats.note_nmethod(nm));
    if (PrintAssembly && nm != NULL) {
      Disassembler::decode(nm);
>>>>>>> f66912aa
    }
  }
  // verify nmethod
  debug_only(if (nm) nm->verify();) // might block

  if (nm != NULL) {
    nm->log_new_nmethod();
  }

  return nm;
}

#endif // def HAVE_DTRACE_H

nmethod* nmethod::new_nmethod(methodHandle method,
  int compile_id,
  int entry_bci,
  CodeOffsets* offsets,
  int orig_pc_offset,
  DebugInformationRecorder* debug_info,
  Dependencies* dependencies,
  CodeBuffer* code_buffer, int frame_size,
  OopMapSet* oop_maps,
  ExceptionHandlerTable* handler_table,
  ImplicitExceptionTable* nul_chk_table,
  AbstractCompiler* compiler,
  int comp_level,
  GrowableArray<jlong>* leaf_graph_ids
#ifdef GRAAL
  , Handle installed_code,
  Handle triggered_deoptimizations
#endif
)
{
  assert(debug_info->oop_recorder() == code_buffer->oop_recorder(), "shared OR");
  code_buffer->finalize_oop_references(method);
  int leaf_graph_ids_size = leaf_graph_ids == NULL ? 0 : round_to(sizeof(jlong) * leaf_graph_ids->length(), oopSize);
  // create nmethod
  nmethod* nm = NULL;
  { MutexLockerEx mu(CodeCache_lock, Mutex::_no_safepoint_check_flag);
    int nmethod_size =
      allocation_size(code_buffer, sizeof(nmethod))
      + adjust_pcs_size(debug_info->pcs_size())
      + round_to(dependencies->size_in_bytes() , oopSize)
      + round_to(handler_table->size_in_bytes(), oopSize)
      + round_to(nul_chk_table->size_in_bytes(), oopSize)
<<<<<<< HEAD
      + round_to(debug_info->data_size()       , oopSize)
      + leaf_graph_ids_size;
    if (CodeCache::has_space(nmethod_size)) {
      nm = new (nmethod_size)
      nmethod(method(), nmethod_size, compile_id, entry_bci, offsets,
              orig_pc_offset, debug_info, dependencies, code_buffer, frame_size,
              oop_maps,
              handler_table,
              nul_chk_table,
              compiler,
              comp_level,
              leaf_graph_ids
#ifdef GRAAL
              , installed_code,
              triggered_deoptimizations
#endif
              );
    }
=======
      + round_to(debug_info->data_size()       , oopSize);

    nm = new (nmethod_size)
    nmethod(method(), nmethod_size, compile_id, entry_bci, offsets,
            orig_pc_offset, debug_info, dependencies, code_buffer, frame_size,
            oop_maps,
            handler_table,
            nul_chk_table,
            compiler,
            comp_level);

>>>>>>> f66912aa
    if (nm != NULL) {
      // To make dependency checking during class loading fast, record
      // the nmethod dependencies in the classes it is dependent on.
      // This allows the dependency checking code to simply walk the
      // class hierarchy above the loaded class, checking only nmethods
      // which are dependent on those classes.  The slow way is to
      // check every nmethod for dependencies which makes it linear in
      // the number of methods compiled.  For applications with a lot
      // classes the slow way is too slow.
      for (Dependencies::DepStream deps(nm); deps.next(); ) {
        Klass* klass = deps.context_type();
        if (klass == NULL) {
          continue;  // ignore things like evol_method
        }

        // record this nmethod as dependent on this klass
        InstanceKlass::cast(klass)->add_dependent_nmethod(nm);
      }
    }
<<<<<<< HEAD
    if (nm != NULL)  nmethod_stats.note_nmethod(nm);
    if (PrintAssembly && nm != NULL)
=======
    NOT_PRODUCT(if (nm != NULL)  nmethod_stats.note_nmethod(nm));
    if (PrintAssembly && nm != NULL) {
>>>>>>> f66912aa
      Disassembler::decode(nm);
    }
  }

  // verify nmethod
  debug_only(if (nm) nm->verify();) // might block

  if (nm != NULL) {
    nm->log_new_nmethod();
  }

  // done
  return nm;
}


// For native wrappers
nmethod::nmethod(
  Method* method,
  int nmethod_size,
  int compile_id,
  CodeOffsets* offsets,
  CodeBuffer* code_buffer,
  int frame_size,
  ByteSize basic_lock_owner_sp_offset,
  ByteSize basic_lock_sp_offset,
  OopMapSet* oop_maps )
  : CodeBlob("native nmethod", code_buffer, sizeof(nmethod),
             nmethod_size, offsets->value(CodeOffsets::Frame_Complete), frame_size, oop_maps),
  _native_receiver_sp_offset(basic_lock_owner_sp_offset),
  _native_basic_lock_sp_offset(basic_lock_sp_offset)
{
  {
    debug_only(No_Safepoint_Verifier nsv;)
    assert_locked_or_safepoint(CodeCache_lock);

    init_defaults();
    _method                  = method;
    _entry_bci               = InvocationEntryBci;
    // We have no exception handler or deopt handler make the
    // values something that will never match a pc like the nmethod vtable entry
    _exception_offset        = 0;
    _deoptimize_offset       = 0;
    _deoptimize_mh_offset    = 0;
    _orig_pc_offset          = 0;

    _consts_offset           = data_offset();
    _stub_offset             = data_offset();
    _oops_offset             = data_offset();
    _metadata_offset         = _oops_offset         + round_to(code_buffer->total_oop_size(), oopSize);
    _scopes_data_offset      = _metadata_offset     + round_to(code_buffer->total_metadata_size(), wordSize);
    _scopes_pcs_offset       = _scopes_data_offset;
    _dependencies_offset     = _scopes_pcs_offset;
    _handler_table_offset    = _dependencies_offset;
    _nul_chk_table_offset    = _handler_table_offset;
    _leaf_graph_ids_offset   = _nul_chk_table_offset;
    _nmethod_end_offset      = _leaf_graph_ids_offset;
    _compile_id              = compile_id;
    _comp_level              = CompLevel_none;
    _entry_point             = code_begin()          + offsets->value(CodeOffsets::Entry);
    _verified_entry_point    = code_begin()          + offsets->value(CodeOffsets::Verified_Entry);
    _osr_entry_point         = NULL;
    _exception_cache         = NULL;
    _pc_desc_cache.reset_to(NULL);

    code_buffer->copy_values_to(this);
    if (ScavengeRootsInCode && detect_scavenge_root_oops()) {
      CodeCache::add_scavenge_root_nmethod(this);
    }
    debug_only(verify_scavenge_root_oops());
    CodeCache::commit(this);
  }

  if (PrintNativeNMethods || PrintDebugInfo || PrintRelocations || PrintDependencies) {
    ttyLocker ttyl;  // keep the following output all in one block
    // This output goes directly to the tty, not the compiler log.
    // To enable tools to match it up with the compilation activity,
    // be sure to tag this tty output with the compile ID.
    if (xtty != NULL) {
      xtty->begin_head("print_native_nmethod");
      xtty->method(_method);
      xtty->stamp();
      xtty->end_head(" address='" INTPTR_FORMAT "'", (intptr_t) this);
    }
    // print the header part first
    print();
    // then print the requested information
    if (PrintNativeNMethods) {
      print_code();
      if (oop_maps != NULL) {
        oop_maps->print();
      }
    }
    if (PrintRelocations) {
      print_relocations();
    }
    if (xtty != NULL) {
      xtty->tail("print_native_nmethod");
    }
  }
}

// For dtrace wrappers
#ifdef HAVE_DTRACE_H
nmethod::nmethod(
  Method* method,
  int nmethod_size,
  CodeOffsets* offsets,
  CodeBuffer* code_buffer,
  int frame_size)
  : CodeBlob("dtrace nmethod", code_buffer, sizeof(nmethod),
             nmethod_size, offsets->value(CodeOffsets::Frame_Complete), frame_size, NULL),
  _native_receiver_sp_offset(in_ByteSize(-1)),
  _native_basic_lock_sp_offset(in_ByteSize(-1))
{
  {
    debug_only(No_Safepoint_Verifier nsv;)
    assert_locked_or_safepoint(CodeCache_lock);

    init_defaults();
    _method                  = method;
    _entry_bci               = InvocationEntryBci;
    // We have no exception handler or deopt handler make the
    // values something that will never match a pc like the nmethod vtable entry
    _exception_offset        = 0;
    _deoptimize_offset       = 0;
    _deoptimize_mh_offset    = 0;
    _unwind_handler_offset   = -1;
    _trap_offset             = offsets->value(CodeOffsets::Dtrace_trap);
    _orig_pc_offset          = 0;
    _consts_offset           = data_offset();
    _stub_offset             = data_offset();
    _oops_offset             = data_offset();
    _metadata_offset         = _oops_offset         + round_to(code_buffer->total_oop_size(), oopSize);
    _scopes_data_offset      = _metadata_offset     + round_to(code_buffer->total_metadata_size(), wordSize);
    _scopes_pcs_offset       = _scopes_data_offset;
    _dependencies_offset     = _scopes_pcs_offset;
    _handler_table_offset    = _dependencies_offset;
    _nul_chk_table_offset    = _handler_table_offset;
    _nmethod_end_offset      = _nul_chk_table_offset;
    _compile_id              = 0;  // default
    _comp_level              = CompLevel_none;
    _entry_point             = code_begin()          + offsets->value(CodeOffsets::Entry);
    _verified_entry_point    = code_begin()          + offsets->value(CodeOffsets::Verified_Entry);
    _osr_entry_point         = NULL;
    _exception_cache         = NULL;
    _pc_desc_cache.reset_to(NULL);

    code_buffer->copy_values_to(this);
    debug_only(verify_scavenge_root_oops());
    CodeCache::commit(this);
  }

  if (PrintNMethods || PrintDebugInfo || PrintRelocations || PrintDependencies) {
    ttyLocker ttyl;  // keep the following output all in one block
    // This output goes directly to the tty, not the compiler log.
    // To enable tools to match it up with the compilation activity,
    // be sure to tag this tty output with the compile ID.
    if (xtty != NULL) {
      xtty->begin_head("print_dtrace_nmethod");
      xtty->method(_method);
      xtty->stamp();
      xtty->end_head(" address='" INTPTR_FORMAT "'", (intptr_t) this);
    }
    // print the header part first
    print();
    // then print the requested information
    if (PrintNMethods) {
      print_code();
    }
    if (PrintRelocations) {
      print_relocations();
    }
    if (xtty != NULL) {
      xtty->tail("print_dtrace_nmethod");
    }
  }
}
#endif // def HAVE_DTRACE_H

void* nmethod::operator new(size_t size, int nmethod_size) throw () {
  // Not critical, may return null if there is too little continuous memory
  return CodeCache::allocate(nmethod_size);
}

nmethod::nmethod(
  Method* method,
  int nmethod_size,
  int compile_id,
  int entry_bci,
  CodeOffsets* offsets,
  int orig_pc_offset,
  DebugInformationRecorder* debug_info,
  Dependencies* dependencies,
  CodeBuffer *code_buffer,
  int frame_size,
  OopMapSet* oop_maps,
  ExceptionHandlerTable* handler_table,
  ImplicitExceptionTable* nul_chk_table,
  AbstractCompiler* compiler,
  int comp_level,
  GrowableArray<jlong>* leaf_graph_ids
#ifdef GRAAL
  , Handle installed_code,
  Handle triggered_deoptimizations
#endif
  )
  : CodeBlob("nmethod", code_buffer, sizeof(nmethod),
             nmethod_size, offsets->value(CodeOffsets::Frame_Complete), frame_size, oop_maps),
  _native_receiver_sp_offset(in_ByteSize(-1)),
  _native_basic_lock_sp_offset(in_ByteSize(-1))
{
  assert(debug_info->oop_recorder() == code_buffer->oop_recorder(), "shared OR");
  {
    debug_only(No_Safepoint_Verifier nsv;)
    assert_locked_or_safepoint(CodeCache_lock);

    init_defaults();
    _method                  = method;
    _entry_bci               = entry_bci;
    _compile_id              = compile_id;
    _comp_level              = comp_level;
    _compiler                = compiler;
    _orig_pc_offset          = orig_pc_offset;

    // Section offsets
    _consts_offset           = content_offset()      + code_buffer->total_offset_of(code_buffer->consts());
    _stub_offset             = content_offset()      + code_buffer->total_offset_of(code_buffer->stubs());

#ifdef GRAAL
    _graal_installed_code = installed_code();
    _triggered_deoptimizations = (typeArrayOop)triggered_deoptimizations();
#endif
    if (compiler->is_graal()) {
      // Graal might not produce any stub sections
      if (offsets->value(CodeOffsets::Exceptions) != -1) {
        _exception_offset        = code_offset()          + offsets->value(CodeOffsets::Exceptions);
      } else {
        _exception_offset = -1;
      }
      if (offsets->value(CodeOffsets::Deopt) != -1) {
        _deoptimize_offset       = code_offset()          + offsets->value(CodeOffsets::Deopt);
      } else {
        _deoptimize_offset = -1;
      }
      if (offsets->value(CodeOffsets::DeoptMH) != -1) {
        _deoptimize_mh_offset  = code_offset()          + offsets->value(CodeOffsets::DeoptMH);
      } else {
        _deoptimize_mh_offset  = -1;
      }
    } else {
      // Exception handler and deopt handler are in the stub section
      assert(offsets->value(CodeOffsets::Exceptions) != -1, "must be set");
      assert(offsets->value(CodeOffsets::Deopt     ) != -1, "must be set");

      _exception_offset        = _stub_offset          + offsets->value(CodeOffsets::Exceptions);
      _deoptimize_offset       = _stub_offset          + offsets->value(CodeOffsets::Deopt);
      if (offsets->value(CodeOffsets::DeoptMH) != -1) {
        _deoptimize_mh_offset  = _stub_offset          + offsets->value(CodeOffsets::DeoptMH);
      } else {
        _deoptimize_mh_offset  = -1;
      }
    }
    if (offsets->value(CodeOffsets::UnwindHandler) != -1) {
      _unwind_handler_offset = code_offset()         + offsets->value(CodeOffsets::UnwindHandler);
    } else {
      _unwind_handler_offset = -1;
    }

    int leaf_graph_ids_size = leaf_graph_ids == NULL ? 0 : round_to(sizeof(jlong) * leaf_graph_ids->length(), oopSize);

    _oops_offset             = data_offset();
    _metadata_offset         = _oops_offset          + round_to(code_buffer->total_oop_size(), oopSize);
    _scopes_data_offset      = _metadata_offset      + round_to(code_buffer->total_metadata_size(), wordSize);

    _scopes_pcs_offset       = _scopes_data_offset   + round_to(debug_info->data_size       (), oopSize);
    _dependencies_offset     = _scopes_pcs_offset    + adjust_pcs_size(debug_info->pcs_size());
    _handler_table_offset    = _dependencies_offset  + round_to(dependencies->size_in_bytes (), oopSize);
    _nul_chk_table_offset    = _handler_table_offset + round_to(handler_table->size_in_bytes(), oopSize);
    _leaf_graph_ids_offset   = _nul_chk_table_offset + round_to(nul_chk_table->size_in_bytes(), oopSize);
    _nmethod_end_offset      = _leaf_graph_ids_offset + leaf_graph_ids_size;

    _entry_point             = code_begin()          + offsets->value(CodeOffsets::Entry);
    _verified_entry_point    = code_begin()          + offsets->value(CodeOffsets::Verified_Entry);
    _osr_entry_point         = code_begin()          + offsets->value(CodeOffsets::OSR_Entry);
    _exception_cache         = NULL;
    _pc_desc_cache.reset_to(scopes_pcs_begin());

    // Copy contents of ScopeDescRecorder to nmethod
    code_buffer->copy_values_to(this);
    debug_info->copy_to(this);
    dependencies->copy_to(this);
    if (ScavengeRootsInCode && detect_scavenge_root_oops()) {
      CodeCache::add_scavenge_root_nmethod(this);
    }
    debug_only(verify_scavenge_root_oops());

    CodeCache::commit(this);

    // Copy contents of ExceptionHandlerTable to nmethod
    handler_table->copy_to(this);
    nul_chk_table->copy_to(this);

    if (leaf_graph_ids != NULL && leaf_graph_ids_size > 0) {
      memcpy(leaf_graph_ids_begin(), leaf_graph_ids->adr_at(0), leaf_graph_ids_size);
    }

    // we use the information of entry points to find out if a method is
    // static or non static
    assert(compiler->is_c2() ||
           _method->is_static() == (entry_point() == _verified_entry_point),
           " entry points must be same for static methods and vice versa");
  }

  bool printnmethods = PrintNMethods
    || CompilerOracle::should_print(_method)
    || CompilerOracle::has_option_string(_method, "PrintNMethods");
  if (printnmethods || PrintDebugInfo || PrintRelocations || PrintDependencies || PrintExceptionHandlers) {
    print_nmethod(printnmethods);
  }
}


// Print a short set of xml attributes to identify this nmethod.  The
// output should be embedded in some other element.
void nmethod::log_identity(xmlStream* log) const {
  log->print(" compile_id='%d'", compile_id());
  const char* nm_kind = compile_kind();
  if (nm_kind != NULL)  log->print(" compile_kind='%s'", nm_kind);
  if (compiler() != NULL) {
    log->print(" compiler='%s'", compiler()->name());
  }
  if (TieredCompilation) {
    log->print(" level='%d'", comp_level());
  }
}


#define LOG_OFFSET(log, name)                    \
  if ((intptr_t)name##_end() - (intptr_t)name##_begin()) \
    log->print(" " XSTR(name) "_offset='%d'"    , \
               (intptr_t)name##_begin() - (intptr_t)this)


void nmethod::log_new_nmethod() const {
  if (LogCompilation && xtty != NULL) {
    ttyLocker ttyl;
    HandleMark hm;
    xtty->begin_elem("nmethod");
    log_identity(xtty);
    xtty->print(" entry='" INTPTR_FORMAT "' size='%d'", code_begin(), size());
    xtty->print(" address='" INTPTR_FORMAT "'", (intptr_t) this);

    LOG_OFFSET(xtty, relocation);
    LOG_OFFSET(xtty, consts);
    LOG_OFFSET(xtty, insts);
    LOG_OFFSET(xtty, stub);
    LOG_OFFSET(xtty, scopes_data);
    LOG_OFFSET(xtty, scopes_pcs);
    LOG_OFFSET(xtty, dependencies);
    LOG_OFFSET(xtty, handler_table);
    LOG_OFFSET(xtty, nul_chk_table);
    LOG_OFFSET(xtty, oops);

    xtty->method(method());
    xtty->stamp();
    xtty->end_elem();
  }
}

#undef LOG_OFFSET


// Print out more verbose output usually for a newly created nmethod.
void nmethod::print_on(outputStream* st, const char* msg) const {
  if (st != NULL) {
    ttyLocker ttyl;
    if (WizardMode) {
      CompileTask::print_compilation(st, this, msg, /*short_form:*/ true);
      st->print_cr(" (" INTPTR_FORMAT ")", this);
    } else {
      CompileTask::print_compilation(st, this, msg, /*short_form:*/ false);
    }
  }
}


void nmethod::print_nmethod(bool printmethod) {
  ttyLocker ttyl;  // keep the following output all in one block
  if (xtty != NULL) {
    xtty->begin_head("print_nmethod");
    xtty->stamp();
    xtty->end_head();
  }
  // print the header part first
  print();
  // then print the requested information
  if (printmethod) {
    print_code();
    print_pcs();
    if (oop_maps()) {
      oop_maps()->print();
    }
  }
  if (PrintDebugInfo) {
    print_scopes();
  }
  if (PrintRelocations) {
    print_relocations();
  }
  if (PrintDependencies) {
    print_dependencies();
  }
  if (PrintExceptionHandlers) {
    print_handler_table();
    print_nul_chk_table();
  }
  if (xtty != NULL) {
    xtty->tail("print_nmethod");
  }
}


// Promote one word from an assembly-time handle to a live embedded oop.
inline void nmethod::initialize_immediate_oop(oop* dest, jobject handle) {
  if (handle == NULL ||
      // As a special case, IC oops are initialized to 1 or -1.
      handle == (jobject) Universe::non_oop_word()) {
    (*dest) = (oop) handle;
  } else {
    (*dest) = JNIHandles::resolve_non_null(handle);
  }
}


// Have to have the same name because it's called by a template
void nmethod::copy_values(GrowableArray<jobject>* array) {
  int length = array->length();
  assert((address)(oops_begin() + length) <= (address)oops_end(), "oops big enough");
  oop* dest = oops_begin();
  for (int index = 0 ; index < length; index++) {
    initialize_immediate_oop(&dest[index], array->at(index));
  }

  // Now we can fix up all the oops in the code.  We need to do this
  // in the code because the assembler uses jobjects as placeholders.
  // The code and relocations have already been initialized by the
  // CodeBlob constructor, so it is valid even at this early point to
  // iterate over relocations and patch the code.
  fix_oop_relocations(NULL, NULL, /*initialize_immediates=*/ true);
}

void nmethod::copy_values(GrowableArray<Metadata*>* array) {
  int length = array->length();
  assert((address)(metadata_begin() + length) <= (address)metadata_end(), "big enough");
  Metadata** dest = metadata_begin();
  for (int index = 0 ; index < length; index++) {
    dest[index] = array->at(index);
  }
}

bool nmethod::is_at_poll_return(address pc) {
  RelocIterator iter(this, pc, pc+1);
  while (iter.next()) {
    if (iter.type() == relocInfo::poll_return_type)
      return true;
  }
  return false;
}


bool nmethod::is_at_poll_or_poll_return(address pc) {
  RelocIterator iter(this, pc, pc+1);
  while (iter.next()) {
    relocInfo::relocType t = iter.type();
    if (t == relocInfo::poll_return_type || t == relocInfo::poll_type)
      return true;
  }
  return false;
}


void nmethod::fix_oop_relocations(address begin, address end, bool initialize_immediates) {
  // re-patch all oop-bearing instructions, just in case some oops moved
  RelocIterator iter(this, begin, end);
  while (iter.next()) {
    if (iter.type() == relocInfo::oop_type) {
      oop_Relocation* reloc = iter.oop_reloc();
      if (initialize_immediates && reloc->oop_is_immediate()) {
        oop* dest = reloc->oop_addr();
        initialize_immediate_oop(dest, (jobject) *dest);
      }
      // Refresh the oop-related bits of this instruction.
      reloc->fix_oop_relocation();
    } else if (iter.type() == relocInfo::metadata_type) {
      metadata_Relocation* reloc = iter.metadata_reloc();
      reloc->fix_metadata_relocation();
    }

    // There must not be any interfering patches or breakpoints.
    assert(!(iter.type() == relocInfo::breakpoint_type
             && iter.breakpoint_reloc()->active()),
           "no active breakpoint");
  }
}


void nmethod::verify_oop_relocations() {
  // Ensure sure that the code matches the current oop values
  RelocIterator iter(this, NULL, NULL);
  while (iter.next()) {
    if (iter.type() == relocInfo::oop_type) {
      oop_Relocation* reloc = iter.oop_reloc();
      if (!reloc->oop_is_immediate()) {
        reloc->verify_oop_relocation();
      }
    }
  }
}


ScopeDesc* nmethod::scope_desc_at(address pc) {
  PcDesc* pd = pc_desc_at(pc);
  guarantee(pd != NULL, "scope must be present");
  return new ScopeDesc(this, pd->scope_decode_offset(),
                       pd->obj_decode_offset(), pd->should_reexecute(), pd->rethrow_exception(),
                       pd->return_oop());
}


void nmethod::clear_inline_caches() {
  assert(SafepointSynchronize::is_at_safepoint(), "cleaning of IC's only allowed at safepoint");
  if (is_zombie()) {
    return;
  }

  RelocIterator iter(this);
  while (iter.next()) {
    iter.reloc()->clear_inline_cache();
  }
}


void nmethod::cleanup_inline_caches() {

  assert_locked_or_safepoint(CompiledIC_lock);

  // If the method is not entrant or zombie then a JMP is plastered over the
  // first few bytes.  If an oop in the old code was there, that oop
  // should not get GC'd.  Skip the first few bytes of oops on
  // not-entrant methods.
  address low_boundary = verified_entry_point();
  if (!is_in_use()) {
    low_boundary += NativeJump::instruction_size;
    // %%% Note:  On SPARC we patch only a 4-byte trap, not a full NativeJump.
    // This means that the low_boundary is going to be a little too high.
    // This shouldn't matter, since oops of non-entrant methods are never used.
    // In fact, why are we bothering to look at oops in a non-entrant method??
  }

  // Find all calls in an nmethod, and clear the ones that points to zombie methods
  ResourceMark rm;
  RelocIterator iter(this, low_boundary);
  while(iter.next()) {
    switch(iter.type()) {
      case relocInfo::virtual_call_type:
      case relocInfo::opt_virtual_call_type: {
        CompiledIC *ic = CompiledIC_at(iter.reloc());
        // Ok, to lookup references to zombies here
        CodeBlob *cb = CodeCache::find_blob_unsafe(ic->ic_destination());
        if( cb != NULL && cb->is_nmethod() ) {
          nmethod* nm = (nmethod*)cb;
          // Clean inline caches pointing to both zombie and not_entrant methods
          if (!nm->is_in_use() || (nm->method()->code() != nm)) ic->set_to_clean();
        }
        break;
      }
      case relocInfo::static_call_type: {
        CompiledStaticCall *csc = compiledStaticCall_at(iter.reloc());
        CodeBlob *cb = CodeCache::find_blob_unsafe(csc->destination());
        if( cb != NULL && cb->is_nmethod() ) {
          nmethod* nm = (nmethod*)cb;
          // Clean inline caches pointing to both zombie and not_entrant methods
          if (!nm->is_in_use() || (nm->method()->code() != nm)) csc->set_to_clean();
        }
        break;
      }
    }
  }
}

// This is a private interface with the sweeper.
void nmethod::mark_as_seen_on_stack() {
  assert(is_not_entrant(), "must be a non-entrant method");
  // Set the traversal mark to ensure that the sweeper does 2
  // cleaning passes before moving to zombie.
  set_stack_traversal_mark(NMethodSweeper::traversal_count());
}

// Tell if a non-entrant method can be converted to a zombie (i.e.,
// there are no activations on the stack, not in use by the VM,
// and not in use by the ServiceThread)
bool nmethod::can_not_entrant_be_converted() {
  assert(is_not_entrant(), "must be a non-entrant method");

  // Since the nmethod sweeper only does partial sweep the sweeper's traversal
  // count can be greater than the stack traversal count before it hits the
  // nmethod for the second time.
  return stack_traversal_mark()+1 < NMethodSweeper::traversal_count() &&
         !is_locked_by_vm();
}

void nmethod::inc_decompile_count() {
  if (!is_compiled_by_c2() && !is_compiled_by_graal()) return;
  // Could be gated by ProfileTraps, but do not bother...
  Method* m = method();
  if (m == NULL)  return;
  MethodData* mdo = m->method_data();
  if (mdo == NULL)  return;
  // There is a benign race here.  See comments in methodData.hpp.
  mdo->inc_decompile_count();
}

void nmethod::make_unloaded(BoolObjectClosure* is_alive, oop cause) {

  post_compiled_method_unload();

  // Since this nmethod is being unloaded, make sure that dependencies
  // recorded in instanceKlasses get flushed and pass non-NULL closure to
  // indicate that this work is being done during a GC.
  assert(Universe::heap()->is_gc_active(), "should only be called during gc");
  assert(is_alive != NULL, "Should be non-NULL");
  // A non-NULL is_alive closure indicates that this is being called during GC.
  flush_dependencies(is_alive);

  // Break cycle between nmethod & method
  if (TraceClassUnloading && WizardMode) {
    tty->print_cr("[Class unloading: Making nmethod " INTPTR_FORMAT
                  " unloadable], Method*(" INTPTR_FORMAT
                  "), cause(" INTPTR_FORMAT ")",
                  this, (address)_method, (address)cause);
    if (!Universe::heap()->is_gc_active())
      cause->klass()->print();
  }
  // Unlink the osr method, so we do not look this up again
  if (is_osr_method()) {
    invalidate_osr_method();
  }
  // If _method is already NULL the Method* is about to be unloaded,
  // so we don't have to break the cycle. Note that it is possible to
  // have the Method* live here, in case we unload the nmethod because
  // it is pointing to some oop (other than the Method*) being unloaded.
  if (_method != NULL) {
    // OSR methods point to the Method*, but the Method* does not
    // point back!
    if (_method->code() == this) {
      _method->clear_code(); // Break a cycle
    }
    _method = NULL;            // Clear the method of this dead nmethod
  }

#ifdef GRAAL
  // The method can only be unloaded after the pointer to the installed code
  // Java wrapper is no longer alive. Here we need to clear out this weak
  // reference to the dead object.
  if (_graal_installed_code != NULL) {
    _graal_installed_code = NULL;
  }
#endif

  // Make the class unloaded - i.e., change state and notify sweeper
  assert(SafepointSynchronize::is_at_safepoint(), "must be at safepoint");
  if (is_in_use()) {
    // Transitioning directly from live to unloaded -- so
    // we need to force a cache clean-up; remember this
    // for later on.
    CodeCache::set_needs_cache_clean(true);
  }
  _state = unloaded;

  // Log the unloading.
  log_state_change();

  // The Method* is gone at this point
  assert(_method == NULL, "Tautology");

  set_osr_link(NULL);
  //set_scavenge_root_link(NULL); // done by prune_scavenge_root_nmethods
  NMethodSweeper::notify(this);
}

void nmethod::invalidate_osr_method() {
  assert(_entry_bci != InvocationEntryBci, "wrong kind of nmethod");
  // Remove from list of active nmethods
  if (method() != NULL)
    method()->method_holder()->remove_osr_nmethod(this);
  // Set entry as invalid
  _entry_bci = InvalidOSREntryBci;
}

void nmethod::log_state_change() const {
  if (LogCompilation) {
    if (xtty != NULL) {
      ttyLocker ttyl;  // keep the following output all in one block
      if (_state == unloaded) {
        xtty->begin_elem("make_unloaded thread='" UINTX_FORMAT "'",
                         os::current_thread_id());
      } else {
        xtty->begin_elem("make_not_entrant thread='" UINTX_FORMAT "'%s",
                         os::current_thread_id(),
                         (_state == zombie ? " zombie='1'" : ""));
      }
      log_identity(xtty);
      xtty->stamp();
      xtty->end_elem();
    }
  }
  if (PrintCompilation && _state != unloaded) {
    print_on(tty, _state == zombie ? "made zombie" : "made not entrant");
  }
}

// Common functionality for both make_not_entrant and make_zombie
bool nmethod::make_not_entrant_or_zombie(unsigned int state) {
  assert(state == zombie || state == not_entrant, "must be zombie or not_entrant");
  assert(!is_zombie(), "should not already be a zombie");

  // Make sure neither the nmethod nor the method is flushed in case of a safepoint in code below.
  nmethodLocker nml(this);
  methodHandle the_method(method());
  No_Safepoint_Verifier nsv;

  {
    // invalidate osr nmethod before acquiring the patching lock since
    // they both acquire leaf locks and we don't want a deadlock.
    // This logic is equivalent to the logic below for patching the
    // verified entry point of regular methods.
    if (is_osr_method()) {
      // this effectively makes the osr nmethod not entrant
      invalidate_osr_method();
    }

    // Enter critical section.  Does not block for safepoint.
    MutexLockerEx pl(Patching_lock, Mutex::_no_safepoint_check_flag);

    if (_state == state) {
      // another thread already performed this transition so nothing
      // to do, but return false to indicate this.
      return false;
    }

    // The caller can be calling the method statically or through an inline
    // cache call.
    if (!is_osr_method() && !is_not_entrant()) {
      address stub = SharedRuntime::get_handle_wrong_method_stub();
#ifdef GRAAL
      if (_graal_installed_code != NULL && !HotSpotNmethod::isDefault(_graal_installed_code)) {
        // This was manually installed machine code. Patch entry with stub that throws an exception.
        stub = SharedRuntime::get_deoptimized_installed_code_stub();
      }
#endif
      NativeJump::patch_verified_entry(entry_point(), verified_entry_point(), stub);
    }

    if (is_in_use()) {
      // It's a true state change, so mark the method as decompiled.
      // Do it only for transition from alive.
      inc_decompile_count();
    }

    // Change state
    _state = state;

    // Log the transition once
    log_state_change();

    // Remove nmethod from method.
    // We need to check if both the _code and _from_compiled_code_entry_point
    // refer to this nmethod because there is a race in setting these two fields
    // in Method* as seen in bugid 4947125.
    // If the vep() points to the zombie nmethod, the memory for the nmethod
    // could be flushed and the compiler and vtable stubs could still call
    // through it.
    if (method() != NULL && (method()->code() == this ||
                             method()->from_compiled_entry() == verified_entry_point())) {
      HandleMark hm;
      method()->clear_code();
    }

    if (state == not_entrant) {
      mark_as_seen_on_stack();
    }

  } // leave critical region under Patching_lock

  // When the nmethod becomes zombie it is no longer alive so the
  // dependencies must be flushed.  nmethods in the not_entrant
  // state will be flushed later when the transition to zombie
  // happens or they get unloaded.
  if (state == zombie) {
    {
      // Flushing dependecies must be done before any possible
      // safepoint can sneak in, otherwise the oops used by the
      // dependency logic could have become stale.
      MutexLockerEx mu(CodeCache_lock, Mutex::_no_safepoint_check_flag);
      flush_dependencies(NULL);
    }

    // zombie only - if a JVMTI agent has enabled the CompiledMethodUnload
    // event and it hasn't already been reported for this nmethod then
    // report it now. The event may have been reported earilier if the GC
    // marked it for unloading). JvmtiDeferredEventQueue support means
    // we no longer go to a safepoint here.
    post_compiled_method_unload();

#ifdef ASSERT
    // It's no longer safe to access the oops section since zombie
    // nmethods aren't scanned for GC.
    _oops_are_stale = true;
#endif
  } else {
    assert(state == not_entrant, "other cases may need to be handled differently");
  }

  if (TraceCreateZombies) {
    ResourceMark m;
    tty->print_cr("nmethod <" INTPTR_FORMAT "> %s code made %s", this, this->method()->name_and_sig_as_C_string(), (state == not_entrant) ? "not entrant" : "zombie");
  }

  // Make sweeper aware that there is a zombie method that needs to be removed
  NMethodSweeper::notify(this);

  return true;
}

void nmethod::flush() {
  // Note that there are no valid oops in the nmethod anymore.
  assert(is_zombie() || (is_osr_method() && is_unloaded()), "must be a zombie method");
  assert(is_marked_for_reclamation() || (is_osr_method() && is_unloaded()), "must be marked for reclamation");

  assert (!is_locked_by_vm(), "locked methods shouldn't be flushed");
  assert_locked_or_safepoint(CodeCache_lock);

  // completely deallocate this method
  Events::log(JavaThread::current(), "flushing nmethod " INTPTR_FORMAT, this);
  if (PrintMethodFlushing) {
    tty->print_cr("*flushing nmethod %3d/" INTPTR_FORMAT ". Live blobs:" UINT32_FORMAT "/Free CodeCache:" SIZE_FORMAT "Kb",
        _compile_id, this, CodeCache::nof_blobs(), CodeCache::unallocated_capacity()/1024);
  }

  // We need to deallocate any ExceptionCache data.
  // Note that we do not need to grab the nmethod lock for this, it
  // better be thread safe if we're disposing of it!
  ExceptionCache* ec = exception_cache();
  set_exception_cache(NULL);
  while(ec != NULL) {
    ExceptionCache* next = ec->next();
    delete ec;
    ec = next;
  }

  if (on_scavenge_root_list()) {
    CodeCache::drop_scavenge_root_nmethod(this);
  }

  if (is_speculatively_disconnected()) {
    CodeCache::remove_saved_code(this);
  }

#ifdef SHARK
  ((SharkCompiler *) compiler())->free_compiled_method(insts_begin());
#endif // SHARK

  ((CodeBlob*)(this))->flush();

  CodeCache::free(this);
}


//
// Notify all classes this nmethod is dependent on that it is no
// longer dependent. This should only be called in two situations.
// First, when a nmethod transitions to a zombie all dependents need
// to be clear.  Since zombification happens at a safepoint there's no
// synchronization issues.  The second place is a little more tricky.
// During phase 1 of mark sweep class unloading may happen and as a
// result some nmethods may get unloaded.  In this case the flushing
// of dependencies must happen during phase 1 since after GC any
// dependencies in the unloaded nmethod won't be updated, so
// traversing the dependency information in unsafe.  In that case this
// function is called with a non-NULL argument and this function only
// notifies instanceKlasses that are reachable

void nmethod::flush_dependencies(BoolObjectClosure* is_alive) {
  assert_locked_or_safepoint(CodeCache_lock);
  assert(Universe::heap()->is_gc_active() == (is_alive != NULL),
  "is_alive is non-NULL if and only if we are called during GC");
  if (!has_flushed_dependencies()) {
    set_has_flushed_dependencies();
    for (Dependencies::DepStream deps(this); deps.next(); ) {
      Klass* klass = deps.context_type();
      if (klass == NULL)  continue;  // ignore things like evol_method

      // During GC the is_alive closure is non-NULL, and is used to
      // determine liveness of dependees that need to be updated.
      if (is_alive == NULL || klass->is_loader_alive(is_alive)) {
        InstanceKlass::cast(klass)->remove_dependent_nmethod(this);
      }
    }
  }
}


// If this oop is not live, the nmethod can be unloaded.
bool nmethod::can_unload(BoolObjectClosure* is_alive, oop* root, bool unloading_occurred) {
  assert(root != NULL, "just checking");
  oop obj = *root;
  if (obj == NULL || is_alive->do_object_b(obj)) {
      return false;
  }

  // If ScavengeRootsInCode is true, an nmethod might be unloaded
  // simply because one of its constant oops has gone dead.
  // No actual classes need to be unloaded in order for this to occur.
  assert(unloading_occurred || ScavengeRootsInCode, "Inconsistency in unloading");
  make_unloaded(is_alive, obj);
  return true;
}

// ------------------------------------------------------------------
// post_compiled_method_load_event
// new method for install_code() path
// Transfer information from compilation to jvmti
void nmethod::post_compiled_method_load_event() {

  Method* moop = method();
#ifndef USDT2
  HS_DTRACE_PROBE8(hotspot, compiled__method__load,
      moop->klass_name()->bytes(),
      moop->klass_name()->utf8_length(),
      moop->name()->bytes(),
      moop->name()->utf8_length(),
      moop->signature()->bytes(),
      moop->signature()->utf8_length(),
      insts_begin(), insts_size());
#else /* USDT2 */
  HOTSPOT_COMPILED_METHOD_LOAD(
      (char *) moop->klass_name()->bytes(),
      moop->klass_name()->utf8_length(),
      (char *) moop->name()->bytes(),
      moop->name()->utf8_length(),
      (char *) moop->signature()->bytes(),
      moop->signature()->utf8_length(),
      insts_begin(), insts_size());
#endif /* USDT2 */

  if (JvmtiExport::should_post_compiled_method_load() ||
      JvmtiExport::should_post_compiled_method_unload()) {
    get_and_cache_jmethod_id();
  }

  if (JvmtiExport::should_post_compiled_method_load()) {
    // Let the Service thread (which is a real Java thread) post the event
    MutexLockerEx ml(Service_lock, Mutex::_no_safepoint_check_flag);
    JvmtiDeferredEventQueue::enqueue(
      JvmtiDeferredEvent::compiled_method_load_event(this));
  }
}

jmethodID nmethod::get_and_cache_jmethod_id() {
  if (_jmethod_id == NULL) {
    // Cache the jmethod_id since it can no longer be looked up once the
    // method itself has been marked for unloading.
    _jmethod_id = method()->jmethod_id();
  }
  return _jmethod_id;
}

void nmethod::post_compiled_method_unload() {
  if (unload_reported()) {
    // During unloading we transition to unloaded and then to zombie
    // and the unloading is reported during the first transition.
    return;
  }

  assert(_method != NULL && !is_unloaded(), "just checking");
  DTRACE_METHOD_UNLOAD_PROBE(method());

  // If a JVMTI agent has enabled the CompiledMethodUnload event then
  // post the event. Sometime later this nmethod will be made a zombie
  // by the sweeper but the Method* will not be valid at that point.
  // If the _jmethod_id is null then no load event was ever requested
  // so don't bother posting the unload.  The main reason for this is
  // that the jmethodID is a weak reference to the Method* so if
  // it's being unloaded there's no way to look it up since the weak
  // ref will have been cleared.
  if (_jmethod_id != NULL && JvmtiExport::should_post_compiled_method_unload()) {
    assert(!unload_reported(), "already unloaded");
    JvmtiDeferredEvent event =
      JvmtiDeferredEvent::compiled_method_unload_event(this,
          _jmethod_id, insts_begin());
    if (SafepointSynchronize::is_at_safepoint()) {
      // Don't want to take the queueing lock. Add it as pending and
      // it will get enqueued later.
      JvmtiDeferredEventQueue::add_pending_event(event);
    } else {
      MutexLockerEx ml(Service_lock, Mutex::_no_safepoint_check_flag);
      JvmtiDeferredEventQueue::enqueue(event);
    }
  }

  // The JVMTI CompiledMethodUnload event can be enabled or disabled at
  // any time. As the nmethod is being unloaded now we mark it has
  // having the unload event reported - this will ensure that we don't
  // attempt to report the event in the unlikely scenario where the
  // event is enabled at the time the nmethod is made a zombie.
  set_unload_reported();
}

// This is called at the end of the strong tracing/marking phase of a
// GC to unload an nmethod if it contains otherwise unreachable
// oops.

void nmethod::do_unloading(BoolObjectClosure* is_alive, bool unloading_occurred) {
  // Make sure the oop's ready to receive visitors
  assert(!is_zombie() && !is_unloaded(),
         "should not call follow on zombie or unloaded nmethod");

  // If the method is not entrant then a JMP is plastered over the
  // first few bytes.  If an oop in the old code was there, that oop
  // should not get GC'd.  Skip the first few bytes of oops on
  // not-entrant methods.
  address low_boundary = verified_entry_point();
  if (is_not_entrant()) {
    low_boundary += NativeJump::instruction_size;
    // %%% Note:  On SPARC we patch only a 4-byte trap, not a full NativeJump.
    // (See comment above.)
  }

  // The RedefineClasses() API can cause the class unloading invariant
  // to no longer be true. See jvmtiExport.hpp for details.
  // Also, leave a debugging breadcrumb in local flag.
  bool a_class_was_redefined = JvmtiExport::has_redefined_a_class();
  if (a_class_was_redefined) {
    // This set of the unloading_occurred flag is done before the
    // call to post_compiled_method_unload() so that the unloading
    // of this nmethod is reported.
    unloading_occurred = true;
  }

#ifdef GRAAL
  // Follow Graal method
  if (_graal_installed_code != NULL) {
    if (HotSpotNmethod::isDefault(_graal_installed_code)) {
      if (!is_alive->do_object_b(_graal_installed_code)) {
        _graal_installed_code = NULL;
      }
    } else {
      if (can_unload(is_alive, (oop*)&_graal_installed_code, unloading_occurred)) {
        return;
      }
    }
  }
#endif

  // Exception cache
  ExceptionCache* ec = exception_cache();
  while (ec != NULL) {
    Klass* ex_klass = ec->exception_type();
    ExceptionCache* next_ec = ec->next();
    if (ex_klass != NULL && !ex_klass->is_loader_alive(is_alive)) {
      remove_from_exception_cache(ec);
    }
    ec = next_ec;
  }

  // If class unloading occurred we first iterate over all inline caches and
  // clear ICs where the cached oop is referring to an unloaded klass or method.
  // The remaining live cached oops will be traversed in the relocInfo::oop_type
  // iteration below.
  if (unloading_occurred) {
    RelocIterator iter(this, low_boundary);
    while(iter.next()) {
      if (iter.type() == relocInfo::virtual_call_type) {
        CompiledIC *ic = CompiledIC_at(iter.reloc());
        if (ic->is_icholder_call()) {
          // The only exception is compiledICHolder oops which may
          // yet be marked below. (We check this further below).
          CompiledICHolder* cichk_oop = ic->cached_icholder();
          if (cichk_oop->holder_method()->method_holder()->is_loader_alive(is_alive) &&
              cichk_oop->holder_klass()->is_loader_alive(is_alive)) {
              continue;
            }
        } else {
          Metadata* ic_oop = ic->cached_metadata();
          if (ic_oop != NULL) {
            if (ic_oop->is_klass()) {
              if (((Klass*)ic_oop)->is_loader_alive(is_alive)) {
                continue;
              }
            } else if (ic_oop->is_method()) {
              if (((Method*)ic_oop)->method_holder()->is_loader_alive(is_alive)) {
                continue;
              }
            } else {
              ShouldNotReachHere();
            }
          }
          }
          ic->set_to_clean();
      }
    }
  }

  // Compiled code
  {
  RelocIterator iter(this, low_boundary);
  while (iter.next()) {
    if (iter.type() == relocInfo::oop_type) {
      oop_Relocation* r = iter.oop_reloc();
      // In this loop, we must only traverse those oops directly embedded in
      // the code.  Other oops (oop_index>0) are seen as part of scopes_oops.
      assert(1 == (r->oop_is_immediate()) +
                  (r->oop_addr() >= oops_begin() && r->oop_addr() < oops_end()),
             "oop must be found in exactly one place");
      if (r->oop_is_immediate() && r->oop_value() != NULL) {
        if (can_unload(is_alive, r->oop_addr(), unloading_occurred)) {
          return;
        }
      }
    }
  }
  }


  // Scopes
  for (oop* p = oops_begin(); p < oops_end(); p++) {
    if (*p == Universe::non_oop_word())  continue;  // skip non-oops
    if (can_unload(is_alive, p, unloading_occurred)) {
      return;
    }
  }

  // Ensure that all metadata is still alive
  verify_metadata_loaders(low_boundary, is_alive);
}

#ifdef ASSERT

class CheckClass : AllStatic {
  static BoolObjectClosure* _is_alive;

  // Check class_loader is alive for this bit of metadata.
  static void check_class(Metadata* md) {
    Klass* klass = NULL;
    if (md->is_klass()) {
      klass = ((Klass*)md);
    } else if (md->is_method()) {
      klass = ((Method*)md)->method_holder();
    } else if (md->is_methodData()) {
      klass = ((MethodData*)md)->method()->method_holder();
    } else {
      md->print();
      ShouldNotReachHere();
    }
    assert(klass->is_loader_alive(_is_alive), "must be alive");
  }
 public:
  static void do_check_class(BoolObjectClosure* is_alive, nmethod* nm) {
    assert(SafepointSynchronize::is_at_safepoint(), "this is only ok at safepoint");
    _is_alive = is_alive;
    nm->metadata_do(check_class);
  }
};

// This is called during a safepoint so can use static data
BoolObjectClosure* CheckClass::_is_alive = NULL;
#endif // ASSERT


// Processing of oop references should have been sufficient to keep
// all strong references alive.  Any weak references should have been
// cleared as well.  Visit all the metadata and ensure that it's
// really alive.
void nmethod::verify_metadata_loaders(address low_boundary, BoolObjectClosure* is_alive) {
#ifdef ASSERT
    RelocIterator iter(this, low_boundary);
    while (iter.next()) {
    // static_stub_Relocations may have dangling references to
    // Method*s so trim them out here.  Otherwise it looks like
    // compiled code is maintaining a link to dead metadata.
    address static_call_addr = NULL;
    if (iter.type() == relocInfo::opt_virtual_call_type) {
      CompiledIC* cic = CompiledIC_at(iter.reloc());
      if (!cic->is_call_to_interpreted()) {
        static_call_addr = iter.addr();
      }
    } else if (iter.type() == relocInfo::static_call_type) {
      CompiledStaticCall* csc = compiledStaticCall_at(iter.reloc());
      if (!csc->is_call_to_interpreted()) {
        static_call_addr = iter.addr();
      }
    }
    if (static_call_addr != NULL) {
      RelocIterator sciter(this, low_boundary);
      while (sciter.next()) {
        if (sciter.type() == relocInfo::static_stub_type &&
            sciter.static_stub_reloc()->static_call() == static_call_addr) {
          sciter.static_stub_reloc()->clear_inline_cache();
        }
      }
    }
  }
  // Check that the metadata embedded in the nmethod is alive
  CheckClass::do_check_class(is_alive, this);
#endif
}

#ifdef GRAAL
void nmethod::mark_graal_reference(OopClosure* f) {
  if (_graal_installed_code != NULL) {
    f->do_oop((oop*) &_graal_installed_code);
  }
}
#endif

// Iterate over metadata calling this function.   Used by RedefineClasses
void nmethod::metadata_do(void f(Metadata*)) {
  address low_boundary = verified_entry_point();
  if (is_not_entrant()) {
    low_boundary += NativeJump::instruction_size;
    // %%% Note:  On SPARC we patch only a 4-byte trap, not a full NativeJump.
    // (See comment above.)
  }
  {
    // Visit all immediate references that are embedded in the instruction stream.
    RelocIterator iter(this, low_boundary);
    while (iter.next()) {
      if (iter.type() == relocInfo::metadata_type ) {
        metadata_Relocation* r = iter.metadata_reloc();
        // In this lmetadata, we must only follow those metadatas directly embedded in
        // the code.  Other metadatas (oop_index>0) are seen as part of
        // the metadata section below.
        assert(1 == (r->metadata_is_immediate()) +
               (r->metadata_addr() >= metadata_begin() && r->metadata_addr() < metadata_end()),
               "metadata must be found in exactly one place");
        if (r->metadata_is_immediate() && r->metadata_value() != NULL) {
          Metadata* md = r->metadata_value();
          f(md);
        }
      } else if (iter.type() == relocInfo::virtual_call_type) {
        // Check compiledIC holders associated with this nmethod
        CompiledIC *ic = CompiledIC_at(iter.reloc());
        if (ic->is_icholder_call()) {
          CompiledICHolder* cichk = ic->cached_icholder();
          f(cichk->holder_method());
          f(cichk->holder_klass());
        } else {
          Metadata* ic_oop = ic->cached_metadata();
          if (ic_oop != NULL) {
            f(ic_oop);
          }
        }
      }
    }
  }

  // Visit the metadata section
  for (Metadata** p = metadata_begin(); p < metadata_end(); p++) {
    if (*p == Universe::non_oop_word() || *p == NULL)  continue;  // skip non-oops
    Metadata* md = *p;
    f(md);
  }

  // Call function Method*, not embedded in these other places.
  if (_method != NULL) f(_method);
}


// This method is called twice during GC -- once while
// tracing the "active" nmethods on thread stacks during
// the (strong) marking phase, and then again when walking
// the code cache contents during the weak roots processing
// phase. The two uses are distinguished by means of the
// 'do_strong_roots_only' flag, which is true in the first
// case. We want to walk the weak roots in the nmethod
// only in the second case. The weak roots in the nmethod
// are the oops in the ExceptionCache and the InlineCache
// oops.
void nmethod::oops_do(OopClosure* f, bool do_strong_roots_only) {
  // make sure the oops ready to receive visitors
  assert(!is_zombie() && !is_unloaded(),
         "should not call follow on zombie or unloaded nmethod");

  // If the method is not entrant or zombie then a JMP is plastered over the
  // first few bytes.  If an oop in the old code was there, that oop
  // should not get GC'd.  Skip the first few bytes of oops on
  // not-entrant methods.
  address low_boundary = verified_entry_point();
  if (is_not_entrant()) {
    low_boundary += NativeJump::instruction_size;
    // %%% Note:  On SPARC we patch only a 4-byte trap, not a full NativeJump.
    // (See comment above.)
  }

#ifdef GRAAL
  if (_graal_installed_code != NULL) {
    f->do_oop((oop*) &_graal_installed_code);
  }
  if (_triggered_deoptimizations != NULL) {
    f->do_oop((oop*) &_triggered_deoptimizations);
  }
#endif

  RelocIterator iter(this, low_boundary);

  while (iter.next()) {
    if (iter.type() == relocInfo::oop_type ) {
      oop_Relocation* r = iter.oop_reloc();
      // In this loop, we must only follow those oops directly embedded in
      // the code.  Other oops (oop_index>0) are seen as part of scopes_oops.
      assert(1 == (r->oop_is_immediate()) +
                   (r->oop_addr() >= oops_begin() && r->oop_addr() < oops_end()),
             "oop must be found in exactly one place");
      if (r->oop_is_immediate() && r->oop_value() != NULL) {
        f->do_oop(r->oop_addr());
      }
    }
  }

  // Scopes
  // This includes oop constants not inlined in the code stream.
  for (oop* p = oops_begin(); p < oops_end(); p++) {
    if (*p == Universe::non_oop_word())  continue;  // skip non-oops
    f->do_oop(p);
  }
}

#define NMETHOD_SENTINEL ((nmethod*)badAddress)

nmethod* volatile nmethod::_oops_do_mark_nmethods;

// An nmethod is "marked" if its _mark_link is set non-null.
// Even if it is the end of the linked list, it will have a non-null link value,
// as long as it is on the list.
// This code must be MP safe, because it is used from parallel GC passes.
bool nmethod::test_set_oops_do_mark() {
  assert(nmethod::oops_do_marking_is_active(), "oops_do_marking_prologue must be called");
  nmethod* observed_mark_link = _oops_do_mark_link;
  if (observed_mark_link == NULL) {
    // Claim this nmethod for this thread to mark.
    observed_mark_link = (nmethod*)
      Atomic::cmpxchg_ptr(NMETHOD_SENTINEL, &_oops_do_mark_link, NULL);
    if (observed_mark_link == NULL) {

      // Atomically append this nmethod (now claimed) to the head of the list:
      nmethod* observed_mark_nmethods = _oops_do_mark_nmethods;
      for (;;) {
        nmethod* required_mark_nmethods = observed_mark_nmethods;
        _oops_do_mark_link = required_mark_nmethods;
        observed_mark_nmethods = (nmethod*)
          Atomic::cmpxchg_ptr(this, &_oops_do_mark_nmethods, required_mark_nmethods);
        if (observed_mark_nmethods == required_mark_nmethods)
          break;
      }
      // Mark was clear when we first saw this guy.
      NOT_PRODUCT(if (TraceScavenge)  print_on(tty, "oops_do, mark"));
      return false;
    }
  }
  // On fall through, another racing thread marked this nmethod before we did.
  return true;
}

void nmethod::oops_do_marking_prologue() {
  NOT_PRODUCT(if (TraceScavenge)  tty->print_cr("[oops_do_marking_prologue"));
  assert(_oops_do_mark_nmethods == NULL, "must not call oops_do_marking_prologue twice in a row");
  // We use cmpxchg_ptr instead of regular assignment here because the user
  // may fork a bunch of threads, and we need them all to see the same state.
  void* observed = Atomic::cmpxchg_ptr(NMETHOD_SENTINEL, &_oops_do_mark_nmethods, NULL);
  guarantee(observed == NULL, "no races in this sequential code");
}

void nmethod::oops_do_marking_epilogue() {
  assert(_oops_do_mark_nmethods != NULL, "must not call oops_do_marking_epilogue twice in a row");
  nmethod* cur = _oops_do_mark_nmethods;
  while (cur != NMETHOD_SENTINEL) {
    assert(cur != NULL, "not NULL-terminated");
    nmethod* next = cur->_oops_do_mark_link;
    cur->_oops_do_mark_link = NULL;
    cur->fix_oop_relocations();
    NOT_PRODUCT(if (TraceScavenge)  cur->print_on(tty, "oops_do, unmark"));
    cur = next;
  }
  void* required = _oops_do_mark_nmethods;
  void* observed = Atomic::cmpxchg_ptr(NULL, &_oops_do_mark_nmethods, required);
  guarantee(observed == required, "no races in this sequential code");
  NOT_PRODUCT(if (TraceScavenge)  tty->print_cr("oops_do_marking_epilogue]"));
}

class DetectScavengeRoot: public OopClosure {
  bool     _detected_scavenge_root;
public:
  DetectScavengeRoot() : _detected_scavenge_root(false)
  { NOT_PRODUCT(_print_nm = NULL); }
  bool detected_scavenge_root() { return _detected_scavenge_root; }
  virtual void do_oop(oop* p) {
    if ((*p) != NULL && (*p)->is_scavengable()) {
      NOT_PRODUCT(maybe_print(p));
      _detected_scavenge_root = true;
    }
  }
  virtual void do_oop(narrowOop* p) { ShouldNotReachHere(); }

#ifndef PRODUCT
  nmethod* _print_nm;
  void maybe_print(oop* p) {
    if (_print_nm == NULL)  return;
    if (!_detected_scavenge_root)  _print_nm->print_on(tty, "new scavenge root");
    tty->print_cr(""PTR_FORMAT"[offset=%d] detected scavengable oop "PTR_FORMAT" (found at "PTR_FORMAT")",
                  _print_nm, (int)((intptr_t)p - (intptr_t)_print_nm),
                  (intptr_t)(*p), (intptr_t)p);
    (*p)->print();
  }
#endif //PRODUCT
};

bool nmethod::detect_scavenge_root_oops() {
  DetectScavengeRoot detect_scavenge_root;
  NOT_PRODUCT(if (TraceScavenge)  detect_scavenge_root._print_nm = this);
  oops_do(&detect_scavenge_root);
  return detect_scavenge_root.detected_scavenge_root();
}

// Method that knows how to preserve outgoing arguments at call. This method must be
// called with a frame corresponding to a Java invoke
void nmethod::preserve_callee_argument_oops(frame fr, const RegisterMap *reg_map, OopClosure* f) {
#ifndef SHARK
  if (!method()->is_native()) {
    SimpleScopeDesc ssd(this, fr.pc());
    Bytecode_invoke call(ssd.method(), ssd.bci());
    bool has_receiver = call.has_receiver();
    bool has_appendix = call.has_appendix();
    Symbol* signature = call.signature();
    fr.oops_compiled_arguments_do(signature, has_receiver, has_appendix, reg_map, f);
  }
#endif // !SHARK
}


oop nmethod::embeddedOop_at(u_char* p) {
  RelocIterator iter(this, p, p + 1);
  while (iter.next())
    if (iter.type() == relocInfo::oop_type) {
      return iter.oop_reloc()->oop_value();
    }
  return NULL;
}


inline bool includes(void* p, void* from, void* to) {
  return from <= p && p < to;
}


void nmethod::copy_scopes_pcs(PcDesc* pcs, int count) {
  assert(count >= 2, "must be sentinel values, at least");

#ifdef ASSERT
  // must be sorted and unique; we do a binary search in find_pc_desc()
  int prev_offset = pcs[0].pc_offset();
  assert(prev_offset == PcDesc::lower_offset_limit,
         "must start with a sentinel");
  for (int i = 1; i < count; i++) {
    int this_offset = pcs[i].pc_offset();
    assert(this_offset > prev_offset, "offsets must be sorted");
    prev_offset = this_offset;
  }
  assert(prev_offset == PcDesc::upper_offset_limit,
         "must end with a sentinel");
#endif //ASSERT

  // Search for MethodHandle invokes and tag the nmethod.
  for (int i = 0; i < count; i++) {
    if (pcs[i].is_method_handle_invoke()) {
      set_has_method_handle_invokes(true);
      break;
    }
  }
  assert(has_method_handle_invokes() == (_deoptimize_mh_offset != -1), "must have deopt mh handler");

  int size = count * sizeof(PcDesc);
  assert(scopes_pcs_size() >= size, "oob");
  memcpy(scopes_pcs_begin(), pcs, size);

  // Adjust the final sentinel downward.
  PcDesc* last_pc = &scopes_pcs_begin()[count-1];
  assert(last_pc->pc_offset() == PcDesc::upper_offset_limit, "sanity");
  last_pc->set_pc_offset(content_size() + 1);
  for (; last_pc + 1 < scopes_pcs_end(); last_pc += 1) {
    // Fill any rounding gaps with copies of the last record.
    last_pc[1] = last_pc[0];
  }
  // The following assert could fail if sizeof(PcDesc) is not
  // an integral multiple of oopSize (the rounding term).
  // If it fails, change the logic to always allocate a multiple
  // of sizeof(PcDesc), and fill unused words with copies of *last_pc.
  assert(last_pc + 1 == scopes_pcs_end(), "must match exactly");
}

void nmethod::copy_scopes_data(u_char* buffer, int size) {
  assert(scopes_data_size() >= size, "oob");
  memcpy(scopes_data_begin(), buffer, size);
}


#ifdef ASSERT
static PcDesc* linear_search(nmethod* nm, int pc_offset, bool approximate) {
  PcDesc* lower = nm->scopes_pcs_begin();
  PcDesc* upper = nm->scopes_pcs_end();
  lower += 1; // exclude initial sentinel
  PcDesc* res = NULL;
  for (PcDesc* p = lower; p < upper; p++) {
    NOT_PRODUCT(--nmethod_stats.pc_desc_tests);  // don't count this call to match_desc
    if (match_desc(p, pc_offset, approximate)) {
      if (res == NULL)
        res = p;
      else
        res = (PcDesc*) badAddress;
    }
  }
  return res;
}
#endif


// Finds a PcDesc with real-pc equal to "pc"
PcDesc* nmethod::find_pc_desc_internal(address pc, bool approximate) {
  address base_address = code_begin();
  if ((pc < base_address) ||
      (pc - base_address) >= (ptrdiff_t) PcDesc::upper_offset_limit) {
    return NULL;  // PC is wildly out of range
  }
  int pc_offset = (int) (pc - base_address);

  // Check the PcDesc cache if it contains the desired PcDesc
  // (This as an almost 100% hit rate.)
  PcDesc* res = _pc_desc_cache.find_pc_desc(pc_offset, approximate);
  if (res != NULL) {
    assert(res == linear_search(this, pc_offset, approximate), "cache ok");
    return res;
  }

  // Fallback algorithm: quasi-linear search for the PcDesc
  // Find the last pc_offset less than the given offset.
  // The successor must be the required match, if there is a match at all.
  // (Use a fixed radix to avoid expensive affine pointer arithmetic.)
  PcDesc* lower = scopes_pcs_begin();
  PcDesc* upper = scopes_pcs_end();
  upper -= 1; // exclude final sentinel
  if (lower >= upper)  return NULL;  // native method; no PcDescs at all

#define assert_LU_OK \
  /* invariant on lower..upper during the following search: */ \
  assert(lower->pc_offset() <  pc_offset, "sanity"); \
  assert(upper->pc_offset() >= pc_offset, "sanity")
  assert_LU_OK;

  // Use the last successful return as a split point.
  PcDesc* mid = _pc_desc_cache.last_pc_desc();
  NOT_PRODUCT(++nmethod_stats.pc_desc_searches);
  if (mid->pc_offset() < pc_offset) {
    lower = mid;
  } else {
    upper = mid;
  }

  // Take giant steps at first (4096, then 256, then 16, then 1)
  const int LOG2_RADIX = 4 /*smaller steps in debug mode:*/ debug_only(-1);
  const int RADIX = (1 << LOG2_RADIX);
  for (int step = (1 << (LOG2_RADIX*3)); step > 1; step >>= LOG2_RADIX) {
    while ((mid = lower + step) < upper) {
      assert_LU_OK;
      NOT_PRODUCT(++nmethod_stats.pc_desc_searches);
      if (mid->pc_offset() < pc_offset) {
        lower = mid;
      } else {
        upper = mid;
        break;
      }
    }
    assert_LU_OK;
  }

  // Sneak up on the value with a linear search of length ~16.
  while (true) {
    assert_LU_OK;
    mid = lower + 1;
    NOT_PRODUCT(++nmethod_stats.pc_desc_searches);
    if (mid->pc_offset() < pc_offset) {
      lower = mid;
    } else {
      upper = mid;
      break;
    }
  }
#undef assert_LU_OK

  if (match_desc(upper, pc_offset, approximate)) {
    assert(upper == linear_search(this, pc_offset, approximate), "search ok");
    _pc_desc_cache.add_pc_desc(upper);
    return upper;
  } else {
    assert(NULL == linear_search(this, pc_offset, approximate), "search ok");
    return NULL;
  }
}


bool nmethod::check_all_dependencies() {
  bool found_check = false;
  // wholesale check of all dependencies
  for (Dependencies::DepStream deps(this); deps.next(); ) {
    if (deps.check_dependency() != NULL) {
      found_check = true;
      NOT_DEBUG(break);
    }
  }
  return found_check;  // tell caller if we found anything
}

bool nmethod::check_dependency_on(DepChange& changes) {
  // What has happened:
  // 1) a new class dependee has been added
  // 2) dependee and all its super classes have been marked
  bool found_check = false;  // set true if we are upset
  for (Dependencies::DepStream deps(this); deps.next(); ) {
    // Evaluate only relevant dependencies.
    if (deps.spot_check_dependency_at(changes) != NULL) {
      found_check = true;
      NOT_DEBUG(break);
    }
  }
  return found_check;
}

bool nmethod::is_evol_dependent_on(Klass* dependee) {
  InstanceKlass *dependee_ik = InstanceKlass::cast(dependee);
  Array<Method*>* dependee_methods = dependee_ik->methods();
  for (Dependencies::DepStream deps(this); deps.next(); ) {
    if (deps.type() == Dependencies::evol_method) {
      Method* method = deps.method_argument(0);
      for (int j = 0; j < dependee_methods->length(); j++) {
        if (dependee_methods->at(j) == method) {
          // RC_TRACE macro has an embedded ResourceMark
          RC_TRACE(0x01000000,
            ("Found evol dependency of nmethod %s.%s(%s) compile_id=%d on method %s.%s(%s)",
            _method->method_holder()->external_name(),
            _method->name()->as_C_string(),
            _method->signature()->as_C_string(), compile_id(),
            method->method_holder()->external_name(),
            method->name()->as_C_string(),
            method->signature()->as_C_string()));
          if (TraceDependencies || LogCompilation)
            deps.log_dependency(dependee);
          return true;
        }
      }
    }
  }
  return false;
}

// Called from mark_for_deoptimization, when dependee is invalidated.
bool nmethod::is_dependent_on_method(Method* dependee) {
  for (Dependencies::DepStream deps(this); deps.next(); ) {
    if (deps.type() != Dependencies::evol_method)
      continue;
    Method* method = deps.method_argument(0);
    if (method == dependee) return true;
  }
  return false;
}


bool nmethod::is_patchable_at(address instr_addr) {
  assert(insts_contains(instr_addr), "wrong nmethod used");
  if (is_zombie()) {
    // a zombie may never be patched
    return false;
  }
  return true;
}


address nmethod::continuation_for_implicit_exception(address pc) {
  // Exception happened outside inline-cache check code => we are inside
  // an active nmethod => use cpc to determine a return address
  int exception_offset = pc - code_begin();
  int cont_offset = ImplicitExceptionTable(this).at( exception_offset );
#ifdef ASSERT
  if (cont_offset == 0) {
    Thread* thread = ThreadLocalStorage::get_thread_slow();
    ResetNoHandleMark rnm; // Might be called from LEAF/QUICK ENTRY
    HandleMark hm(thread);
    ResourceMark rm(thread);
    CodeBlob* cb = CodeCache::find_blob(pc);
    assert(cb != NULL && cb == this, "");
    tty->print_cr("implicit exception happened at " INTPTR_FORMAT, pc);
    print();
    method()->print_codes();
    print_code();
    print_pcs();
  }
#endif
  if (cont_offset == 0) {
    // Let the normal error handling report the exception
    return NULL;
  }
  return code_begin() + cont_offset;
}



void nmethod_init() {
  // make sure you didn't forget to adjust the filler fields
  assert(sizeof(nmethod) % oopSize == 0, "nmethod size must be multiple of a word");
}


//-------------------------------------------------------------------------------------------


// QQQ might we make this work from a frame??
nmethodLocker::nmethodLocker(address pc) {
  CodeBlob* cb = CodeCache::find_blob(pc);
  guarantee(cb != NULL && cb->is_nmethod(), "bad pc for a nmethod found");
  _nm = (nmethod*)cb;
  lock_nmethod(_nm);
}

// Only JvmtiDeferredEvent::compiled_method_unload_event()
// should pass zombie_ok == true.
void nmethodLocker::lock_nmethod(nmethod* nm, bool zombie_ok) {
  if (nm == NULL)  return;
  Atomic::inc(&nm->_lock_count);
  guarantee(zombie_ok || !nm->is_zombie(), "cannot lock a zombie method");
}

void nmethodLocker::unlock_nmethod(nmethod* nm) {
  if (nm == NULL)  return;
  Atomic::dec(&nm->_lock_count);
  guarantee(nm->_lock_count >= 0, "unmatched nmethod lock/unlock");
}


// -----------------------------------------------------------------------------
// nmethod::get_deopt_original_pc
//
// Return the original PC for the given PC if:
// (a) the given PC belongs to a nmethod and
// (b) it is a deopt PC
address nmethod::get_deopt_original_pc(const frame* fr) {
  if (fr->cb() == NULL)  return NULL;

  nmethod* nm = fr->cb()->as_nmethod_or_null();
  if (nm != NULL && nm->is_deopt_pc(fr->pc()))
    return nm->get_original_pc(fr);

  return NULL;
}


// -----------------------------------------------------------------------------
// MethodHandle

bool nmethod::is_method_handle_return(address return_pc) {
  if (!has_method_handle_invokes())  return false;
  PcDesc* pd = pc_desc_at(return_pc);
  if (pd == NULL)
    return false;
  return pd->is_method_handle_invoke();
}


// -----------------------------------------------------------------------------
// Verification

class VerifyOopsClosure: public OopClosure {
  nmethod* _nm;
  bool     _ok;
public:
  VerifyOopsClosure(nmethod* nm) : _nm(nm), _ok(true) { }
  bool ok() { return _ok; }
  virtual void do_oop(oop* p) {
    if ((*p) == NULL || (*p)->is_oop())  return;
    if (_ok) {
      _nm->print_nmethod(true);
      _ok = false;
    }
    tty->print_cr("*** non-oop "PTR_FORMAT" found at "PTR_FORMAT" (offset %d)",
                  (intptr_t)(*p), (intptr_t)p, (int)((intptr_t)p - (intptr_t)_nm));
  }
  virtual void do_oop(narrowOop* p) { ShouldNotReachHere(); }
};

void nmethod::verify() {

  // Hmm. OSR methods can be deopted but not marked as zombie or not_entrant
  // seems odd.

  if( is_zombie() || is_not_entrant() )
    return;

  // Make sure all the entry points are correctly aligned for patching.
  NativeJump::check_verified_entry_alignment(entry_point(), verified_entry_point());

  // assert(method()->is_oop(), "must be valid");

  ResourceMark rm;

  if (!CodeCache::contains(this)) {
    fatal(err_msg("nmethod at " INTPTR_FORMAT " not in zone", this));
  }

  if(is_native_method() )
    return;

  nmethod* nm = CodeCache::find_nmethod(verified_entry_point());
  if (nm != this) {
    fatal(err_msg("findNMethod did not find this nmethod (" INTPTR_FORMAT ")",
                  this));
  }

  for (PcDesc* p = scopes_pcs_begin(); p < scopes_pcs_end(); p++) {
    if (! p->verify(this)) {
      tty->print_cr("\t\tin nmethod at " INTPTR_FORMAT " (pcs)", this);
    }
  }

  VerifyOopsClosure voc(this);
  oops_do(&voc);
  assert(voc.ok(), "embedded oops must be OK");
  verify_scavenge_root_oops();

  verify_scopes();
}


void nmethod::verify_interrupt_point(address call_site) {
  // This code does not work in release mode since
  // owns_lock only is available in debug mode.
  CompiledIC* ic = NULL;
  Thread *cur = Thread::current();
  if (CompiledIC_lock->owner() == cur ||
      ((cur->is_VM_thread() || cur->is_ConcurrentGC_thread()) &&
       SafepointSynchronize::is_at_safepoint())) {
    ic = CompiledIC_at(this, call_site);
    CHECK_UNHANDLED_OOPS_ONLY(Thread::current()->clear_unhandled_oops());
  } else {
    MutexLocker ml_verify (CompiledIC_lock);
    ic = CompiledIC_at(this, call_site);
  }

  PcDesc* pd = pc_desc_at(ic->end_of_call());
  assert(pd != NULL, "PcDesc must exist");
  for (ScopeDesc* sd = new ScopeDesc(this, pd->scope_decode_offset(),
                                     pd->obj_decode_offset(), pd->should_reexecute(), pd->rethrow_exception(),
                                     pd->return_oop());
       !sd->is_top(); sd = sd->sender()) {
    sd->verify();
  }
}

void nmethod::verify_scopes() {
  if( !method() ) return;       // Runtime stubs have no scope
  if (method()->is_native()) return; // Ignore stub methods.
  // iterate through all interrupt point
  // and verify the debug information is valid.
  RelocIterator iter((nmethod*)this);
  while (iter.next()) {
    address stub = NULL;
    switch (iter.type()) {
      case relocInfo::virtual_call_type:
        verify_interrupt_point(iter.addr());
        break;
      case relocInfo::opt_virtual_call_type:
        stub = iter.opt_virtual_call_reloc()->static_stub();
        verify_interrupt_point(iter.addr());
        break;
      case relocInfo::static_call_type:
        stub = iter.static_call_reloc()->static_stub();
        //verify_interrupt_point(iter.addr());
        break;
      case relocInfo::runtime_call_type:
        address destination = iter.reloc()->value();
        // Right now there is no way to find out which entries support
        // an interrupt point.  It would be nice if we had this
        // information in a table.
        break;
    }
    assert(stub == NULL || stub_contains(stub), "static call stub outside stub section");
  }
}


// -----------------------------------------------------------------------------
// Non-product code
#ifndef PRODUCT

class DebugScavengeRoot: public OopClosure {
  nmethod* _nm;
  bool     _ok;
public:
  DebugScavengeRoot(nmethod* nm) : _nm(nm), _ok(true) { }
  bool ok() { return _ok; }
  virtual void do_oop(oop* p) {
    if ((*p) == NULL || !(*p)->is_scavengable())  return;
    if (_ok) {
      _nm->print_nmethod(true);
      _ok = false;
    }
    tty->print_cr("*** scavengable oop "PTR_FORMAT" found at "PTR_FORMAT" (offset %d)",
                  (intptr_t)(*p), (intptr_t)p, (int)((intptr_t)p - (intptr_t)_nm));
    (*p)->print();
  }
  virtual void do_oop(narrowOop* p) { ShouldNotReachHere(); }
};

void nmethod::verify_scavenge_root_oops() {
  if (!on_scavenge_root_list()) {
    // Actually look inside, to verify the claim that it's clean.
    DebugScavengeRoot debug_scavenge_root(this);
    oops_do(&debug_scavenge_root);
    if (!debug_scavenge_root.ok())
      fatal("found an unadvertised bad scavengable oop in the code cache");
  }
  assert(scavenge_root_not_marked(), "");
}

#endif // PRODUCT

// Printing operations

void nmethod::print() const {
  ResourceMark rm;
  ttyLocker ttyl;   // keep the following output all in one block

  tty->print("Compiled method ");

  if (is_compiled_by_c1()) {
    tty->print("(c1) ");
  } else if (is_compiled_by_c2()) {
    tty->print("(c2) ");
  } else if (is_compiled_by_shark()) {
    tty->print("(shark) ");
  } else if (is_compiled_by_graal()) {
    tty->print("(Graal) ");
  } else {
    tty->print("(nm) ");
  }

  print_on(tty, NULL);

  if (WizardMode) {
    tty->print("((nmethod*) "INTPTR_FORMAT ") ", this);
    tty->print(" for method " INTPTR_FORMAT , (address)method());
    tty->print(" { ");
    if (is_in_use())      tty->print("in_use ");
    if (is_not_entrant()) tty->print("not_entrant ");
    if (is_zombie())      tty->print("zombie ");
    if (is_unloaded())    tty->print("unloaded ");
    if (on_scavenge_root_list())  tty->print("scavenge_root ");
    tty->print_cr("}:");
  }
  if (size              () > 0) tty->print_cr(" total in heap  [" INTPTR_FORMAT "," INTPTR_FORMAT "] = %d",
                                              (address)this,
                                              (address)this + size(),
                                              size());
  if (relocation_size   () > 0) tty->print_cr(" relocation     [" INTPTR_FORMAT "," INTPTR_FORMAT "] = %d",
                                              relocation_begin(),
                                              relocation_end(),
                                              relocation_size());
  if (consts_size       () > 0) tty->print_cr(" constants      [" INTPTR_FORMAT "," INTPTR_FORMAT "] = %d",
                                              consts_begin(),
                                              consts_end(),
                                              consts_size());
  if (insts_size        () > 0) tty->print_cr(" main code      [" INTPTR_FORMAT "," INTPTR_FORMAT "] = %d",
                                              insts_begin(),
                                              insts_end(),
                                              insts_size());
  if (stub_size         () > 0) tty->print_cr(" stub code      [" INTPTR_FORMAT "," INTPTR_FORMAT "] = %d",
                                              stub_begin(),
                                              stub_end(),
                                              stub_size());
  if (oops_size         () > 0) tty->print_cr(" oops           [" INTPTR_FORMAT "," INTPTR_FORMAT "] = %d",
                                              oops_begin(),
                                              oops_end(),
                                              oops_size());
  if (metadata_size      () > 0) tty->print_cr(" metadata       [" INTPTR_FORMAT "," INTPTR_FORMAT "] = %d",
                                              metadata_begin(),
                                              metadata_end(),
                                              metadata_size());
  if (scopes_data_size  () > 0) tty->print_cr(" scopes data    [" INTPTR_FORMAT "," INTPTR_FORMAT "] = %d",
                                              scopes_data_begin(),
                                              scopes_data_end(),
                                              scopes_data_size());
  if (scopes_pcs_size   () > 0) tty->print_cr(" scopes pcs     [" INTPTR_FORMAT "," INTPTR_FORMAT "] = %d",
                                              scopes_pcs_begin(),
                                              scopes_pcs_end(),
                                              scopes_pcs_size());
  if (dependencies_size () > 0) tty->print_cr(" dependencies   [" INTPTR_FORMAT "," INTPTR_FORMAT "] = %d",
                                              dependencies_begin(),
                                              dependencies_end(),
                                              dependencies_size());
  if (handler_table_size() > 0) tty->print_cr(" handler table  [" INTPTR_FORMAT "," INTPTR_FORMAT "] = %d",
                                              handler_table_begin(),
                                              handler_table_end(),
                                              handler_table_size());
  if (nul_chk_table_size() > 0) tty->print_cr(" nul chk table  [" INTPTR_FORMAT "," INTPTR_FORMAT "] = %d",
                                              nul_chk_table_begin(),
                                              nul_chk_table_end(),
                                              nul_chk_table_size());
}

void nmethod::print_code() {
  HandleMark hm;
  ResourceMark m;
  Disassembler::decode(this);
}


#ifndef PRODUCT

void nmethod::print_scopes() {
  // Find the first pc desc for all scopes in the code and print it.
  ResourceMark rm;
  for (PcDesc* p = scopes_pcs_begin(); p < scopes_pcs_end(); p++) {
    if (p->scope_decode_offset() == DebugInformationRecorder::serialized_null)
      continue;

    ScopeDesc* sd = scope_desc_at(p->real_pc(this));
    sd->print_on(tty, p);
  }
}

void nmethod::print_dependencies() {
  ResourceMark rm;
  ttyLocker ttyl;   // keep the following output all in one block
  tty->print_cr("Dependencies:");
  for (Dependencies::DepStream deps(this); deps.next(); ) {
    deps.print_dependency();
    Klass* ctxk = deps.context_type();
    if (ctxk != NULL) {
      if (ctxk->oop_is_instance() && ((InstanceKlass*)ctxk)->is_dependent_nmethod(this)) {
        tty->print_cr("   [nmethod<=klass]%s", ctxk->external_name());
      }
    }
    deps.log_dependency();  // put it into the xml log also
  }
}


void nmethod::print_relocations() {
  ResourceMark m;       // in case methods get printed via the debugger
  tty->print_cr("relocations:");
  RelocIterator iter(this);
  iter.print();
  if (UseRelocIndex) {
    jint* index_end   = (jint*)relocation_end() - 1;
    jint  index_size  = *index_end;
    jint* index_start = (jint*)( (address)index_end - index_size );
    tty->print_cr("    index @" INTPTR_FORMAT ": index_size=%d", index_start, index_size);
    if (index_size > 0) {
      jint* ip;
      for (ip = index_start; ip+2 <= index_end; ip += 2)
        tty->print_cr("  (%d %d) addr=" INTPTR_FORMAT " @" INTPTR_FORMAT,
                      ip[0],
                      ip[1],
                      header_end()+ip[0],
                      relocation_begin()-1+ip[1]);
      for (; ip < index_end; ip++)
        tty->print_cr("  (%d ?)", ip[0]);
      tty->print_cr("          @" INTPTR_FORMAT ": index_size=%d", ip, *ip++);
      tty->print_cr("reloc_end @" INTPTR_FORMAT ":", ip);
    }
  }
}


void nmethod::print_pcs() {
  ResourceMark m;       // in case methods get printed via debugger
  tty->print_cr("pc-bytecode offsets:");
  for (PcDesc* p = scopes_pcs_begin(); p < scopes_pcs_end(); p++) {
    p->print(this);
  }
}

#endif // PRODUCT

const char* nmethod::reloc_string_for(u_char* begin, u_char* end) {
  RelocIterator iter(this, begin, end);
  bool have_one = false;
  while (iter.next()) {
    have_one = true;
    switch (iter.type()) {
        case relocInfo::none:                  return "no_reloc";
        case relocInfo::oop_type: {
          stringStream st;
          oop_Relocation* r = iter.oop_reloc();
          oop obj = r->oop_value();
          st.print("oop(");
          if (obj == NULL) st.print("NULL");
          else obj->print_value_on(&st);
          st.print(")");
          return st.as_string();
        }
        case relocInfo::metadata_type: {
          stringStream st;
          metadata_Relocation* r = iter.metadata_reloc();
          Metadata* obj = r->metadata_value();
          st.print("metadata(");
          if (obj == NULL) st.print("NULL");
          else obj->print_value_on(&st);
          st.print(")");
          return st.as_string();
        }
        case relocInfo::virtual_call_type:     return "virtual_call";
        case relocInfo::opt_virtual_call_type: return "optimized virtual_call";
        case relocInfo::static_call_type:      return "static_call";
        case relocInfo::static_stub_type:      return "static_stub";
        case relocInfo::runtime_call_type:     return "runtime_call";
        case relocInfo::external_word_type:    return "external_word";
        case relocInfo::internal_word_type:    return "internal_word";
        case relocInfo::section_word_type:     return "section_word";
        case relocInfo::poll_type:             return "poll";
        case relocInfo::poll_return_type:      return "poll_return";
        case relocInfo::type_mask:             return "type_bit_mask";
    }
  }
  return have_one ? "other" : NULL;
}

// Return a the last scope in (begin..end]
ScopeDesc* nmethod::scope_desc_in(address begin, address end) {
  PcDesc* p = pc_desc_near(begin+1);
  if (p != NULL && p->real_pc(this) <= end) {
    return new ScopeDesc(this, p->scope_decode_offset(),
                         p->obj_decode_offset(), p->should_reexecute(), p->rethrow_exception(),
                         p->return_oop());
  }
  return NULL;
}

void nmethod::print_nmethod_labels(outputStream* stream, address block_begin) const {
  if (block_begin == entry_point())             stream->print_cr("[Entry Point]");
  if (block_begin == verified_entry_point())    stream->print_cr("[Verified Entry Point]");
  if (GRAAL_ONLY(_exception_offset >= 0 &&) block_begin == exception_begin())         stream->print_cr("[Exception Handler]");
  if (block_begin == stub_begin())              stream->print_cr("[Stub Code]");
  if (GRAAL_ONLY(_deoptimize_offset >= 0 &&) block_begin == deopt_handler_begin())     stream->print_cr("[Deopt Handler Code]");

  if (has_method_handle_invokes())
    if (block_begin == deopt_mh_handler_begin())  stream->print_cr("[Deopt MH Handler Code]");

  if (block_begin == consts_begin())            stream->print_cr("[Constants]");

  if (block_begin == entry_point()) {
    methodHandle m = method();
    if (m.not_null()) {
      stream->print("  # ");
      m->print_value_on(stream);
      stream->cr();
    }
    if (m.not_null() && !is_osr_method()) {
      ResourceMark rm;
      int sizeargs = m->size_of_parameters();
      BasicType* sig_bt = NEW_RESOURCE_ARRAY(BasicType, sizeargs);
      VMRegPair* regs   = NEW_RESOURCE_ARRAY(VMRegPair, sizeargs);
      {
        int sig_index = 0;
        if (!m->is_static())
          sig_bt[sig_index++] = T_OBJECT; // 'this'
        for (SignatureStream ss(m->signature()); !ss.at_return_type(); ss.next()) {
          BasicType t = ss.type();
          sig_bt[sig_index++] = t;
          if (type2size[t] == 2) {
            sig_bt[sig_index++] = T_VOID;
          } else {
            assert(type2size[t] == 1, "size is 1 or 2");
          }
        }
        assert(sig_index == sizeargs, "");
      }
      const char* spname = "sp"; // make arch-specific?
      intptr_t out_preserve = SharedRuntime::java_calling_convention(sig_bt, regs, sizeargs, false);
      int stack_slot_offset = this->frame_size() * wordSize;
      int tab1 = 14, tab2 = 24;
      int sig_index = 0;
      int arg_index = (m->is_static() ? 0 : -1);
      bool did_old_sp = false;
      for (SignatureStream ss(m->signature()); !ss.at_return_type(); ) {
        bool at_this = (arg_index == -1);
        bool at_old_sp = false;
        BasicType t = (at_this ? T_OBJECT : ss.type());
        assert(t == sig_bt[sig_index], "sigs in sync");
        if (at_this)
          stream->print("  # this: ");
        else
          stream->print("  # parm%d: ", arg_index);
        stream->move_to(tab1);
        VMReg fst = regs[sig_index].first();
        VMReg snd = regs[sig_index].second();
        if (fst->is_reg()) {
          stream->print("%s", fst->name());
          if (snd->is_valid())  {
            stream->print(":%s", snd->name());
          }
        } else if (fst->is_stack()) {
          int offset = fst->reg2stack() * VMRegImpl::stack_slot_size + stack_slot_offset;
          if (offset == stack_slot_offset)  at_old_sp = true;
          stream->print("[%s+0x%x]", spname, offset);
        } else {
          stream->print("reg%d:%d??", (int)(intptr_t)fst, (int)(intptr_t)snd);
        }
        stream->print(" ");
        stream->move_to(tab2);
        stream->print("= ");
        if (at_this) {
          m->method_holder()->print_value_on(stream);
        } else {
          bool did_name = false;
          if (!at_this && ss.is_object()) {
            Symbol* name = ss.as_symbol_or_null();
            if (name != NULL) {
              name->print_value_on(stream);
              did_name = true;
            }
          }
          if (!did_name)
            stream->print("%s", type2name(t));
        }
        if (at_old_sp) {
          stream->print("  (%s of caller)", spname);
          did_old_sp = true;
        }
        stream->cr();
        sig_index += type2size[t];
        arg_index += 1;
        if (!at_this)  ss.next();
      }
      if (!did_old_sp) {
        stream->print("  # ");
        stream->move_to(tab1);
        stream->print("[%s+0x%x]", spname, stack_slot_offset);
        stream->print("  (%s of caller)", spname);
        stream->cr();
      }
    }
  }
}

void nmethod::print_code_comment_on(outputStream* st, int column, u_char* begin, u_char* end) {
  // First, find an oopmap in (begin, end].
  // We use the odd half-closed interval so that oop maps and scope descs
  // which are tied to the byte after a call are printed with the call itself.
  address base = code_begin();
  OopMapSet* oms = oop_maps();
  if (oms != NULL) {
    for (int i = 0, imax = oms->size(); i < imax; i++) {
      OopMap* om = oms->at(i);
      address pc = base + om->offset();
      if (pc > begin) {
        if (pc <= end) {
          st->move_to(column);
          st->print("; ");
          om->print_on(st);
        }
        break;
      }
    }
  }

  // Print any debug info present at this pc.
  ScopeDesc* sd  = scope_desc_in(begin, end);
  if (sd != NULL) {
    st->move_to(column);
    if (sd->bci() == SynchronizationEntryBCI) {
      st->print(";*synchronization entry");
    } else {
      if (sd->method() == NULL) {
        st->print("method is NULL");
      } else if (sd->method()->is_native()) {
        st->print("method is native");
      } else {
        Bytecodes::Code bc = sd->method()->java_code_at(sd->bci());
        st->print(";*%s", Bytecodes::name(bc));
        switch (bc) {
        case Bytecodes::_invokevirtual:
        case Bytecodes::_invokespecial:
        case Bytecodes::_invokestatic:
        case Bytecodes::_invokeinterface:
          {
            Bytecode_invoke invoke(sd->method(), sd->bci());
            st->print(" ");
            if (invoke.name() != NULL)
              invoke.name()->print_symbol_on(st);
            else
              st->print("<UNKNOWN>");
            break;
          }
        case Bytecodes::_getfield:
        case Bytecodes::_putfield:
        case Bytecodes::_getstatic:
        case Bytecodes::_putstatic:
          {
            Bytecode_field field(sd->method(), sd->bci());
            st->print(" ");
            if (field.name() != NULL)
              field.name()->print_symbol_on(st);
            else
              st->print("<UNKNOWN>");
          }
        }
      }
    }

    // Print all scopes
    for (;sd != NULL; sd = sd->sender()) {
      st->move_to(column);
      st->print("; -");
      if (sd->method() == NULL) {
        st->print("method is NULL");
      } else {
        sd->method()->print_short_name(st);
      }
      int lineno = sd->method()->line_number_from_bci(sd->bci());
      if (lineno != -1) {
        st->print("@%d (line %d)", sd->bci(), lineno);
      } else {
        st->print("@%d", sd->bci());
      }
      st->cr();
    }
  }

  // Print relocation information
  const char* str = reloc_string_for(begin, end);
  if (str != NULL) {
    if (sd != NULL) st->cr();
    st->move_to(column);
    st->print(";   {%s}", str);
  }
  int cont_offset = ImplicitExceptionTable(this).at(begin - code_begin());
  if (cont_offset != 0) {
    st->move_to(column);
    st->print("; implicit exception: dispatches to " INTPTR_FORMAT, code_begin() + cont_offset);
  }

}

#ifndef PRODUCT

void nmethod::print_value_on(outputStream* st) const {
  st->print("nmethod");
  print_on(st, NULL);
}

void nmethod::print_calls(outputStream* st) {
  RelocIterator iter(this);
  while (iter.next()) {
    switch (iter.type()) {
    case relocInfo::virtual_call_type:
    case relocInfo::opt_virtual_call_type: {
      VerifyMutexLocker mc(CompiledIC_lock);
      CompiledIC_at(iter.reloc())->print();
      break;
    }
    case relocInfo::static_call_type:
      st->print_cr("Static call at " INTPTR_FORMAT, iter.reloc()->addr());
      compiledStaticCall_at(iter.reloc())->print();
      break;
    }
  }
}

void nmethod::print_handler_table() {
  ExceptionHandlerTable(this).print();
}

void nmethod::print_nul_chk_table() {
  ImplicitExceptionTable(this).print(code_begin());
}

#endif // PRODUCT

void nmethod::print_statistics() {
  ttyLocker ttyl;
  if (xtty != NULL)  xtty->head("statistics type='nmethod'");
  nmethod_stats.print_native_nmethod_stats();
  nmethod_stats.print_nmethod_stats();
  DebugInformationRecorder::print_statistics();
  nmethod_stats.print_pc_stats();
  Dependencies::print_statistics();
  if (xtty != NULL)  xtty->tail("statistics");
}<|MERGE_RESOLUTION|>--- conflicted
+++ resolved
@@ -510,20 +510,6 @@
   {
     MutexLockerEx mu(CodeCache_lock, Mutex::_no_safepoint_check_flag);
     int native_nmethod_size = allocation_size(code_buffer, sizeof(nmethod));
-<<<<<<< HEAD
-    if (CodeCache::has_space(native_nmethod_size)) {
-      CodeOffsets offsets;
-      offsets.set_value(CodeOffsets::Verified_Entry, vep_offset);
-      offsets.set_value(CodeOffsets::Frame_Complete, frame_complete);
-      nm = new (native_nmethod_size) nmethod(method(), native_nmethod_size,
-                                             compile_id, &offsets,
-                                             code_buffer, frame_size,
-                                             basic_lock_owner_sp_offset,
-                                             basic_lock_sp_offset, oop_maps);
-      if (nm != NULL)  nmethod_stats.note_native_nmethod(nm);
-      if (PrintAssembly && nm != NULL)
-        Disassembler::decode(nm);
-=======
     CodeOffsets offsets;
     offsets.set_value(CodeOffsets::Verified_Entry, vep_offset);
     offsets.set_value(CodeOffsets::Frame_Complete, frame_complete);
@@ -535,7 +521,6 @@
     NOT_PRODUCT(if (nm != NULL)  nmethod_stats.note_native_nmethod(nm));
     if (PrintAssembly && nm != NULL) {
       Disassembler::decode(nm);
->>>>>>> f66912aa
     }
   }
   // verify nmethod
@@ -569,15 +554,9 @@
     nm = new (nmethod_size) nmethod(method(), nmethod_size,
                                     &offsets, code_buffer, frame_size);
 
-<<<<<<< HEAD
-      if (nm != NULL)  nmethod_stats.note_nmethod(nm);
-      if (PrintAssembly && nm != NULL)
-        Disassembler::decode(nm);
-=======
     NOT_PRODUCT(if (nm != NULL)  nmethod_stats.note_nmethod(nm));
     if (PrintAssembly && nm != NULL) {
       Disassembler::decode(nm);
->>>>>>> f66912aa
     }
   }
   // verify nmethod
@@ -624,28 +603,8 @@
       + round_to(dependencies->size_in_bytes() , oopSize)
       + round_to(handler_table->size_in_bytes(), oopSize)
       + round_to(nul_chk_table->size_in_bytes(), oopSize)
-<<<<<<< HEAD
       + round_to(debug_info->data_size()       , oopSize)
       + leaf_graph_ids_size;
-    if (CodeCache::has_space(nmethod_size)) {
-      nm = new (nmethod_size)
-      nmethod(method(), nmethod_size, compile_id, entry_bci, offsets,
-              orig_pc_offset, debug_info, dependencies, code_buffer, frame_size,
-              oop_maps,
-              handler_table,
-              nul_chk_table,
-              compiler,
-              comp_level,
-              leaf_graph_ids
-#ifdef GRAAL
-              , installed_code,
-              triggered_deoptimizations
-#endif
-              );
-    }
-=======
-      + round_to(debug_info->data_size()       , oopSize);
-
     nm = new (nmethod_size)
     nmethod(method(), nmethod_size, compile_id, entry_bci, offsets,
             orig_pc_offset, debug_info, dependencies, code_buffer, frame_size,
@@ -653,9 +612,14 @@
             handler_table,
             nul_chk_table,
             compiler,
-            comp_level);
-
->>>>>>> f66912aa
+            comp_level,
+            leaf_graph_ids
+#ifdef GRAAL
+            , installed_code,
+            triggered_deoptimizations
+#endif
+            );
+
     if (nm != NULL) {
       // To make dependency checking during class loading fast, record
       // the nmethod dependencies in the classes it is dependent on.
@@ -675,13 +639,8 @@
         InstanceKlass::cast(klass)->add_dependent_nmethod(nm);
       }
     }
-<<<<<<< HEAD
-    if (nm != NULL)  nmethod_stats.note_nmethod(nm);
-    if (PrintAssembly && nm != NULL)
-=======
     NOT_PRODUCT(if (nm != NULL)  nmethod_stats.note_nmethod(nm));
     if (PrintAssembly && nm != NULL) {
->>>>>>> f66912aa
       Disassembler::decode(nm);
     }
   }
