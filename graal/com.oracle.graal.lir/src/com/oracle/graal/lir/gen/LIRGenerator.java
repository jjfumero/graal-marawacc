--- conflicted
+++ resolved
@@ -383,13 +383,6 @@
         return currentBlock;
     }
 
-<<<<<<< HEAD
-    void setCurrentBlock(AbstractBlockBase<?> block) {
-        currentBlock = block;
-    }
-
-=======
->>>>>>> ce44ca13
     public LIRGenerationResult getResult() {
         return res;
     }
