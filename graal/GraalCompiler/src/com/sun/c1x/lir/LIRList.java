--- conflicted
+++ resolved
@@ -394,20 +394,7 @@
         TTY.print("B%d ", x.blockID);
 
         // print flags
-<<<<<<< HEAD
-        if (x.checkBlockFlag(BlockBegin.BlockFlag.SubroutineEntry)) {
-            TTY.print("jsr ");
-        }
-        if (x.checkBlockFlag(BlockBegin.BlockFlag.BackwardBranchTarget)) {
-            TTY.print("bb ");
-        }
-        if (x.checkBlockFlag(BlockBegin.BlockFlag.LinearScanLoopHeader)) {
-=======
-        if (x.checkBlockFlag(BlockBegin.BlockFlag.ExceptionEntry)) {
-            TTY.print("ex ");
-        }
         if (x.isLinearScanLoopHeader()) {
->>>>>>> 7574bb01
             TTY.print("lh ");
         }
         if (x.isLinearScanLoopEnd()) {
