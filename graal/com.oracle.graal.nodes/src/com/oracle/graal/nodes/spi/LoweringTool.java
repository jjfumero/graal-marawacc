--- conflicted
+++ resolved
@@ -29,11 +29,9 @@
 import com.oracle.graal.nodes.cfg.*;
 
 public interface LoweringTool {
-<<<<<<< HEAD
+
     TargetDescription getTarget();
-=======
 
->>>>>>> 5251093d
     GraalCodeCacheProvider getRuntime();
 
     ValueNode createNullCheckGuard(ValueNode object, long leafGraphId);
