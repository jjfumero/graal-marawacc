/*
 * Copyright (c) 2011, Oracle and/or its affiliates. All rights reserved.
 * DO NOT ALTER OR REMOVE COPYRIGHT NOTICES OR THIS FILE HEADER.
 *
 * This code is free software; you can redistribute it and/or modify it
 * under the terms of the GNU General Public License version 2 only, as
 * published by the Free Software Foundation.
 *
 * This code is distributed in the hope that it will be useful, but WITHOUT
 * ANY WARRANTY; without even the implied warranty of MERCHANTABILITY or
 * FITNESS FOR A PARTICULAR PURPOSE.  See the GNU General Public License
 * version 2 for more details (a copy is included in the LICENSE file that
 * accompanied this code).
 *
 * You should have received a copy of the GNU General Public License version
 * 2 along with this work; if not, write to the Free Software Foundation,
 * Inc., 51 Franklin St, Fifth Floor, Boston, MA 02110-1301 USA.
 *
 * Please contact Oracle, 500 Oracle Parkway, Redwood Shores, CA 94065 USA
 * or visit www.oracle.com if you need additional information or have any
 * questions.
 */
package com.oracle.graal.nodes;

import com.oracle.graal.api.meta.*;
import com.oracle.graal.graph.*;
import com.oracle.graal.graph.spi.*;
import com.oracle.graal.nodes.extended.*;
import com.oracle.graal.nodes.spi.*;
import com.oracle.graal.nodes.type.*;
import com.oracle.graal.nodes.util.*;

@NodeInfo(nameTemplate = "FixedGuard(!={p#negated}) {p#reason/s}")
public final class FixedGuardNode extends DeoptimizingFixedWithNextNode implements Simplifiable, Lowerable, IterableNodeType, GuardingNode {

    @Input private LogicNode condition;
    private final DeoptimizationReason reason;
    private final DeoptimizationAction action;
    private boolean negated;

    public LogicNode condition() {
        return condition;
    }

    public void setCondition(LogicNode x) {
        updateUsages(condition, x);
        condition = x;
    }

    public FixedGuardNode(LogicNode condition, DeoptimizationReason deoptReason, DeoptimizationAction action) {
        this(condition, deoptReason, action, false);
    }

    public FixedGuardNode(LogicNode condition, DeoptimizationReason deoptReason, DeoptimizationAction action, boolean negated) {
        super(StampFactory.dependency());
        this.action = action;
        this.negated = negated;
        this.condition = condition;
        this.reason = deoptReason;
    }

    public DeoptimizationReason getReason() {
        return reason;
    }

    public DeoptimizationAction getAction() {
        return action;
    }

    public boolean isNegated() {
        return negated;
    }

    @Override
    public String toString(Verbosity verbosity) {
        if (verbosity == Verbosity.Name && negated) {
            return "!" + super.toString(verbosity);
        } else {
            return super.toString(verbosity);
        }
    }

    @Override
    public void simplify(SimplifierTool tool) {
        while (condition instanceof LogicNegationNode) {
            LogicNegationNode negation = (LogicNegationNode) condition;
            setCondition(negation.getInput());
            negated = !negated;
        }

        if (condition instanceof LogicConstantNode) {
            LogicConstantNode c = (LogicConstantNode) condition;
            if (c.getValue() == negated) {
                FixedNode next = this.next();
                if (next != null) {
                    tool.deleteBranch(next);
                }

                DeoptimizeNode deopt = graph().add(new DeoptimizeNode(DeoptimizationAction.InvalidateRecompile, reason));
                deopt.setDeoptimizationState(getDeoptimizationState());
                setNext(deopt);
            } else {
                this.replaceAtUsages(null);
            }
<<<<<<< HEAD
            this.replaceAtUsages(null);
=======
>>>>>>> b1431f82
            graph().removeFixed(this);
        }
    }

    @Override
    public void lower(LoweringTool tool) {
        if (graph().getGuardsStage() == StructuredGraph.GuardsStage.FLOATING_GUARDS) {
            ValueNode guard = tool.createGuard(condition(), getReason(), getAction(), isNegated()).asNode();
            this.replaceAtUsages(guard);
            ValueAnchorNode newAnchor = graph().add(new ValueAnchorNode(guard.asNode()));
            graph().replaceFixedWithFixed(this, newAnchor);
        } else {
            FixedNode next = next();
            setNext(null);
            DeoptimizeNode deopt = graph().add(new DeoptimizeNode(action, reason));
            deopt.setDeoptimizationState(getDeoptimizationState());
            IfNode ifNode;
            AbstractBeginNode noDeoptSuccessor;
            if (negated) {
                ifNode = graph().add(new IfNode(condition, deopt, next, 0));
                noDeoptSuccessor = ifNode.falseSuccessor();
            } else {
                ifNode = graph().add(new IfNode(condition, next, deopt, 1));
                noDeoptSuccessor = ifNode.trueSuccessor();
            }
            ((FixedWithNextNode) predecessor()).setNext(ifNode);
            this.replaceAtUsages(noDeoptSuccessor);
            GraphUtil.killWithUnusedFloatingInputs(this);
        }
    }

    @Override
    public boolean canDeoptimize() {
        return true;
    }
}<|MERGE_RESOLUTION|>--- conflicted
+++ resolved
@@ -102,10 +102,6 @@
             } else {
                 this.replaceAtUsages(null);
             }
-<<<<<<< HEAD
-            this.replaceAtUsages(null);
-=======
->>>>>>> b1431f82
             graph().removeFixed(this);
         }
     }
