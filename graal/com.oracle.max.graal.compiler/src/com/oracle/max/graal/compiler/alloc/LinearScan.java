/*
 * Copyright (c) 2009, 2012, Oracle and/or its affiliates. All rights reserved.
 * DO NOT ALTER OR REMOVE COPYRIGHT NOTICES OR THIS FILE HEADER.
 *
 * This code is free software; you can redistribute it and/or modify it
 * under the terms of the GNU General Public License version 2 only, as
 * published by the Free Software Foundation.
 *
 * This code is distributed in the hope that it will be useful, but WITHOUT
 * ANY WARRANTY; without even the implied warranty of MERCHANTABILITY or
 * FITNESS FOR A PARTICULAR PURPOSE.  See the GNU General Public License
 * version 2 for more details (a copy is included in the LICENSE file that
 * accompanied this code).
 *
 * You should have received a copy of the GNU General Public License version
 * 2 along with this work; if not, write to the Free Software Foundation,
 * Inc., 51 Franklin St, Fifth Floor, Boston, MA 02110-1301 USA.
 *
 * Please contact Oracle, 500 Oracle Parkway, Redwood Shores, CA 94065 USA
 * or visit www.oracle.com if you need additional information or have any
 * questions.
 */
package com.oracle.max.graal.compiler.alloc;

import static com.oracle.max.cri.ci.CiUtil.*;
import static com.oracle.max.cri.ci.CiValueUtil.*;
import static com.oracle.max.graal.alloc.util.ValueUtil.*;

import java.util.*;

import com.oracle.max.cri.ci.*;
import com.oracle.max.cri.ri.*;
import com.oracle.max.criutils.*;
import com.oracle.max.graal.compiler.*;
import com.oracle.max.graal.compiler.alloc.Interval.RegisterBinding;
import com.oracle.max.graal.compiler.alloc.Interval.RegisterPriority;
import com.oracle.max.graal.compiler.alloc.Interval.SpillState;
import com.oracle.max.graal.compiler.gen.*;
import com.oracle.max.graal.compiler.lir.*;
import com.oracle.max.graal.compiler.lir.LIRInstruction.OperandFlag;
import com.oracle.max.graal.compiler.lir.LIRInstruction.OperandMode;
import com.oracle.max.graal.compiler.lir.LIRInstruction.ValueProcedure;
import com.oracle.max.graal.compiler.util.*;
import com.oracle.max.graal.graph.*;
import com.oracle.max.graal.nodes.*;

/**
 * An implementation of the linear scan register allocator algorithm described
 * in <a href="http://doi.acm.org/10.1145/1064979.1064998">"Optimized Interval Splitting in a Linear Scan Register Allocator"</a>
 * by Christian Wimmer and Hanspeter Moessenboeck.
 */
public final class LinearScan {

    final GraalContext context;
    final CiTarget target;
    final RiMethod method;
    final LIR ir;
    final LIRGenerator gen;
    final FrameMap frameMap;
    final RiRegisterAttributes[] registerAttributes;
    final CiRegister[] registers;

    private static final int INITIAL_SPLIT_INTERVALS_CAPACITY = 32;

    /**
     * List of blocks in linear-scan order. This is only correct as long as the CFG does not change.
     */
    final LIRBlock[] sortedBlocks;

    /**
     * Map from {@linkplain #operandNumber(CiValue) operand numbers} to intervals.
     */
    Interval[] intervals;

    /**
     * The number of valid entries in {@link #intervals}.
     */
    int intervalsSize;

    /**
     * The index of the first entry in {@link #intervals} for a {@linkplain #createDerivedInterval(Interval) derived interval}.
     */
    int firstDerivedIntervalIndex = -1;

    /**
     * Intervals sorted by {@link Interval#from()}.
     */
    Interval[] sortedIntervals;

    /**
     * Map from an instruction {@linkplain LIRInstruction#id id} to the instruction.
     * Entries should be retrieved with {@link #instructionForId(int)} as the id is
     * not simply an index into this array.
     */
    LIRInstruction[] opIdToInstructionMap;

    /**
     * Map from an instruction {@linkplain LIRInstruction#id id} to the {@linkplain
     * LIRBlock block} containing the instruction. Entries should be retrieved with
     * {@link #blockForId(int)} as the id is not simply an index into this array.
     */
    LIRBlock[] opIdToBlockMap;

    /**
     * Bit set for each variable that is contained in each loop.
     */
    BitMap2D intervalInLoop;

    /**
     * The variable operands allocated from this pool. The {@linkplain #operandNumber(CiValue) number}
     * of the first variable operand in this pool is one greater than the number of the last
     * register operand in the pool.
     */
    private final ArrayList<Variable> variables;

    /**
     * The {@linkplain #operandNumber(CiValue) number} of the first variable operand
     * {@linkplain #newVariable(CiKind) allocated} from this pool.
     */
    private final int firstVariableNumber;

    private final StructuredGraph graph;


    public LinearScan(GraalContext context, CiTarget target, RiResolvedMethod method, StructuredGraph graph, LIR ir, LIRGenerator gen, FrameMap frameMap) {
        this.context = context;
        this.target = target;
        this.method = method;
        this.graph = graph;
        this.ir = ir;
        this.gen = gen;
        this.frameMap = frameMap;
        this.sortedBlocks = ir.linearScanOrder().toArray(new LIRBlock[ir.linearScanOrder().size()]);
        this.registerAttributes = frameMap.registerConfig.getAttributesMap();

        this.registers = target.arch.registers;
        this.firstVariableNumber = registers.length;
        this.variables = new ArrayList<>(ir.numVariables() * 3 / 2);
    }

    public static boolean isVariableOrRegister(CiValue value) {
        return isVariable(value) || isRegister(value);
    }


    /**
     * Converts an operand (variable or register) to an index in a flat address space covering all the
     * {@linkplain Variable variables} and {@linkplain CiRegisterValue registers} being processed by this
     * allocator.
     */
    private int operandNumber(CiValue operand) {
        if (isRegister(operand)) {
            int number = asRegister(operand).number;
            assert number < firstVariableNumber;
            return number;
        }
        assert isVariable(operand) : operand;
        return firstVariableNumber + ((Variable) operand).index;
    }

    /**
     * Gets the operand denoted by a given operand number.
     */
    private CiValue operandFor(int operandNumber) {
        if (operandNumber < firstVariableNumber) {
            assert operandNumber >= 0;
            return registers[operandNumber].asValue();
        }
        int index = operandNumber - firstVariableNumber;
        Variable variable = variables.get(index);
        assert variable.index == index;
        return variable;
    }

    /**
     * Gets the number of operands. This value will increase by 1 for new variable.
     */
    private int operandSize() {
        return firstVariableNumber + ir.numVariables();
    }

    /**
     * Gets the highest operand number for a register operand. This value will never change.
     */
    public int maxRegisterNumber() {
        return firstVariableNumber - 1;
    }


    static final IntervalPredicate IS_PRECOLORED_INTERVAL = new IntervalPredicate() {
        @Override
        public boolean apply(Interval i) {
            return isRegister(i.operand);
        }
    };

    static final IntervalPredicate IS_VARIABLE_INTERVAL = new IntervalPredicate() {
        @Override
        public boolean apply(Interval i) {
            return isVariable(i.operand);
        }
    };

    static final IntervalPredicate IS_OOP_INTERVAL = new IntervalPredicate() {
        @Override
        public boolean apply(Interval i) {
            return !isRegister(i.operand) && i.kind()  == CiKind.Object;
        }
    };

    /**
     * Gets an object describing the attributes of a given register according to this register configuration.
     */
    RiRegisterAttributes attributes(CiRegister reg) {
        return registerAttributes[reg.number];
    }

    void assignSpillSlot(Interval interval) {
        // assign the canonical spill slot of the parent (if a part of the interval
        // is already spilled) or allocate a new spill slot
        if (interval.spillSlot() != null) {
            interval.assignLocation(interval.spillSlot());
        } else {
            CiStackSlot slot = frameMap.allocateSpillSlot(interval.kind());
            interval.setSpillSlot(slot);
            interval.assignLocation(slot);
        }
    }

    /**
     * Creates a new interval.
     *
     * @param operand the operand for the interval
     * @return the created interval
     */
    Interval createInterval(CiValue operand) {
        assert isProcessed(operand);
        assert isLegal(operand);
        int operandNumber = operandNumber(operand);
        Interval interval = new Interval(context, operand, operandNumber);
        assert operandNumber < intervalsSize;
        assert intervals[operandNumber] == null;
        intervals[operandNumber] = interval;
        return interval;
    }

    /**
     * Creates an interval as a result of splitting or spilling another interval.
     *
     * @param source an interval being split of spilled
     * @return a new interval derived from {@code source}
     */
    Interval createDerivedInterval(Interval source) {
        if (firstDerivedIntervalIndex == -1) {
            firstDerivedIntervalIndex = intervalsSize;
        }
        if (intervalsSize == intervals.length) {
            intervals = Arrays.copyOf(intervals, intervals.length * 2);
        }
        intervalsSize++;
        Variable variable = new Variable(source.kind(), ir.nextVariable(), asVariable(source.operand).flag);
        assert variables.size() == variable.index;
        variables.add(variable);

        Interval interval = createInterval(variable);
        assert intervals[intervalsSize - 1] == interval;
        return interval;
    }

    // access to block list (sorted in linear scan order)
    int blockCount() {
        assert sortedBlocks.length == ir.linearScanOrder().size() : "invalid cached block list";
        return sortedBlocks.length;
    }

    LIRBlock blockAt(int index) {
        assert sortedBlocks[index] == ir.linearScanOrder().get(index) : "invalid cached block list";
        return sortedBlocks[index];
    }

    /**
     * Gets the size of the {@link LIRBlock#liveIn} and {@link LIRBlock#liveOut} sets for a basic block. These sets do
     * not include any operands allocated as a result of creating {@linkplain #createDerivedInterval(Interval) derived
     * intervals}.
     */
    int liveSetSize() {
        return firstDerivedIntervalIndex == -1 ? operandSize() : firstDerivedIntervalIndex;
    }

    int numLoops() {
<<<<<<< HEAD
        return ir.numLoops();
=======
        return ir.loopCount();
>>>>>>> bb127f85
    }

    boolean isIntervalInLoop(int interval, int loop) {
        return intervalInLoop.at(interval, loop);
    }

    Interval intervalFor(CiValue operand) {
        int operandNumber = operandNumber(operand);
        assert operandNumber < intervalsSize;
        return intervals[operandNumber];
    }

    /**
     * Gets the highest instruction id allocated by this object.
     */
    int maxOpId() {
        assert opIdToInstructionMap.length > 0 : "no operations";
        return (opIdToInstructionMap.length - 1) << 1;
    }

    /**
     * Converts an {@linkplain LIRInstruction#id instruction id} to an instruction index.
     * All LIR instructions in a method have an index one greater than their linear-scan order predecesor
     * with the first instruction having an index of 0.
     */
    static int opIdToIndex(int opId) {
        return opId >> 1;
    }

    /**
     * Retrieves the {@link LIRInstruction} based on its {@linkplain LIRInstruction#id id}.
     *
     * @param opId an instruction {@linkplain LIRInstruction#id id}
     * @return the instruction whose {@linkplain LIRInstruction#id} {@code == id}
     */
    LIRInstruction instructionForId(int opId) {
        assert isEven(opId) : "opId not even";
        LIRInstruction instr = opIdToInstructionMap[opIdToIndex(opId)];
        assert instr.id() == opId;
        return instr;
    }

    /**
     * Gets the block containing a given instruction.
     *
     * @param opId an instruction {@linkplain LIRInstruction#id id}
     * @return the block containing the instruction denoted by {@code opId}
     */
    LIRBlock blockForId(int opId) {
        assert opIdToBlockMap.length > 0 && opId >= 0 && opId <= maxOpId() + 1 : "opId out of range";
        return opIdToBlockMap[opIdToIndex(opId)];
    }

    boolean isBlockBegin(int opId) {
        return opId == 0 || blockForId(opId) != blockForId(opId - 1);
    }

    boolean coversBlockBegin(int opId1, int opId2) {
        return blockForId(opId1) != blockForId(opId2);
    }

    /**
     * Determines if an {@link LIRInstruction} destroys all caller saved registers.
     *
     * @param opId an instruction {@linkplain LIRInstruction#id id}
     * @return {@code true} if the instruction denoted by {@code id} destroys all caller saved registers.
     */
    boolean hasCall(int opId) {
        assert isEven(opId) : "opId not even";
        return instructionForId(opId).hasCall();
    }

    /**
     * Eliminates moves from register to stack if the stack slot is known to be correct.
     */
    void changeSpillDefinitionPos(Interval interval, int defPos) {
        assert interval.isSplitParent() : "can only be called for split parents";

        switch (interval.spillState()) {
            case NoDefinitionFound:
                assert interval.spillDefinitionPos() == -1 : "must no be set before";
                interval.setSpillDefinitionPos(defPos);
                interval.setSpillState(SpillState.NoSpillStore);
                break;

            case NoSpillStore:
                assert defPos <= interval.spillDefinitionPos() : "positions are processed in reverse order when intervals are created";
                if (defPos < interval.spillDefinitionPos() - 2 || instructionForId(interval.spillDefinitionPos()).code == StandardOpcode.XIR) {
                    // second definition found, so no spill optimization possible for this interval
                    interval.setSpillState(SpillState.NoOptimization);
                } else {
                    // two consecutive definitions (because of two-operand LIR form)
                    assert blockForId(defPos) == blockForId(interval.spillDefinitionPos()) : "block must be equal";
                }
                break;

            case NoOptimization:
                // nothing to do
                break;

            default:
                throw new CiBailout("other states not allowed at this time");
        }
    }

    // called during register allocation
    void changeSpillState(Interval interval, int spillPos) {
        switch (interval.spillState()) {
            case NoSpillStore: {
                int defLoopDepth = blockForId(interval.spillDefinitionPos()).loopDepth();
                int spillLoopDepth = blockForId(spillPos).loopDepth();

                if (defLoopDepth < spillLoopDepth) {
                    // the loop depth of the spilling position is higher then the loop depth
                    // at the definition of the interval . move write to memory out of loop
                    // by storing at definitin of the interval
                    interval.setSpillState(SpillState.StoreAtDefinition);
                } else {
                    // the interval is currently spilled only once, so for now there is no
                    // reason to store the interval at the definition
                    interval.setSpillState(SpillState.OneSpillStore);
                }
                break;
            }

            case OneSpillStore: {
                // the interval is spilled more then once, so it is better to store it to
                // memory at the definition
                interval.setSpillState(SpillState.StoreAtDefinition);
                break;
            }

            case StoreAtDefinition:
            case StartInMemory:
            case NoOptimization:
            case NoDefinitionFound:
                // nothing to do
                break;

            default:
                throw new CiBailout("other states not allowed at this time");
        }
    }

    abstract static class IntervalPredicate {
        abstract boolean apply(Interval i);
    }

    private static final IntervalPredicate mustStoreAtDefinition = new IntervalPredicate() {
        @Override
        public boolean apply(Interval i) {
            return i.isSplitParent() && i.spillState() == SpillState.StoreAtDefinition;
        }
    };

    // called once before assignment of register numbers
    void eliminateSpillMoves() {
        if (GraalOptions.TraceLinearScanLevel >= 3) {
            TTY.println(" Eliminating unnecessary spill moves");
        }

        // collect all intervals that must be stored after their definition.
        // the list is sorted by Interval.spillDefinitionPos
        Interval interval;
        interval = createUnhandledLists(mustStoreAtDefinition, null).first;
        if (GraalOptions.DetailedAsserts) {
            checkIntervals(interval);
        }

        LIRInsertionBuffer insertionBuffer = new LIRInsertionBuffer();
        int numBlocks = blockCount();
        for (int i = 0; i < numBlocks; i++) {
            LIRBlock block = blockAt(i);
            List<LIRInstruction> instructions = block.lir();
            int numInst = instructions.size();

            // iterate all instructions of the block. skip the first because it is always a label
            for (int j = 1; j < numInst; j++) {
                LIRInstruction op = instructions.get(j);
                int opId = op.id();

                if (opId == -1) {
                    MoveInstruction move = (MoveInstruction) op;
                    // remove move from register to stack if the stack slot is guaranteed to be correct.
                    // only moves that have been inserted by LinearScan can be removed.
                    assert isVariable(move.getDest()) : "LinearScan inserts only moves to variables";

                    Interval curInterval = intervalFor(move.getDest());

                    if (!isRegister(curInterval.location()) && curInterval.alwaysInMemory()) {
                        // move target is a stack slot that is always correct, so eliminate instruction
                        if (GraalOptions.TraceLinearScanLevel >= 4) {
                            TTY.println("eliminating move from interval %d to %d", operandNumber(move.getSource()), operandNumber(move.getDest()));
                        }
                        instructions.set(j, null); // null-instructions are deleted by assignRegNum
                    }

                } else {
                    // insert move from register to stack just after the beginning of the interval
                    assert interval == Interval.EndMarker || interval.spillDefinitionPos() >= opId : "invalid order";
                    assert interval == Interval.EndMarker || (interval.isSplitParent() && interval.spillState() == SpillState.StoreAtDefinition) : "invalid interval";

                    while (interval != Interval.EndMarker && interval.spillDefinitionPos() == opId) {
                        if (!insertionBuffer.initialized()) {
                            // prepare insertion buffer (appended when all instructions of the block are processed)
                            insertionBuffer.init(block.lir());
                        }

                        CiValue fromLocation = interval.location();
                        CiValue toLocation = canonicalSpillOpr(interval);

                        assert isRegister(fromLocation) : "from operand must be a register but is: " + fromLocation + " toLocation=" + toLocation + " spillState=" + interval.spillState();
                        assert isStackSlot(toLocation) : "to operand must be a stack slot";

                        insertionBuffer.append(j + 1, StandardOpcode.SPILL_MOVE.create(toLocation, fromLocation));

                        if (GraalOptions.TraceLinearScanLevel >= 4) {
                            CiStackSlot slot = interval.spillSlot();
                            TTY.println("inserting move after definition of interval %d to stack slot %s at opId %d",
                                            interval.operandNumber, slot, opId);
                        }

                        interval = interval.next;
                    }
                }
            } // end of instruction iteration

            if (insertionBuffer.initialized()) {
                insertionBuffer.finish();
            }
        } // end of block iteration

        assert interval == Interval.EndMarker : "missed an interval";
    }

    private static void checkIntervals(Interval interval) {
        Interval prev = null;
        Interval temp = interval;
        while (temp != Interval.EndMarker) {
            assert temp.spillDefinitionPos() > 0 : "invalid spill definition pos";
            if (prev != null) {
                assert temp.from() >= prev.from() : "intervals not sorted";
                assert temp.spillDefinitionPos() >= prev.spillDefinitionPos() : "when intervals are sorted by from :  then they must also be sorted by spillDefinitionPos";
            }

            assert temp.spillSlot() != null : "interval has no spill slot assigned";
            assert temp.spillDefinitionPos() >= temp.from() : "invalid order";
            assert temp.spillDefinitionPos() <= temp.from() + 2 : "only intervals defined once at their start-pos can be optimized";

            if (GraalOptions.TraceLinearScanLevel >= 4) {
                TTY.println("interval %d (from %d to %d) must be stored at %d", temp.operandNumber, temp.from(), temp.to(), temp.spillDefinitionPos());
            }

            prev = temp;
            temp = temp.next;
        }
    }

    /**
     * Numbers all instructions in all blocks. The numbering follows the {@linkplain ComputeLinearScanOrder linear scan order}.
     */
    void numberInstructions() {
        ValueProcedure setVariableProc = new ValueProcedure() {
            @Override
            public CiValue doValue(CiValue value) {
                if (isVariable(value)) {
                    int variableIdx = asVariable(value).index;
                    while (variables.size() <= variableIdx) {
                        variables.add(null);
                    }
                    variables.set(variableIdx, asVariable(value));
                }
                return value;
            }
        };

        // Assign IDs to LIR nodes and build a mapping, lirOps, from ID to LIRInstruction node.
        int numBlocks = blockCount();
        int numInstructions = 0;
        for (int i = 0; i < numBlocks; i++) {
            numInstructions += blockAt(i).lir().size();
        }

        // initialize with correct length
        opIdToInstructionMap = new LIRInstruction[numInstructions];
        opIdToBlockMap = new LIRBlock[numInstructions];

        int opId = 0;
        int index = 0;

        for (int i = 0; i < numBlocks; i++) {
            LIRBlock block = blockAt(i);
            block.setFirstLirInstructionId(opId);
            List<LIRInstruction> instructions = block.lir();

            int numInst = instructions.size();
            for (int j = 0; j < numInst; j++) {
                LIRInstruction op = instructions.get(j);
                op.setId(opId);

                opIdToInstructionMap[index] = op;
                opIdToBlockMap[index] = block;
                assert instructionForId(opId) == op : "must match";

                op.forEachTemp(setVariableProc);
                op.forEachOutput(setVariableProc);

                index++;
                opId += 2; // numbering of lirOps by two
            }
            block.setLastLirInstructionId((opId - 2));
        }
        assert index == numInstructions : "must match";
        assert (index << 1) == opId : "must match: " + (index << 1);

        if (GraalOptions.DetailedAsserts) {
            for (int i = 0; i < variables.size(); i++) {
                assert variables.get(i) != null && variables.get(i).index == i;
            }
            assert variables.size() == ir.numVariables();
        }
    }

    /**
     * Computes local live sets (i.e. {@link LIRBlock#liveGen} and {@link LIRBlock#liveKill}) separately for each block.
     */
    void computeLocalLiveSets() {
        int numBlocks = blockCount();
        int liveSize = liveSetSize();

        intervalInLoop = new BitMap2D(operandSize(), numLoops());

        // iterate all blocks
        for (int i = 0; i < numBlocks; i++) {
            final LIRBlock block = blockAt(i);
            final BitMap liveGen = new BitMap(liveSize);
            final BitMap liveKill = new BitMap(liveSize);

            List<LIRInstruction> instructions = block.lir();
            int numInst = instructions.size();

            // iterate all instructions of the block. skip the first because it is always a label
            assert !instructions.get(0).hasOperands() : "first operation must always be a label";
            for (int j = 1; j < numInst; j++) {
                final LIRInstruction op = instructions.get(j);

                ValueProcedure useProc = new ValueProcedure() {
                    @Override
                    protected CiValue doValue(CiValue operand) {
                        if (isVariable(operand)) {
                            int operandNum = operandNumber(operand);
                            if (!liveKill.get(operandNum)) {
                                liveGen.set(operandNum);
                                if (GraalOptions.TraceLinearScanLevel >= 4) {
                                    TTY.println("  Setting liveGen for operand %d at instruction %d", operandNum, op.id());
                                }
                            }
                            if (block.loopIndex() >= 0) {
                                intervalInLoop.setBit(operandNum, block.loopIndex());
                            }
                        }

                        if (GraalOptions.DetailedAsserts) {
                            verifyInput(block, liveKill, operand);
                        }
                        return operand;
                    }
                };
                ValueProcedure stateProc = new ValueProcedure() {
                    @Override
                    public CiValue doValue(CiValue operand) {
                        int operandNum = operandNumber(operand);
                        if (!liveKill.get(operandNum)) {
                            liveGen.set(operandNum);
                            if (GraalOptions.TraceLinearScanLevel >= 4) {
                                TTY.println("  Setting liveGen for LIR opId %d, operand %d because of state for %s", op.id(), operandNum, op);
                            }
                        }
                        return operand;
                    }
                };
                ValueProcedure defProc = new ValueProcedure() {
                    @Override
                    public CiValue doValue(CiValue operand) {
                        if (isVariable(operand)) {
                            int varNum = operandNumber(operand);
                            liveKill.set(varNum);
                            if (block.loopIndex() >= 0) {
                                intervalInLoop.setBit(varNum, block.loopIndex());
                            }
                        }

                        if (GraalOptions.DetailedAsserts) {
                            // fixed intervals are never live at block boundaries, so
                            // they need not be processed in live sets
                            // process them only in debug mode so that this can be checked
                            verifyTemp(liveKill, operand);
                        }
                        return operand;
                    }
                };

                op.forEachInput(useProc);
                op.forEachAlive(useProc);
                // Add uses of live locals from interpreter's point of view for proper debug information generation
                op.forEachState(stateProc);
                op.forEachTemp(defProc);
                op.forEachOutput(defProc);
            } // end of instruction iteration

            block.liveGen = liveGen;
            block.liveKill = liveKill;
            block.liveIn = new BitMap(liveSize);
            block.liveOut = new BitMap(liveSize);

            if (GraalOptions.TraceLinearScanLevel >= 4) {
                TTY.println("liveGen  B%d %s", block.blockID(), block.liveGen);
                TTY.println("liveKill B%d %s", block.blockID(), block.liveKill);
            }
        } // end of block iteration
    }

    private void verifyTemp(BitMap liveKill, CiValue operand) {
        // fixed intervals are never live at block boundaries, so
        // they need not be processed in live sets
        // process them only in debug mode so that this can be checked
        if (isRegister(operand)) {
            if (isProcessed(operand)) {
                liveKill.set(operandNumber(operand));
            }
        }
    }

    private void verifyInput(LIRBlock block, BitMap liveKill, CiValue operand) {
        // fixed intervals are never live at block boundaries, so
        // they need not be processed in live sets.
        // this is checked by these assertions to be sure about it.
        // the entry block may have incoming
        // values in registers, which is ok.
        if (isRegister(operand) && block != ir.startBlock()) {
            if (isProcessed(operand)) {
                assert liveKill.get(operandNumber(operand)) : "using fixed register that is not defined in this block";
            }
        }
    }

    /**
     * Performs a backward dataflow analysis to compute global live sets (i.e. {@link LIRBlock#liveIn} and
     * {@link LIRBlock#liveOut}) for each block.
     */
    void computeGlobalLiveSets() {
        int numBlocks = blockCount();
        boolean changeOccurred;
        boolean changeOccurredInBlock;
        int iterationCount = 0;
        BitMap liveOut = new BitMap(liveSetSize()); // scratch set for calculations

        // Perform a backward dataflow analysis to compute liveOut and liveIn for each block.
        // The loop is executed until a fixpoint is reached (no changes in an iteration)
        do {
            changeOccurred = false;

            // iterate all blocks in reverse order
            for (int i = numBlocks - 1; i >= 0; i--) {
                LIRBlock block = blockAt(i);

                changeOccurredInBlock = false;

                // liveOut(block) is the union of liveIn(sux), for successors sux of block
                int n = block.numberOfSux();
                if (n > 0) {
                    // block has successors
                    if (n > 0) {
                        liveOut.setFrom(block.suxAt(0).liveIn);
                        for (int j = 1; j < n; j++) {
                            liveOut.setUnion(block.suxAt(j).liveIn);
                        }
                    } else {
                        liveOut.clearAll();
                    }

                    if (!block.liveOut.isSame(liveOut)) {
                        // A change occurred. Swap the old and new live out sets to avoid copying.
                        BitMap temp = block.liveOut;
                        block.liveOut = liveOut;
                        liveOut = temp;

                        changeOccurred = true;
                        changeOccurredInBlock = true;
                    }
                }

                if (iterationCount == 0 || changeOccurredInBlock) {
                    // liveIn(block) is the union of liveGen(block) with (liveOut(block) & !liveKill(block))
                    // note: liveIn has to be computed only in first iteration or if liveOut has changed!
                    BitMap liveIn = block.liveIn;
                    liveIn.setFrom(block.liveOut);
                    liveIn.setDifference(block.liveKill);
                    liveIn.setUnion(block.liveGen);
                }

                if (GraalOptions.TraceLinearScanLevel >= 4) {
                    traceLiveness(changeOccurredInBlock, iterationCount, block);
                }
            }
            iterationCount++;

            if (changeOccurred && iterationCount > 50) {
                throw new CiBailout("too many iterations in computeGlobalLiveSets");
            }
        } while (changeOccurred);

        if (GraalOptions.DetailedAsserts) {
            verifyLiveness(numBlocks);
        }

        // check that the liveIn set of the first block is empty
        LIRBlock startBlock = ir.startBlock();
        BitMap liveInArgs = new BitMap(startBlock.liveIn.size());
        if (!startBlock.liveIn.isSame(liveInArgs)) {
            if (GraalOptions.DetailedAsserts) {
                reportFailure(numBlocks);
            }

            TTY.println("preds=" + startBlock.getPredecessors().size() + ", succs=" + startBlock.getSuccessors().size());
            TTY.println("startBlock-ID: " + startBlock.blockID());

            // bailout of if this occurs in product mode.
            throw new CiBailout("liveIn set of first block must be empty");
        }
    }

    private void reportFailure(int numBlocks) {
        TTY.println(method.toString());
        TTY.println("Error: liveIn set of first block must be empty (when this fails, variables are used before they are defined)");
        TTY.print("affected registers:");
        TTY.println(ir.startBlock().liveIn.toString());

        // print some additional information to simplify debugging
        for (int operandNum = 0; operandNum < ir.startBlock().liveIn.size(); operandNum++) {
            if (ir.startBlock().liveIn.get(operandNum)) {
                CiValue operand = operandFor(operandNum);
                TTY.println(" var %d; operand=%s", operandNum, operand.toString());

                for (int j = 0; j < numBlocks; j++) {
                    LIRBlock block = blockAt(j);
                    if (block.liveGen.get(operandNum)) {
                        TTY.println("  used in block B%d", block.blockID());
                        for (LIRInstruction ins : block.lir()) {
                            TTY.println(ins.id() + ": " + ins.toString());
                            LIRDebugInfo info = ins.info;
                            if (info != null) {
                                info.forEachState(new ValueProcedure() {
                                    @Override
                                    public CiValue doValue(CiValue liveStateOperand) {
                                        TTY.println("   operand=" + liveStateOperand);
                                        return liveStateOperand;
                                    }
                                });
                            }
                        }
                    }
                    if (block.liveKill.get(operandNum)) {
                        TTY.println("  defined in block B%d", block.blockID());
                        for (LIRInstruction ins : block.lir()) {
                            TTY.println(ins.id() + ": " + ins.toString());
                        }
                    }
                }
            }
        }
    }

    private void verifyLiveness(int numBlocks) {
        // check that fixed intervals are not live at block boundaries
        // (live set must be empty at fixed intervals)
        for (int i = 0; i < numBlocks; i++) {
            LIRBlock block = blockAt(i);
            for (int j = 0; j <= maxRegisterNumber(); j++) {
                assert !block.liveIn.get(j) : "liveIn  set of fixed register must be empty";
                assert !block.liveOut.get(j) : "liveOut set of fixed register must be empty";
                assert !block.liveGen.get(j) : "liveGen set of fixed register must be empty";
            }
        }
    }

    private static void traceLiveness(boolean changeOccurredInBlock, int iterationCount, LIRBlock block) {
        char c = iterationCount == 0 || changeOccurredInBlock ? '*' : ' ';
        TTY.print("(%d) liveIn%c  B%d ", iterationCount, c, block.blockID());
        TTY.println(block.liveIn.toString());
        TTY.print("(%d) liveOut%c B%d ", iterationCount, c, block.blockID());
        TTY.println(block.liveOut.toString());
    }

    void addUse(CiValue operand, int from, int to, RegisterPriority registerPriority, CiKind kind) {
        if (!isProcessed(operand)) {
            return;
        }
        if (GraalOptions.TraceLinearScanLevel >= 2 && kind == null) {
            TTY.println(" use %s from %d to %d (%s)", operand, from, to, registerPriority.name());
        }

        Interval interval = intervalFor(operand);
        if (interval == null) {
            interval = createInterval(operand);
        }

        if (kind != CiKind.Illegal) {
            interval.setKind(kind);
        }

        interval.addRange(from, to);

        // Register use position at even instruction id.
        interval.addUsePos(to & ~1, registerPriority);
    }

    void addTemp(CiValue operand, int tempPos, RegisterPriority registerPriority, CiKind kind) {
        if (!isProcessed(operand)) {
            return;
        }
        if (GraalOptions.TraceLinearScanLevel >= 2) {
            TTY.println(" temp %s tempPos %d (%s)", operand, tempPos, RegisterPriority.MustHaveRegister.name());
        }
        Interval interval = intervalFor(operand);
        if (interval == null) {
            interval = createInterval(operand);
        }

        if (kind != CiKind.Illegal) {
            interval.setKind(kind);
        }

        interval.addRange(tempPos, tempPos + 1);
        interval.addUsePos(tempPos, registerPriority);
    }

    boolean isProcessed(CiValue operand) {
        return !isRegister(operand) || attributes(asRegister(operand)).isAllocatable;
    }

    void addDef(CiValue operand, int defPos, RegisterPriority registerPriority, CiKind kind) {
        if (!isProcessed(operand)) {
            return;
        }
        if (GraalOptions.TraceLinearScanLevel >= 2) {
            TTY.println(" def %s defPos %d (%s)", operand, defPos, registerPriority.name());
        }
        Interval interval = intervalFor(operand);
        if (interval != null) {

            if (kind != CiKind.Illegal) {
                interval.setKind(kind);
            }

            Range r = interval.first();
            if (r.from <= defPos) {
                // Update the starting point (when a range is first created for a use, its
                // start is the beginning of the current block until a def is encountered.)
                r.from = defPos;
                interval.addUsePos(defPos, registerPriority);

            } else {
                // Dead value - make vacuous interval
                // also add register priority for dead intervals
                interval.addRange(defPos, defPos + 1);
                interval.addUsePos(defPos, registerPriority);
                if (GraalOptions.TraceLinearScanLevel >= 2) {
                    TTY.println("Warning: def of operand %s at %d occurs without use", operand, defPos);
                }
            }

        } else {
            // Dead value - make vacuous interval
            // also add register priority for dead intervals
            interval = createInterval(operand);
            if (kind != CiKind.Illegal) {
                interval.setKind(kind);
            }

            interval.addRange(defPos, defPos + 1);
            interval.addUsePos(defPos, registerPriority);
            if (GraalOptions.TraceLinearScanLevel >= 2) {
                TTY.println("Warning: dead value %s at %d in live intervals", operand, defPos);
            }
        }

        changeSpillDefinitionPos(interval, defPos);
        if (registerPriority == RegisterPriority.None && interval.spillState().ordinal() <= SpillState.StartInMemory.ordinal()) {
            // detection of method-parameters and roundfp-results
            // TODO: move this directly to position where use-kind is computed
            interval.setSpillState(SpillState.StartInMemory);
        }
    }

    /**
     * Determines the register priority for an instruction's output/result operand.
     */
    static RegisterPriority registerPriorityOfOutputOperand(LIRInstruction op) {
        if (op instanceof MoveInstruction) {
            MoveInstruction move = (MoveInstruction) op;
            if (isStackSlot(move.getSource()) && move.getSource().kind != CiKind.Object) {
                // method argument (condition must be equal to handleMethodArguments)
                return RegisterPriority.None;
            }
        }

        // all other operands require a register
        return RegisterPriority.MustHaveRegister;
    }

    /**
     * Determines the priority which with an instruction's input operand will be allocated a register.
     */
    static RegisterPriority registerPriorityOfInputOperand(EnumSet<OperandFlag> flags) {
        if (flags.contains(OperandFlag.Stack)) {
            return RegisterPriority.ShouldHaveRegister;
        }
        // all other operands require a register
        return RegisterPriority.MustHaveRegister;
    }

    /**
     * Optimizes moves related to incoming stack based arguments.
     * The interval for the destination of such moves is assigned
     * the stack slot (which is in the caller's frame) as its
     * spill slot.
     */
    void handleMethodArguments(LIRInstruction op) {
        if (op instanceof MoveInstruction) {
            MoveInstruction move = (MoveInstruction) op;
            if (isStackSlot(move.getSource()) && move.getSource().kind != CiKind.Object) {
                CiStackSlot slot = (CiStackSlot) move.getSource();
                if (GraalOptions.DetailedAsserts) {
                    assert move.id() > 0 : "invalid id";
                    assert blockForId(move.id()).numberOfPreds() == 0 : "move from stack must be in first block";
                    assert isVariable(move.getDest()) : "result of move must be a variable";

                    if (GraalOptions.TraceLinearScanLevel >= 4) {
                        TTY.println("found move from stack slot %s to %s", slot, move.getDest());
                    }
                }

                Interval interval = intervalFor(move.getDest());
                interval.setSpillSlot(slot);
                interval.assignLocation(slot);
            }
        }
    }

    void addRegisterHint(final LIRInstruction op, final CiValue targetValue, OperandMode mode, EnumSet<OperandFlag> flags) {
        if (flags.contains(OperandFlag.RegisterHint) && isVariableOrRegister(targetValue)) {

            op.forEachRegisterHint(targetValue, mode, new ValueProcedure() {
                @Override
                protected CiValue doValue(CiValue registerHint) {
                    if (isVariableOrRegister(registerHint)) {
                        Interval from = intervalFor(registerHint);
                        Interval to = intervalFor(targetValue);
                        if (from != null && to != null) {
                            to.setLocationHint(from);
                            if (GraalOptions.TraceLinearScanLevel >= 4) {
                                TTY.println("operation at opId %d: added hint from interval %d to %d", op.id(), from.operandNumber, to.operandNumber);
                            }
                            return registerHint;
                        }
                    }
                    return null;
                }
            });
        }
    }

    void buildIntervals() {
        intervalsSize = operandSize();
        intervals = new Interval[intervalsSize + INITIAL_SPLIT_INTERVALS_CAPACITY];

        // create a list with all caller-save registers (cpu, fpu, xmm)
        CiRegister[] callerSaveRegs = frameMap.registerConfig.getCallerSaveRegisters();

        // iterate all blocks in reverse order
        for (int i = blockCount() - 1; i >= 0; i--) {
            LIRBlock block = blockAt(i);
            List<LIRInstruction> instructions = block.lir();
            final int blockFrom = block.firstLirInstructionId();
            int blockTo = block.lastLirInstructionId();

            assert blockFrom == instructions.get(0).id();
            assert blockTo == instructions.get(instructions.size() - 1).id();

            // Update intervals for operands live at the end of this block;
            BitMap live = block.liveOut;
            for (int operandNum = live.nextSetBit(0); operandNum >= 0; operandNum = live.nextSetBit(operandNum + 1)) {
                assert live.get(operandNum) : "should not stop here otherwise";
                CiValue operand = operandFor(operandNum);
                if (GraalOptions.TraceLinearScanLevel >= 2) {
                    TTY.println("live in %s to %d", operand, blockTo + 2);
                }

                addUse(operand, blockFrom, blockTo + 2, RegisterPriority.None, CiKind.Illegal);

                // add special use positions for loop-end blocks when the
                // interval is used anywhere inside this loop. It's possible
                // that the block was part of a non-natural loop, so it might
                // have an invalid loop index.
                if (block.isLoopEnd() && block.loopIndex() != -1 && isIntervalInLoop(operandNum, block.loopIndex())) {
                    intervalFor(operand).addUsePos(blockTo + 1, RegisterPriority.LiveAtLoopEnd);
                }
            }

            // iterate all instructions of the block in reverse order.
            // skip the first instruction because it is always a label
            // definitions of intervals are processed before uses
            assert !instructions.get(0).hasOperands() : "first operation must always be a label";
            for (int j = instructions.size() - 1; j >= 1; j--) {
                final LIRInstruction op = instructions.get(j);
                final int opId = op.id();

                // add a temp range for each register if operation destroys caller-save registers
                if (op.hasCall()) {
                    for (CiRegister r : callerSaveRegs) {
                        if (attributes(r).isAllocatable) {
                            addTemp(r.asValue(), opId, RegisterPriority.None, CiKind.Illegal);
                        }
                    }
                    if (GraalOptions.TraceLinearScanLevel >= 4) {
                        TTY.println("operation destroys all caller-save registers");
                    }
                }

                op.forEachOutput(new ValueProcedure() {
                    @Override
                    public CiValue doValue(CiValue operand, OperandMode mode, EnumSet<OperandFlag> flags) {
                        if (isVariableOrRegister(operand)) {
                            addDef(operand, opId, registerPriorityOfOutputOperand(op), operand.kind.stackKind());
                            addRegisterHint(op, operand, mode, flags);
                        }
                        return operand;
                    }
                });
                op.forEachTemp(new ValueProcedure() {
                    @Override
                    public CiValue doValue(CiValue operand, OperandMode mode, EnumSet<OperandFlag> flags) {
                        if (isVariableOrRegister(operand)) {
                            addTemp(operand, opId, RegisterPriority.MustHaveRegister, operand.kind.stackKind());
                            addRegisterHint(op, operand, mode, flags);
                        }
                        return operand;
                    }
                });
                op.forEachAlive(new ValueProcedure() {
                    @Override
                    public CiValue doValue(CiValue operand, OperandMode mode, EnumSet<OperandFlag> flags) {
                        if (isVariableOrRegister(operand)) {
                            RegisterPriority p = registerPriorityOfInputOperand(flags);
                            addUse(operand, blockFrom, opId + 1, p, operand.kind.stackKind());
                            addRegisterHint(op, operand, mode, flags);
                        }
                        return operand;
                    }
                });
                op.forEachInput(new ValueProcedure() {
                    @Override
                    public CiValue doValue(CiValue operand, OperandMode mode, EnumSet<OperandFlag> flags) {
                        if (isVariableOrRegister(operand)) {
                            RegisterPriority p = registerPriorityOfInputOperand(flags);
                            addUse(operand, blockFrom, opId, p, operand.kind.stackKind());
                            addRegisterHint(op, operand, mode, flags);
                        }
                        return operand;
                    }
                });

                // Add uses of live locals from interpreter's point of view for proper
                // debug information generation
                // Treat these operands as temp values (if the live range is extended
                // to a call site, the value would be in a register at the call otherwise)
                op.forEachState(new ValueProcedure() {
                    @Override
                    public CiValue doValue(CiValue operand) {
                        addUse(operand, blockFrom, opId + 1, RegisterPriority.None, operand.kind.stackKind());
                        return operand;
                    }
                });

                // special steps for some instructions (especially moves)
                handleMethodArguments(op);

            } // end of instruction iteration
        } // end of block iteration

        // add the range [0, 1] to all fixed intervals.
        // the register allocator need not handle unhandled fixed intervals
        for (Interval interval : intervals) {
            if (interval != null && isRegister(interval.operand)) {
                interval.addRange(0, 1);
            }
        }
    }

    // * Phase 5: actual register allocation

    private static boolean isSorted(Interval[] intervals) {
        int from = -1;
        for (Interval interval : intervals) {
            assert interval != null;
            assert from <= interval.from();
            from = interval.from();
        }
        return true;
    }

    static Interval addToList(Interval first, Interval prev, Interval interval) {
        Interval newFirst = first;
        if (prev != null) {
            prev.next = interval;
        } else {
            newFirst = interval;
        }
        return newFirst;
    }

    Interval.Pair createUnhandledLists(IntervalPredicate isList1, IntervalPredicate isList2) {
        assert isSorted(sortedIntervals) : "interval list is not sorted";

        Interval list1 = Interval.EndMarker;
        Interval list2 = Interval.EndMarker;

        Interval list1Prev = null;
        Interval list2Prev = null;
        Interval v;

        int n = sortedIntervals.length;
        for (int i = 0; i < n; i++) {
            v = sortedIntervals[i];
            if (v == null) {
                continue;
            }

            if (isList1.apply(v)) {
                list1 = addToList(list1, list1Prev, v);
                list1Prev = v;
            } else if (isList2 == null || isList2.apply(v)) {
                list2 = addToList(list2, list2Prev, v);
                list2Prev = v;
            }
        }

        if (list1Prev != null) {
            list1Prev.next = Interval.EndMarker;
        }
        if (list2Prev != null) {
            list2Prev.next = Interval.EndMarker;
        }

        assert list1Prev == null || list1Prev.next == Interval.EndMarker : "linear list ends not with sentinel";
        assert list2Prev == null || list2Prev.next == Interval.EndMarker : "linear list ends not with sentinel";

        return new Interval.Pair(list1, list2);
    }

    void sortIntervalsBeforeAllocation() {
        int sortedLen = 0;
        for (Interval interval : intervals) {
            if (interval != null) {
                sortedLen++;
            }
        }

        Interval[] sortedList = new Interval[sortedLen];
        int sortedIdx = 0;
        int sortedFromMax = -1;

        // special sorting algorithm: the original interval-list is almost sorted,
        // only some intervals are swapped. So this is much faster than a complete QuickSort
        for (Interval interval : intervals) {
            if (interval != null) {
                int from = interval.from();

                if (sortedFromMax <= from) {
                    sortedList[sortedIdx++] = interval;
                    sortedFromMax = interval.from();
                } else {
                    // the assumption that the intervals are already sorted failed,
                    // so this interval must be sorted in manually
                    int j;
                    for (j = sortedIdx - 1; j >= 0 && from < sortedList[j].from(); j--) {
                        sortedList[j + 1] = sortedList[j];
                    }
                    sortedList[j + 1] = interval;
                    sortedIdx++;
                }
            }
        }
        sortedIntervals = sortedList;
    }

    void sortIntervalsAfterAllocation() {
        if (firstDerivedIntervalIndex == -1) {
            // no intervals have been added during allocation, so sorted list is already up to date
            return;
        }

        Interval[] oldList = sortedIntervals;
        Interval[] newList = Arrays.copyOfRange(intervals, firstDerivedIntervalIndex, intervalsSize);
        int oldLen = oldList.length;
        int newLen = newList.length;

        // conventional sort-algorithm for new intervals
        Arrays.sort(newList, INTERVAL_COMPARATOR);

        // merge old and new list (both already sorted) into one combined list
        Interval[] combinedList = new Interval[oldLen + newLen];
        int oldIdx = 0;
        int newIdx = 0;

        while (oldIdx + newIdx < combinedList.length) {
            if (newIdx >= newLen || (oldIdx < oldLen && oldList[oldIdx].from() <= newList[newIdx].from())) {
                combinedList[oldIdx + newIdx] = oldList[oldIdx];
                oldIdx++;
            } else {
                combinedList[oldIdx + newIdx] = newList[newIdx];
                newIdx++;
            }
        }

        sortedIntervals = combinedList;
    }

    private static final Comparator<Interval> INTERVAL_COMPARATOR = new Comparator<Interval>() {

        public int compare(Interval a, Interval b) {
            if (a != null) {
                if (b != null) {
                    return a.from() - b.from();
                } else {
                    return -1;
                }
            } else {
                if (b != null) {
                    return 1;
                } else {
                    return 0;
                }
            }
        }
    };

    public void allocateRegisters() {
        Interval precoloredIntervals;
        Interval notPrecoloredIntervals;

        Interval.Pair result = createUnhandledLists(IS_PRECOLORED_INTERVAL, IS_VARIABLE_INTERVAL);
        precoloredIntervals = result.first;
        notPrecoloredIntervals = result.second;

        // allocate cpu registers
        LinearScanWalker lsw = new LinearScanWalker(this, precoloredIntervals, notPrecoloredIntervals, !target.arch.isX86());
        lsw.walk();
        lsw.finishAllocation();
    }

    // * Phase 6: resolve data flow
    // (insert moves at edges between blocks if intervals have been split)

    // wrapper for Interval.splitChildAtOpId that performs a bailout in product mode
    // instead of returning null
    Interval splitChildAtOpId(Interval interval, int opId, LIRInstruction.OperandMode mode) {
        Interval result = interval.getSplitChildAtOpId(opId, mode, this);

        if (result != null) {
            if (GraalOptions.TraceLinearScanLevel >= 4) {
                TTY.println("Split child at pos " + opId + " of interval " + interval.toString() + " is " + result.toString());
            }
            return result;
        }

        throw new CiBailout("LinearScan: interval is null");
    }

    Interval intervalAtBlockBegin(LIRBlock block, CiValue operand) {
        assert isVariable(operand) : "register number out of bounds";
        assert intervalFor(operand) != null : "no interval found";

        return splitChildAtOpId(intervalFor(operand), block.firstLirInstructionId(), LIRInstruction.OperandMode.Output);
    }

    Interval intervalAtBlockEnd(LIRBlock block, CiValue operand) {
        assert isVariable(operand) : "register number out of bounds";
        assert intervalFor(operand) != null : "no interval found";

        return splitChildAtOpId(intervalFor(operand), block.lastLirInstructionId() + 1, LIRInstruction.OperandMode.Output);
    }

    Interval intervalAtOpId(CiValue operand, int opId) {
        assert isVariable(operand) : "register number out of bounds";
        assert intervalFor(operand) != null : "no interval found";

        return splitChildAtOpId(intervalFor(operand), opId, LIRInstruction.OperandMode.Input);
    }

    void resolveCollectMappings(LIRBlock fromBlock, LIRBlock toBlock, MoveResolver moveResolver) {
        assert moveResolver.checkEmpty();

        int numOperands = operandSize();
        BitMap liveAtEdge = toBlock.liveIn;

        // visit all variables for which the liveAtEdge bit is set
        for (int operandNum = liveAtEdge.nextSetBit(0); operandNum >= 0; operandNum = liveAtEdge.nextSetBit(operandNum + 1)) {
            assert operandNum < numOperands : "live information set for not exisiting interval";
            assert fromBlock.liveOut.get(operandNum) && toBlock.liveIn.get(operandNum) : "interval not live at this edge";

            CiValue liveOperand = operandFor(operandNum);
            Interval fromInterval = intervalAtBlockEnd(fromBlock, liveOperand);
            Interval toInterval = intervalAtBlockBegin(toBlock, liveOperand);

            if (fromInterval != toInterval && (fromInterval.location() != toInterval.location())) {
                // need to insert move instruction
                moveResolver.addMapping(fromInterval, toInterval);
            }
        }
    }

    static void resolveFindInsertPos(LIRBlock fromBlock, LIRBlock toBlock, MoveResolver moveResolver) {
        if (fromBlock.numberOfSux() <= 1) {
            if (GraalOptions.TraceLinearScanLevel >= 4) {
                TTY.println("inserting moves at end of fromBlock B%d", fromBlock.blockID());
            }

            List<LIRInstruction> instructions = fromBlock.lir();
            LIRInstruction instr = instructions.get(instructions.size() - 1);
            if (instr instanceof LIRBranch) {
                // insert moves before branch
                assert instr.code == StandardOpcode.JUMP : "block does not end with an unconditional jump";
                moveResolver.setInsertPosition(fromBlock.lir(), instructions.size() - 1);
            } else {
                moveResolver.setInsertPosition(fromBlock.lir(), instructions.size());
            }

        } else {
            if (GraalOptions.TraceLinearScanLevel >= 4) {
                TTY.println("inserting moves at beginning of toBlock B%d", toBlock.blockID());
            }

            if (GraalOptions.DetailedAsserts) {
                assert fromBlock.lir().get(0).code == StandardOpcode.LABEL : "block does not start with a label";

                // because the number of predecessor edges matches the number of
                // successor edges, blocks which are reached by switch statements
                // may have be more than one predecessor but it will be guaranteed
                // that all predecessors will be the same.
                for (int i = 0; i < toBlock.numberOfPreds(); i++) {
                    assert fromBlock == toBlock.predAt(i) : "all critical edges must be broken";
                }
            }

            moveResolver.setInsertPosition(toBlock.lir(), 1);
        }
    }

    /**
     * Inserts necessary moves (spilling or reloading) at edges between blocks for intervals that
     * have been split.
     */
    void resolveDataFlow() {
        int numBlocks = blockCount();
        MoveResolver moveResolver = new MoveResolver(this);
        BitMap blockCompleted = new BitMap(numBlocks);
        BitMap alreadyResolved = new BitMap(numBlocks);

        int i;
        for (i = 0; i < numBlocks; i++) {
            LIRBlock block = blockAt(i);

            // check if block has only one predecessor and only one successor
            if (block.numberOfPreds() == 1 && block.numberOfSux() == 1) {
                List<LIRInstruction> instructions = block.lir();
                assert instructions.get(0).code == StandardOpcode.LABEL : "block must start with label";
                assert instructions.get(instructions.size() - 1).code == StandardOpcode.JUMP : "block with successor must end with unconditional jump";

                // check if block is empty (only label and branch)
                if (instructions.size() == 2) {
                    LIRBlock pred = block.predAt(0);
                    LIRBlock sux = block.suxAt(0);

                    // prevent optimization of two consecutive blocks
                    if (!blockCompleted.get(pred.linearScanNumber()) && !blockCompleted.get(sux.linearScanNumber())) {
                        if (GraalOptions.TraceLinearScanLevel >= 3) {
                            TTY.println(" optimizing empty block B%d (pred: B%d, sux: B%d)", block.blockID(), pred.blockID(), sux.blockID());
                        }
                        blockCompleted.set(block.linearScanNumber());

                        // directly resolve between pred and sux (without looking at the empty block between)
                        resolveCollectMappings(pred, sux, moveResolver);
                        if (moveResolver.hasMappings()) {
                            moveResolver.setInsertPosition(block.lir(), 1);
                            moveResolver.resolveAndAppendMoves();
                        }
                    }
                }
            }
        }

        for (i = 0; i < numBlocks; i++) {
            if (!blockCompleted.get(i)) {
                LIRBlock fromBlock = blockAt(i);
                alreadyResolved.setFrom(blockCompleted);

                int numSux = fromBlock.numberOfSux();
                for (int s = 0; s < numSux; s++) {
                    LIRBlock toBlock = fromBlock.suxAt(s);

                    // check for duplicate edges between the same blocks (can happen with switch blocks)
                    if (!alreadyResolved.get(toBlock.linearScanNumber())) {
                        if (GraalOptions.TraceLinearScanLevel >= 3) {
                            TTY.println(" processing edge between B%d and B%d", fromBlock.blockID(), toBlock.blockID());
                        }
                        alreadyResolved.set(toBlock.linearScanNumber());

                        // collect all intervals that have been split between fromBlock and toBlock
                        resolveCollectMappings(fromBlock, toBlock, moveResolver);
                        if (moveResolver.hasMappings()) {
                            resolveFindInsertPos(fromBlock, toBlock, moveResolver);
                            moveResolver.resolveAndAppendMoves();
                        }
                    }
                }
            }
        }
    }

    // * Phase 7: assign register numbers back to LIR
    // (includes computation of debug information and oop maps)

    boolean verifyAssignedLocation(Interval interval, CiValue location) {
        CiKind kind = interval.kind();

        assert isRegister(location) || isStackSlot(location);

        if (isRegister(location)) {
            CiRegister reg = asRegister(location);

            // register
            switch (kind) {
                case Byte:
                case Char:
                case Short:
                case Jsr:
                case Object:
                case Int: {
                    assert reg.isCpu() : "not cpu register";
                    break;
                }

                case Long: {
                    assert reg.isCpu() : "not cpu register";
                    break;
                }

                case Float: {
                    assert !target.arch.isX86() || reg.isFpu() : "not xmm register: " + reg;
                    break;
                }

                case Double: {
                    assert !target.arch.isX86() || reg.isFpu() : "not xmm register: " + reg;
                    break;
                }

                default: {
                    throw Util.shouldNotReachHere();
                }
            }
        }
        return true;
    }

    static CiStackSlot canonicalSpillOpr(Interval interval) {
        assert interval.spillSlot() != null : "canonical spill slot not set";
        return interval.spillSlot();
    }

    /**
     * Assigns the allocated location for an LIR instruction operand back into the instruction.
     *
     * @param operand an LIR instruction operand
     * @param opId the id of the LIR instruction using {@code operand}
     * @param mode the usage mode for {@code operand} by the instruction
     * @return the location assigned for the operand
     */
    private CiValue colorLirOperand(Variable operand, int opId, OperandMode mode) {
        Interval interval = intervalFor(operand);
        assert interval != null : "interval must exist";

        if (opId != -1) {
            if (GraalOptions.DetailedAsserts) {
                LIRBlock block = blockForId(opId);
                if (block.numberOfSux() <= 1 && opId == block.lastLirInstructionId()) {
                    // check if spill moves could have been appended at the end of this block, but
                    // before the branch instruction. So the split child information for this branch would
                    // be incorrect.
                    LIRInstruction instr = block.lir().get(block.lir().size() - 1);
                    if (instr instanceof LIRBranch) {
                        LIRBranch branch = (LIRBranch) instr;
                        if (block.liveOut.get(operandNumber(operand))) {
                            assert branch.code == StandardOpcode.JUMP : "block does not end with an unconditional jump";
                            assert false : "can't get split child for the last branch of a block because the information would be incorrect (moves are inserted before the branch in resolveDataFlow)";
                        }
                    }
                }
            }

            // operands are not changed when an interval is split during allocation,
            // so search the right interval here
            interval = splitChildAtOpId(interval, opId, mode);
        }

        return interval.location();
    }

    IntervalWalker initComputeOopMaps() {
        // setup lists of potential oops for walking
        Interval oopIntervals;
        Interval nonOopIntervals;

        oopIntervals = createUnhandledLists(IS_OOP_INTERVAL, null).first;

        // intervals that have no oops inside need not to be processed.
        // to ensure a walking until the last instruction id, add a dummy interval
        // with a high operation id
        nonOopIntervals = new Interval(context, CiValue.IllegalValue, -1);
        nonOopIntervals.addRange(Integer.MAX_VALUE - 2, Integer.MAX_VALUE - 1);

        return new IntervalWalker(this, oopIntervals, nonOopIntervals);
    }

    void computeOopMap(IntervalWalker iw, LIRInstruction op, CiBitMap registerRefMap, CiBitMap frameRefMap) {
        if (GraalOptions.TraceLinearScanLevel >= 3) {
            TTY.println("creating oop map at opId %d", op.id());
        }

        // walk before the current operation . intervals that start at
        // the operation (i.e. output operands of the operation) are not
        // included in the oop map
        iw.walkBefore(op.id());

        // Iterate through active intervals
        for (Interval interval = iw.activeLists.get(RegisterBinding.Fixed); interval != Interval.EndMarker; interval = interval.next) {
            CiValue operand = interval.operand;

            assert interval.currentFrom() <= op.id() && op.id() <= interval.currentTo() : "interval should not be active otherwise";
            assert isVariable(interval.operand) : "fixed interval found";

            // Check if this range covers the instruction. Intervals that
            // start or end at the current operation are not included in the
            // oop map, except in the case of patching moves. For patching
            // moves, any intervals which end at this instruction are included
            // in the oop map since we may safepoint while doing the patch
            // before we've consumed the inputs.
            if (op.id() < interval.currentTo()) {
                // caller-save registers must not be included into oop-maps at calls
                assert !op.hasCall() || !isRegister(operand) || !isCallerSave(operand) : "interval is in a caller-save register at a call . register will be overwritten";

                frameMap.setReference(interval.location(), registerRefMap, frameRefMap);

                // Spill optimization: when the stack value is guaranteed to be always correct,
                // then it must be added to the oop map even if the interval is currently in a register
                if (interval.alwaysInMemory() && op.id() > interval.spillDefinitionPos() && !interval.location().equals(interval.spillSlot())) {
                    assert interval.spillDefinitionPos() > 0 : "position not set correctly";
                    assert interval.spillSlot() != null : "no spill slot assigned";
                    assert !isRegister(interval.operand) : "interval is on stack :  so stack slot is registered twice";
                    frameMap.setReference(interval.spillSlot(), registerRefMap, frameRefMap);
                }
            }
        }
    }

    private boolean isCallerSave(CiValue operand) {
        return attributes(asRegister(operand)).isCallerSave;
    }


    private void computeDebugInfo(IntervalWalker iw, LIRInstruction op) {
        assert iw != null : "interval walker needed for debug information";
        computeDebugInfo(iw, op, op.info);

        if (op instanceof LIRXirInstruction) {
            LIRXirInstruction xir = (LIRXirInstruction) op;
            if (xir.infoAfter != null) {
                computeDebugInfo(iw, op, xir.infoAfter);
            }
        }
    }


    private void computeDebugInfo(IntervalWalker iw, final LIRInstruction op, LIRDebugInfo info) {
        CiBitMap registerRefMap = op.hasCall() ? null : frameMap.initRegisterRefMap();
        CiBitMap frameRefMap = frameMap.initFrameRefMap();
        computeOopMap(iw, op, registerRefMap, frameRefMap);

        info.forEachState(new ValueProcedure() {
            @Override
            public CiValue doValue(CiValue operand) {
                int tempOpId = op.id();
                OperandMode mode = OperandMode.Input;
                LIRBlock block = blockForId(tempOpId);
                if (block.numberOfSux() == 1 && tempOpId == block.lastLirInstructionId()) {
                    // generating debug information for the last instruction of a block.
                    // if this instruction is a branch, spill moves are inserted before this branch
                    // and so the wrong operand would be returned (spill moves at block boundaries are not
                    // considered in the live ranges of intervals)
                    // Solution: use the first opId of the branch target block instead.
                    final LIRInstruction instr = block.lir().get(block.lir().size() - 1);
                    if (instr instanceof LIRBranch) {
                        if (block.liveOut.get(operandNumber(operand))) {
                            tempOpId = block.suxAt(0).firstLirInstructionId();
                            mode = OperandMode.Output;
                        }
                    }
                }

                // Get current location of operand
                // The operand must be live because debug information is considered when building the intervals
                // if the interval is not live, colorLirOperand will cause an assert on failure
                CiValue result = colorLirOperand((Variable) operand, tempOpId, mode);
                assert !hasCall(tempOpId) || isStackSlot(result) || !isCallerSave(result) : "cannot have caller-save register operands at calls";
                return result;
            }
        });

        info.finish(registerRefMap, frameRefMap, frameMap);
    }

    private void assignLocations(List<LIRInstruction> instructions, IntervalWalker iw) {
        int numInst = instructions.size();
        boolean hasDead = false;

        for (int j = 0; j < numInst; j++) {
            final LIRInstruction op = instructions.get(j);
            if (op == null) { // this can happen when spill-moves are removed in eliminateSpillMoves
                hasDead = true;
                continue;
            }

            ValueProcedure assignProc = new ValueProcedure() {
                @Override
                public CiValue doValue(CiValue operand, OperandMode mode, EnumSet<OperandFlag> flags) {
                    if (isVariable(operand)) {
                        return colorLirOperand((Variable) operand, op.id(), mode);
                    }
                    return operand;
                }
            };

            op.forEachInput(assignProc);
            op.forEachAlive(assignProc);
            op.forEachTemp(assignProc);
            op.forEachOutput(assignProc);

            if (op.info != null) {
                // compute reference map and debug information
                computeDebugInfo(iw, op);
            }

            // remove useless moves
            if (op instanceof MoveInstruction) {
                MoveInstruction move = (MoveInstruction) op;
                if (move.getSource() == move.getDest()) {
                    instructions.set(j, null);
                    hasDead = true;
                }
            }
        }

        if (hasDead) {
            // iterate all instructions of the block and remove all null-values.
            int insertPoint = 0;
            for (int j = 0; j < numInst; j++) {
                LIRInstruction op = instructions.get(j);
                if (op != null) {
                    if (insertPoint != j) {
                        instructions.set(insertPoint, op);
                    }
                    insertPoint++;
                }
            }
            Util.truncate(instructions, insertPoint);
        }
    }

    private void assignLocations() {
        IntervalWalker iw = initComputeOopMaps();
        for (LIRBlock block : sortedBlocks) {
            assignLocations(block.lir(), iw);
        }
    }

    public void allocate() {
        context.timers.startScope("Lifetime Analysis");
        try {
            numberInstructions();

            printLir("Before register allocation", true);

            computeLocalLiveSets();
            computeGlobalLiveSets();

            buildIntervals();
            sortIntervalsBeforeAllocation();
        } finally {
            context.timers.endScope();
        }

        context.timers.startScope("Linear Scan");
        try {
            printIntervals("Before register allocation");

            allocateRegisters();

        } finally {
            context.timers.endScope();
        }

        context.timers.startScope("Resolution");
        try {
            resolveDataFlow();
        } finally {
            context.timers.endScope();
        }

        context.timers.startScope("Create Debug Info");
        try {
            frameMap.finish();

            printIntervals("After register allocation");
            printLir("After register allocation", true);

            sortIntervalsAfterAllocation();

            if (GraalOptions.DetailedAsserts) {
                verify();
            }

            eliminateSpillMoves();
            assignLocations();

            if (GraalOptions.DetailedAsserts) {
                verifyIntervals();
            }
        } finally {
            context.timers.endScope();
        }

        context.timers.startScope("Control Flow Optimizations");
        try {
            printLir("After register number assignment", true);
            EdgeMoveOptimizer.optimize(ir.linearScanOrder());
            ControlFlowOptimizer.optimize(ir, context);
            printLir("After control flow optimization", false);
        } finally {
            context.timers.endScope();
        }
    }

    void printIntervals(String label) {
        if (GraalOptions.TraceLinearScanLevel >= 1) {
            int i;
            TTY.println();
            TTY.println(label);

            for (Interval interval : intervals) {
                if (interval != null) {
                    TTY.out().println(interval.logString(this));
                }
            }

            TTY.println();
            TTY.println("--- Basic Blocks ---");
            for (i = 0; i < blockCount(); i++) {
                LIRBlock block = blockAt(i);
                TTY.print("B%d [%d, %d, %d, %d] ", block.blockID(), block.firstLirInstructionId(), block.lastLirInstructionId(), block.loopIndex(), block.loopDepth());
            }
            TTY.println();
            TTY.println();
        }

        if (context.isObserved()) {
            context.observable.fireCompilationEvent(label, graph, this, Arrays.copyOf(intervals, intervalsSize));
        }
    }

    void printLir(String label, boolean hirValid) {
        if (GraalOptions.TraceLinearScanLevel >= 1 && !TTY.isSuppressed()) {
            TTY.println();
            TTY.println(label);
            LIR.printLIR(ir.linearScanOrder());
            TTY.println();
        }

        if (context.isObserved()) {
            context.observable.fireCompilationEvent(label, hirValid ? graph : null, ir);
        }
    }

    boolean verify() {
        // (check that all intervals have a correct register and that no registers are overwritten)
        if (GraalOptions.TraceLinearScanLevel >= 2) {
            TTY.println(" verifying intervals *");
        }
        verifyIntervals();

        if (GraalOptions.TraceLinearScanLevel >= 2) {
            TTY.println(" verifying that no oops are in fixed intervals *");
        }
        //verifyNoOopsInFixedIntervals();

        if (GraalOptions.TraceLinearScanLevel >= 2) {
            TTY.println(" verifying that unpinned constants are not alive across block boundaries");
        }
        verifyConstants();

        if (GraalOptions.TraceLinearScanLevel >= 2) {
            TTY.println(" verifying register allocation *");
        }
        verifyRegisters();

        if (GraalOptions.TraceLinearScanLevel >= 2) {
            TTY.println(" no errors found *");
        }

        return true;
    }

    private void verifyRegisters() {
        RegisterVerifier verifier = new RegisterVerifier(this);
        verifier.verify(blockAt(0));
    }

    void verifyIntervals() {
        int len = intervalsSize;

        for (int i = 0; i < len; i++) {
            Interval i1 = intervals[i];
            if (i1 == null) {
                continue;
            }

            i1.checkSplitChildren();

            if (i1.operandNumber != i) {
                TTY.println("Interval %d is on position %d in list", i1.operandNumber, i);
                TTY.println(i1.logString(this));
                throw new CiBailout("");
            }

            if (isVariable(i1.operand) && i1.kind()  == CiKind.Illegal) {
                TTY.println("Interval %d has no type assigned", i1.operandNumber);
                TTY.println(i1.logString(this));
                throw new CiBailout("");
            }

            if (i1.location() == null) {
                TTY.println("Interval %d has no register assigned", i1.operandNumber);
                TTY.println(i1.logString(this));
                throw new CiBailout("");
            }

            if (!isProcessed(i1.location())) {
                TTY.println("Can not have an Interval for an ignored register " + i1.location());
                TTY.println(i1.logString(this));
                throw new CiBailout("");
            }

            if (i1.first() == Range.EndMarker) {
                TTY.println("Interval %d has no Range", i1.operandNumber);
                TTY.println(i1.logString(this));
                throw new CiBailout("");
            }

            for (Range r = i1.first(); r != Range.EndMarker; r = r.next) {
                if (r.from >= r.to) {
                    TTY.println("Interval %d has zero length range", i1.operandNumber);
                    TTY.println(i1.logString(this));
                    throw new CiBailout("");
                }
            }

            for (int j = i + 1; j < len; j++) {
                Interval i2 = intervals[j];
                if (i2 == null) {
                    continue;
                }

                // special intervals that are created in MoveResolver
                // . ignore them because the range information has no meaning there
                if (i1.from() == 1 && i1.to() == 2) {
                    continue;
                }
                if (i2.from() == 1 && i2.to() == 2) {
                    continue;
                }
                CiValue l1 = i1.location();
                CiValue l2 = i2.location();
                if (i1.intersects(i2) && (l1.equals(l2))) {
                    if (GraalOptions.DetailedAsserts) {
                        TTY.println("Intervals %d and %d overlap and have the same register assigned", i1.operandNumber, i2.operandNumber);
                        TTY.println(i1.logString(this));
                        TTY.println(i2.logString(this));
                    }
                    throw new CiBailout("");
                }
            }
        }
    }

    class CheckProcedure extends ValueProcedure {
        boolean ok;
        Interval curInterval;

        @Override
        protected CiValue doValue(CiValue operand) {
            if (isRegister(operand)) {
                if (intervalFor(operand) == curInterval) {
                    ok = true;
                }
            }
            return operand;
        }
    }

    void verifyNoOopsInFixedIntervals() {
        CheckProcedure checkProc = new CheckProcedure();

        Interval fixedIntervals;
        Interval otherIntervals;
        fixedIntervals = createUnhandledLists(IS_PRECOLORED_INTERVAL, null).first;
        // to ensure a walking until the last instruction id, add a dummy interval
        // with a high operation id
        otherIntervals = new Interval(context, CiValue.IllegalValue, -1);
        otherIntervals.addRange(Integer.MAX_VALUE - 2, Integer.MAX_VALUE - 1);
        IntervalWalker iw = new IntervalWalker(this, fixedIntervals, otherIntervals);

        for (int i = 0; i < blockCount(); i++) {
            LIRBlock block = blockAt(i);

            List<LIRInstruction> instructions = block.lir();

            for (int j = 0; j < instructions.size(); j++) {
                LIRInstruction op = instructions.get(j);

                if (op.info != null) {
                    iw.walkBefore(op.id());
                    boolean checkLive = true;

                    // Make sure none of the fixed registers is live across an
                    // oopmap since we can't handle that correctly.
                    if (checkLive) {
                        for (Interval interval = iw.activeLists.get(RegisterBinding.Fixed); interval != Interval.EndMarker; interval = interval.next) {
                            if (interval.currentTo() > op.id() + 1) {
                                // This interval is live out of this op so make sure
                                // that this interval represents some value that's
                                // referenced by this op either as an input or output.
                                checkProc.curInterval = interval;
                                checkProc.ok = false;

                                op.forEachInput(checkProc);
                                op.forEachAlive(checkProc);
                                op.forEachTemp(checkProc);
                                op.forEachOutput(checkProc);

                                assert checkProc.ok : "fixed intervals should never be live across an oopmap point";
                            }
                        }
                    }
                }
            }
        }
    }

    void verifyConstants() {
        int numBlocks = blockCount();

        for (int i = 0; i < numBlocks; i++) {
            LIRBlock block = blockAt(i);
            BitMap liveAtEdge = block.liveIn;

            // visit all operands where the liveAtEdge bit is set
            for (int operandNum = liveAtEdge.nextSetBit(0); operandNum >= 0; operandNum = liveAtEdge.nextSetBit(operandNum + 1)) {
                if (GraalOptions.TraceLinearScanLevel >= 4) {
                    TTY.println("checking interval %d of block B%d", operandNum, block.blockID());
                }
                CiValue operand = operandFor(operandNum);
                assert isVariable(operand) : "value must have variable operand";
                // TKR assert value.asConstant() == null || value.isPinned() :
                // "only pinned constants can be alive accross block boundaries";
            }
        }
    }
}<|MERGE_RESOLUTION|>--- conflicted
+++ resolved
@@ -288,11 +288,7 @@
     }
 
     int numLoops() {
-<<<<<<< HEAD
         return ir.numLoops();
-=======
-        return ir.loopCount();
->>>>>>> bb127f85
     }
 
     boolean isIntervalInLoop(int interval, int loop) {
